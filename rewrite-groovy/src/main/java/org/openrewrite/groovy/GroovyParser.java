--- conflicted
+++ resolved
@@ -62,11 +62,7 @@
 
     @Override
     public Stream<SourceFile> parse(@Language("groovy") String... sources) {
-<<<<<<< HEAD
-        Pattern packagePattern = Pattern.compile("^package\\s+([^\r\n;]+)");
-=======
         Pattern packagePattern = Pattern.compile("\\bpackage\\s+([.\\w]+)");
->>>>>>> bd9c7df5
         Pattern classPattern = Pattern.compile("(class|interface|enum)\\s*(<[^>]*>)?\\s+(\\w+)");
 
         Function<String, @Nullable String> simpleName = sourceStr -> {
