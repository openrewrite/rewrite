--- conflicted
+++ resolved
@@ -2029,18 +2029,18 @@
                     null));
         }
 
-<<<<<<< HEAD
+        @Override
+        public void visitSpreadExpression(SpreadExpression spreadExpression) {
+            Space fmt = whitespace();
+            skip("*");
+            queue.add(new G.Unary(randomId(), fmt, Markers.EMPTY, JLeftPadded.build(G.Unary.Type.Spread), visit(spreadExpression.getExpression()), null));
+        }
+
+        @Override
         public TypeTree visitTupleExpressionType(TupleExpression expression) {
             String typeName = "";
             JavaType type = typeMapping.type(expression.getType());
             return new J.Identifier(randomId(), EMPTY, Markers.EMPTY, emptyList(), typeName, type, null);
-=======
-        @Override
-        public void visitSpreadExpression(SpreadExpression spreadExpression) {
-            Space fmt = whitespace();
-            skip("*");
-            queue.add(new G.Unary(randomId(), fmt, Markers.EMPTY, JLeftPadded.build(G.Unary.Type.Spread), visit(spreadExpression.getExpression()), null));
->>>>>>> 86462e7d
         }
 
         public TypeTree visitVariableExpressionType(VariableExpression expression) {
