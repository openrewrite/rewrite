--- conflicted
+++ resolved
@@ -2300,7 +2300,6 @@
     }
 
     @Test
-<<<<<<< HEAD
     void plugins() {
         rewriteRun(
           pomXml(
@@ -2470,7 +2469,6 @@
         );
     }
 
-=======
     @Issue("https://github.com/openrewrite/rewrite/issues/3811")
     void escapedA() {
         rewriteRun(
@@ -2517,5 +2515,4 @@
           )
         );
     }
->>>>>>> f7772889
 }