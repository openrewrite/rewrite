--- conflicted
+++ resolved
@@ -157,7 +157,6 @@
         );
     }
 
-
     @Test
     void versionSelector() {
         rewriteRun(
@@ -205,49 +204,6 @@
         );
     }
 
-<<<<<<< HEAD
-    @Issue("https://github.com/openrewrite/rewrite/pull/5882")
-    @Test
-    void datatableRowsWhenPresentMoreThanOnce() {
-        rewriteRun(
-          spec -> spec
-            .recipe(new DependencyInsight("*", "jackson-core", null, null, null))
-            .dataTable(DependenciesInUse.Row.class, rows -> assertThat(rows).singleElement().satisfies(row -> {
-                  assertThat(row.getArtifactId()).isEqualTo("jackson-core");
-                  assertThat(row.getVersion()).isEqualTo("2.13.4");
-              })
-            ),
-          pomXml(
-            """
-              <project>
-                <groupId>com.mycompany.app</groupId>
-                <artifactId>my-app</artifactId>
-                <version>1</version>
-                <dependencies>
-                  <dependency>
-                      <groupId>org.openrewrite</groupId>
-                      <artifactId>rewrite-core</artifactId>
-                      <version>7.39.1</version>
-                  </dependency>
-                </dependencies>
-              </project>
-              """,
-            """
-              <project>
-                <groupId>com.mycompany.app</groupId>
-                <artifactId>my-app</artifactId>
-                <version>1</version>
-                <dependencies>
-                  <!--~~(com.fasterxml.jackson.core:jackson-core:2.13.4)~~>--><dependency>
-                      <groupId>org.openrewrite</groupId>
-                      <artifactId>rewrite-core</artifactId>
-                      <version>7.39.1</version>
-                  </dependency>
-                </dependencies>
-              </project>
-              """
-          )
-=======
     @ParameterizedTest
     @ValueSource(strings = {
       "6.1.5", // exact
@@ -302,7 +258,50 @@
                 </project>
                 """
             )
->>>>>>> 447ce013
+        );
+    }
+
+    @Issue("https://github.com/openrewrite/rewrite/pull/5882")
+    @Test
+    void datatableRowsWhenPresentMoreThanOnce() {
+        rewriteRun(
+          spec -> spec
+            .recipe(new DependencyInsight("*", "jackson-core", null, null, null))
+            .dataTable(DependenciesInUse.Row.class, rows -> assertThat(rows).singleElement().satisfies(row -> {
+                  assertThat(row.getArtifactId()).isEqualTo("jackson-core");
+                  assertThat(row.getVersion()).isEqualTo("2.13.4");
+              })
+            ),
+          pomXml(
+            """
+              <project>
+                <groupId>com.mycompany.app</groupId>
+                <artifactId>my-app</artifactId>
+                <version>1</version>
+                <dependencies>
+                  <dependency>
+                      <groupId>org.openrewrite</groupId>
+                      <artifactId>rewrite-core</artifactId>
+                      <version>7.39.1</version>
+                  </dependency>
+                </dependencies>
+              </project>
+              """,
+            """
+              <project>
+                <groupId>com.mycompany.app</groupId>
+                <artifactId>my-app</artifactId>
+                <version>1</version>
+                <dependencies>
+                  <!--~~(com.fasterxml.jackson.core:jackson-core:2.13.4)~~>--><dependency>
+                      <groupId>org.openrewrite</groupId>
+                      <artifactId>rewrite-core</artifactId>
+                      <version>7.39.1</version>
+                  </dependency>
+                </dependencies>
+              </project>
+              """
+          )
         );
     }
 }