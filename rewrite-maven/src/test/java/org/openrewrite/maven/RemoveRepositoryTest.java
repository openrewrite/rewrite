--- conflicted
+++ resolved
@@ -28,17 +28,9 @@
     void removesRepoAndIdCombination() {
 
         rewriteRun(
-<<<<<<< HEAD
-                spec -> spec.recipe(new RemoveRepository("myRepo", "http://myrepo.maven.com/repo", null, null,
-                        null, null, null,
-                        null, null, null)),
-                pomXml(
-                        """
-=======
           spec -> spec.recipe(new RemoveRepository("myRepo", "https://myrepo.maven.com/repo")),
           pomXml(
             """
->>>>>>> 6a179008
               <project>
                 <groupId>com.mycompany.app</groupId>
                 <artifactId>my-app</artifactId>
@@ -65,18 +57,6 @@
                 </pluginRepositories>
               </project>
               """,
-<<<<<<< HEAD
-                        """
-              <project>
-                <groupId>com.mycompany.app</groupId>
-                <artifactId>my-app</artifactId>
-                <version>1</version>
-                <repositories>
-                </repositories>
-              </project>
-              """
-                )
-=======
             """
             <project>
               <groupId>com.mycompany.app</groupId>
@@ -101,7 +81,6 @@
             </project>
             """
           )
->>>>>>> 6a179008
         );
     }
 
@@ -110,17 +89,9 @@
     void removeSimpleRepoWithUrlOnly() {
 
         rewriteRun(
-<<<<<<< HEAD
-                spec -> spec.recipe(new RemoveRepository(null, "http://myrepo.maven.com/repo", null, null,
-                        null, null, null,
-                        null, null, null)),
-                pomXml(
-                        """
-=======
           spec -> spec.recipe(new RemoveRepository(null, "https://myrepo.maven.com/repo")),
           pomXml(
             """
->>>>>>> 6a179008
               <project>
                 <groupId>com.mycompany.app</groupId>
                 <artifactId>my-app</artifactId>
@@ -147,19 +118,6 @@
                 </pluginRepositories>
               </project>
               """,
-<<<<<<< HEAD
-                        """
-              <project>
-                <groupId>com.mycompany.app</groupId>
-                <artifactId>my-app</artifactId>
-                <version>1</version>
-                <repositories>
-                </repositories>
-              </project>
-              """
-                )
-        );
-=======
             """
             <project>
               <groupId>com.mycompany.app</groupId>
@@ -176,7 +134,6 @@
             </project>
             """
         ));
->>>>>>> 6a179008
     }
 
 }