/*
 * Copyright 2020 the original author or authors.
 * <p>
 * Licensed under the Apache License, Version 2.0 (the "License");
 * you may not use this file except in compliance with the License.
 * You may obtain a copy of the License at
 * <p>
 * https://www.apache.org/licenses/LICENSE-2.0
 * <p>
 * Unless required by applicable law or agreed to in writing, software
 * distributed under the License is distributed on an "AS IS" BASIS,
 * WITHOUT WARRANTIES OR CONDITIONS OF ANY KIND, either express or implied.
 * See the License for the specific language governing permissions and
 * limitations under the License.
 */
package org.openrewrite.maven;

import org.jspecify.annotations.Nullable;
import org.openrewrite.DelegatingExecutionContext;
import org.openrewrite.ExecutionContext;
import org.openrewrite.internal.ListUtils;
import org.openrewrite.internal.StringUtils;
import org.openrewrite.maven.cache.InMemoryMavenPomCache;
import org.openrewrite.maven.cache.MavenPomCache;
import org.openrewrite.maven.internal.MavenParsingException;
import org.openrewrite.maven.tree.*;

import java.nio.file.Path;
import java.nio.file.Paths;
import java.time.Duration;
import java.util.*;
import java.util.stream.Collectors;
import java.util.stream.Stream;

<<<<<<< HEAD
import static java.util.Collections.emptyList;
import static java.util.Collections.emptyMap;
=======
import static java.util.Collections.*;
import static java.util.stream.Collectors.toList;
import static org.openrewrite.internal.ListUtils.concat;
>>>>>>> 4e8f0a89
import static org.openrewrite.maven.tree.MavenRepository.MAVEN_LOCAL_DEFAULT;

@SuppressWarnings({"unused", "UnusedReturnValue"})
public class MavenExecutionContextView extends DelegatingExecutionContext {
    private static final MavenPomCache DEFAULT_POM_CACHE = new InMemoryMavenPomCache();

    private static final String MAVEN_SETTINGS = "org.openrewrite.maven.settings";
    private static final String MAVEN_ACTIVE_PROFILES = "org.openrewrite.maven.activeProfiles";
    private static final String MAVEN_MIRRORS = "org.openrewrite.maven.mirrors";
    private static final String MAVEN_CREDENTIALS = "org.openrewrite.maven.auth";
    private static final String MAVEN_LOCAL_REPOSITORY = "org.openrewrite.maven.localRepo";
    private static final String MAVEN_ADD_LOCAL_REPOSITORY = "org.openrewrite.maven.useLocalRepo";
    private static final String MAVEN_ADD_CENTRAL_REPOSITORY = "org.openrewrite.maven.useCentralRepo";
    private static final String MAVEN_REPOSITORIES = "org.openrewrite.maven.repos";
    private static final String MAVEN_PINNED_SNAPSHOT_VERSIONS = "org.openrewrite.maven.pinnedSnapshotVersions";
    private static final String MAVEN_POM_CACHE = "org.openrewrite.maven.pomCache";
    private static final String MAVEN_RESOLUTION_LISTENER = "org.openrewrite.maven.resolutionListener";
    private static final String MAVEN_RESOLUTION_TIME = "org.openrewrite.maven.resolutionTime";
    private static final String MAVEN_PROJECT_POMS_BY_SOURCE_PATH = "org.openrewrite.maven.project.poms.by.source.path";
    private static final String MAVEN_PROJECT_POMS_BY_GAV = "org.openrewrite.maven.project.poms.by.gav";

    public MavenExecutionContextView(ExecutionContext delegate) {
        super(delegate);
    }

    public static MavenExecutionContextView view(ExecutionContext ctx) {
        if (ctx instanceof MavenExecutionContextView) {
            return (MavenExecutionContextView) ctx;
        }
        return new MavenExecutionContextView(ctx);
    }

    public MavenExecutionContextView recordResolutionTime(Duration time) {
        this.computeMessage(MAVEN_RESOLUTION_TIME, time.toMillis(), () -> 0L, Long::sum);
        return this;
    }

    public Duration getResolutionTime() {
        return Duration.ofMillis(getMessage(MAVEN_RESOLUTION_TIME, 0L));
    }

    public MavenExecutionContextView setResolutionListener(ResolutionEventListener listener) {
        putMessage(MAVEN_RESOLUTION_LISTENER, listener);
        return this;
    }

    public ResolutionEventListener getResolutionListener() {
        return getMessage(MAVEN_RESOLUTION_LISTENER, ResolutionEventListener.NOOP);
    }

    public MavenExecutionContextView setMirrors(@Nullable Collection<MavenRepositoryMirror> mirrors) {
        putMessage(MAVEN_MIRRORS, mirrors);
        return this;
    }

    public Collection<MavenRepositoryMirror> getMirrors() {
        return getMessage(MAVEN_MIRRORS, emptyList());
    }

    /**
     * Get mirrors set on this execution context, unless overridden by a supplied maven settings file.
     *
     * @param mavenSettings The maven settings defining mirrors to use, if any.
     * @return The mirrors to use for dependency resolution.
     */
    public Collection<MavenRepositoryMirror> getMirrors(@Nullable MavenSettings mavenSettings) {
        if (mavenSettings != null && !mavenSettings.equals(getSettings())) {
            return mapMirrors(mavenSettings);
        }
        return getMirrors();
    }

    public MavenExecutionContextView setCredentials(Collection<MavenRepositoryCredentials> credentials) {
        putMessage(MAVEN_CREDENTIALS, credentials);
        return this;
    }

    public Collection<MavenRepositoryCredentials> getCredentials() {
        return getMessage(MAVEN_CREDENTIALS, emptyList());
    }

    /**
     * Get credentials set on this execution context, unless overridden by a supplied maven settings file.
     *
     * @param mavenSettings The maven settings defining credentials (in its server configuration) to use, if any.
     * @return The credentials to use for dependency resolution.
     */
    public Collection<MavenRepositoryCredentials> getCredentials(@Nullable MavenSettings mavenSettings) {

        //Prefer any credentials defined in the mavenSettings passed to this method, but also consider any credentials
        //defined in the context as well.
        List<MavenRepositoryCredentials> credentials = new ArrayList<>();
        if (mavenSettings != null) {
            credentials.addAll(mapCredentials(mavenSettings));
        }
        credentials.addAll(getMessage(MAVEN_CREDENTIALS, emptyList()));
        return credentials;
    }

    public MavenExecutionContextView setPomCache(MavenPomCache pomCache) {
        putMessage(MAVEN_POM_CACHE, pomCache);
        return this;
    }

    public MavenPomCache getPomCache() {
        return getMessage(MAVEN_POM_CACHE, DEFAULT_POM_CACHE);
    }

    public MavenExecutionContextView setLocalRepository(MavenRepository localRepository) {
        putMessage(MAVEN_LOCAL_REPOSITORY, localRepository);
        return this;
    }

    public MavenRepository getLocalRepository() {
        MavenRepository configuredProperty = getMessage(MAVEN_LOCAL_REPOSITORY);
        if (configuredProperty != null) {
            return configuredProperty;
        }
        MavenSettings settings = getSettings();
        if (settings != null) {
            return settings.getMavenLocal();
        }
        return MAVEN_LOCAL_DEFAULT;
    }

    public MavenExecutionContextView setAddLocalRepository(boolean useLocalRepository) {
        putMessage(MAVEN_ADD_LOCAL_REPOSITORY, useLocalRepository);
        return this;
    }

    public @Nullable Boolean getAddLocalRepository() {
        return getMessage(MAVEN_ADD_LOCAL_REPOSITORY, null);
    }

    public MavenExecutionContextView setAddCentralRepository(boolean useCentralRepository) {
        putMessage(MAVEN_ADD_CENTRAL_REPOSITORY, useCentralRepository);
        return this;
    }

    public @Nullable Boolean getAddCentralRepository() {
        return getMessage(MAVEN_ADD_CENTRAL_REPOSITORY);
    }

    public MavenExecutionContextView setRepositories(List<MavenRepository> repositories) {
        putMessage(MAVEN_REPOSITORIES, repositories);
        return this;
    }

    public List<MavenRepository> getRepositories() {
        return getMessage(MAVEN_REPOSITORIES, emptyList());
    }

    /**
     * Get repositories set on this execution context, unless overridden by a supplied maven settings file.
     *
     * @param mavenSettings  The maven settings defining repositories to use, if any.
     * @param activeProfiles The active profiles to use, if any, with the accompanying maven settings.
     * @return The repositories to use for dependency resolution.
     */
    public List<MavenRepository> getRepositories(@Nullable MavenSettings mavenSettings,
                                                 @Nullable List<String> activeProfiles) {
        if (mavenSettings != null) {
            return mapRepositories(mavenSettings, activeProfiles == null ? emptyList() : activeProfiles);
        }
        return getMessage(MAVEN_REPOSITORIES, emptyList());
    }

    /**
     * Require dependency resolution that encounters a matching group:artifact:version coordinate to resolve to a
     * particular dated snapshot version, effectively making snapshot resolution deterministic.
     *
     * @param pinnedSnapshotVersions A set of group:artifact:version and the dated snapshot version to pin them to.
     */
    public MavenExecutionContextView setPinnedSnapshotVersions(Collection<ResolvedGroupArtifactVersion> pinnedSnapshotVersions) {
        putMessage(MAVEN_PINNED_SNAPSHOT_VERSIONS, pinnedSnapshotVersions);
        return this;
    }

    public Collection<ResolvedGroupArtifactVersion> getPinnedSnapshotVersions() {
        return getMessage(MAVEN_PINNED_SNAPSHOT_VERSIONS, emptyList());
    }

    public MavenExecutionContextView setActiveProfiles(List<String> activeProfiles) {
        putMessage(MAVEN_ACTIVE_PROFILES, activeProfiles);
        return this;
    }

    public List<String> getActiveProfiles() {
        return getMessage(MAVEN_ACTIVE_PROFILES, emptyList());
    }

    public MavenExecutionContextView setMavenSettings(@Nullable MavenSettings settings, String... activeProfiles) {
        if (settings == null) {
            return this;
        }

        putMessage(MAVEN_SETTINGS, settings);
        List<String> effectiveActiveProfiles = mapActiveProfiles(settings, activeProfiles);
        setActiveProfiles(effectiveActiveProfiles);
        setCredentials(mapCredentials(settings));
        setMirrors(mapMirrors(settings));
        setLocalRepository(settings.getMavenLocal());
        setRepositories(mapRepositories(settings, effectiveActiveProfiles));

        return this;
    }

    public @Nullable MavenSettings getSettings() {
        return getMessage(MAVEN_SETTINGS, null);
    }

    /**
     * The maven settings in effect are a combination of the settings defined in the context and the settings that
     * were in effect when a given pom was parsed.
     *
     */
    public @Nullable MavenSettings effectiveSettings(MavenResolutionResult mrr) {
        MavenSettings effectiveSettings = getMessage(MAVEN_SETTINGS);
        if (effectiveSettings == null) {
            effectiveSettings = mrr.getMavenSettings();
        } else {
            effectiveSettings = effectiveSettings.merge(mrr.getMavenSettings());
        }
        return effectiveSettings;
    }

    private static List<String> mapActiveProfiles(MavenSettings settings, String... activeProfiles) {
        if (settings.getActiveProfiles() == null) {
            return Arrays.asList(activeProfiles);
        }
        return Stream.concat(
                        settings.getActiveProfiles().getActiveProfiles().stream(),
                        Arrays.stream(activeProfiles))
                .distinct()
                .collect(toList());
    }

    private static List<MavenRepositoryCredentials> mapCredentials(MavenSettings settings) {
        if (settings.getServers() != null) {
            return settings.getServers().getServers().stream()
                    .map(server -> new MavenRepositoryCredentials(server.getId(), server.getUsername(), server.getPassword()))
                    .collect(toList());
        }
        return emptyList();
    }

    private static List<MavenRepositoryMirror> mapMirrors(MavenSettings settings) {
        if (settings.getMirrors() != null) {
            return settings.getMirrors().getMirrors().stream()
                    .map(mirror -> new MavenRepositoryMirror(mirror.getId(), mirror.getUrl(), mirror.getMirrorOf(), mirror.getReleases(), mirror.getSnapshots(), settings.getServers()))
                    .collect(toList());
        }
        return emptyList();
    }

    private List<MavenRepository> mapRepositories(MavenSettings settings, List<String> activeProfiles) {
        Map<String, MavenRepository> repositories = this.getRepositories().stream()
                .collect(Collectors.toMap(MavenRepository::getId, r -> r, (a, b) -> a));
        return settings.getActiveRepositories(activeProfiles).stream()
                .map(repo -> {
                    try {
                        MavenRepository knownRepo = repositories.get(repo.getId());
                        if (knownRepo != null) {
                            return new MavenRepository(
                                    repo.getId(),
                                    repo.getUrl(),
                                    repo.getReleases() != null ? repo.getReleases().getEnabled() : knownRepo.getReleases(),
                                    repo.getSnapshots() != null ? repo.getSnapshots().getEnabled() : knownRepo.getSnapshots(),
                                    knownRepo.isKnownToExist() && knownRepo.getUri().equals(repo.getUrl()),
                                    knownRepo.getUsername(),
                                    knownRepo.getPassword(),
                                    knownRepo.getTimeout(),
                                    knownRepo.getDeriveMetadataIfMissing()
                            );
                        } else {
                            return new MavenRepository(
                                    repo.getId(),
                                    repo.getUrl(),
                                    repo.getReleases() == null ? null : repo.getReleases().getEnabled(),
                                    repo.getSnapshots() == null ? null : repo.getSnapshots().getEnabled(),
                                    null,
                                    null,
                                    null
                            );
                        }
                    } catch (Exception exception) {
                        this.getOnError().accept(new MavenParsingException(
                                "Unable to parse URL %s for Maven settings repository id %s",
                                exception,
                                repo.getUrl(), repo.getId()));
                        return null;
                    }
                })
                .filter(Objects::nonNull)
                .collect(toList());
    }

    public Map<Path, Pom> getProjectPomsBySourcePath() {
        return getMessage(MAVEN_PROJECT_POMS_BY_SOURCE_PATH, emptyMap());
    }

    public Map<GroupArtifactVersion, Pom> getProjectPomsByGav() {
        return getMessage(MAVEN_PROJECT_POMS_BY_GAV, emptyMap());
    }

    public void setProjectPoms(Map<Path, Pom> projectPoms) {
        putMessage(MAVEN_PROJECT_POMS_BY_SOURCE_PATH, projectPoms);
<<<<<<< HEAD
        putMessage(MAVEN_PROJECT_POMS_BY_GAV, projectPomsByGav(getProjectPomsBySourcePath()));
=======
        putMessage(MAVEN_PROJECT_POMS_BY_GAV, projectPomsByGav());
>>>>>>> 4e8f0a89
    }

    public void updateProjectPom(Pom projectPom) {
        Objects.requireNonNull(projectPom.getSourcePath());
        computeMessage(MAVEN_PROJECT_POMS_BY_SOURCE_PATH, projectPom, () -> new HashMap<Path, Pom>(), (pom, map) -> {
            map.put(pom.getSourcePath(), pom);
            return map;
        });
<<<<<<< HEAD
        putMessage(MAVEN_PROJECT_POMS_BY_GAV, projectPomsByGav(getProjectPomsBySourcePath()));
=======
        putMessage(MAVEN_PROJECT_POMS_BY_GAV, projectPomsByGav());
>>>>>>> 4e8f0a89
    }

    public List<Pom> getProjectPoms() {
        return new ArrayList<>(getProjectPomsBySourcePath().values());
    }

    public List<Pom> getAncestryWithinProject(Pom projectPom) {
        return getAncestryWithinProject(projectPom, getProjectPomsBySourcePath());
    }

    public static Map<String, String> mergeProperties(final List<Pom> pomAncestry) {
        Map<String, String> mergedProperties = new HashMap<>();
        for (Pom pom : pomAncestry) {
            for (Map.Entry<String, String> property : pom.getProperties().entrySet()) {
                mergedProperties.putIfAbsent(property.getKey(), property.getValue());
            }
        }
        return mergedProperties;
    }

    private static List<Pom> getAncestryWithinProject(Pom projectPom, Map<Path, Pom> projectPoms) {
        Pom parentPom = getParentWithinProject(projectPom, projectPoms);
<<<<<<< HEAD
        if (parentPom == null) {
            return Collections.singletonList(projectPom);
        } else {
            return ListUtils.concat(projectPom, getAncestryWithinProject(parentPom, projectPoms));
        }
=======
        return parentPom == null ? singletonList(projectPom) : concat(projectPom, getAncestryWithinProject(parentPom, projectPoms));
>>>>>>> 4e8f0a89
    }

    private static @Nullable Pom getParentWithinProject(Pom projectPom, Map<Path, Pom> projectPoms) {
        Parent parent = projectPom.getParent();
        if (parent == null || projectPom.getSourcePath() == null) {
            return null;
        }
        String relativePath = parent.getRelativePath();
        if (StringUtils.isBlank(relativePath)) {
            relativePath = "../pom.xml";
        }
        Path parentPath = projectPom.getSourcePath()
                .resolve("..")
                .resolve(Paths.get(relativePath))
                .normalize();
        Pom parentPom = projectPoms.get(parentPath);
        return parentPom != null && parentPom.getGav().getGroupId().equals(parent.getGav().getGroupId()) &&
                parentPom.getGav().getArtifactId().equals(parent.getGav().getArtifactId()) ? parentPom : null;
    }

<<<<<<< HEAD
    private Map<GroupArtifactVersion, Pom> projectPomsByGav(Map<Path, Pom> projectPoms) {
        Map<GroupArtifactVersion, Pom> result = new HashMap<>();
        for (Pom projectPom : projectPoms.values()) {
            List<Pom> ancestryWithinProject = getAncestryWithinProject(projectPom, projectPoms);
            Map<String, String> mergedProperties = mergeProperties(ancestryWithinProject);
=======
    private Map<GroupArtifactVersion, Pom> projectPomsByGav() {
        Map<GroupArtifactVersion, Pom> result = new HashMap<>();
        for (Pom projectPom : getProjectPoms()) {
            Map<String, String> mergedProperties = mergeProperties(getAncestryWithinProject(projectPom));
>>>>>>> 4e8f0a89
            GroupArtifactVersion gav = new GroupArtifactVersion(
                    projectPom.getGroupId(),
                    projectPom.getArtifactId(),
                    ResolvedPom.placeholderHelper.replacePlaceholders(projectPom.getVersion(), mergedProperties::get)
            );
            result.put(gav, projectPom);
        }
        return result;
    }

}<|MERGE_RESOLUTION|>--- conflicted
+++ resolved
@@ -32,14 +32,9 @@
 import java.util.stream.Collectors;
 import java.util.stream.Stream;
 
-<<<<<<< HEAD
-import static java.util.Collections.emptyList;
-import static java.util.Collections.emptyMap;
-=======
 import static java.util.Collections.*;
 import static java.util.stream.Collectors.toList;
 import static org.openrewrite.internal.ListUtils.concat;
->>>>>>> 4e8f0a89
 import static org.openrewrite.maven.tree.MavenRepository.MAVEN_LOCAL_DEFAULT;
 
 @SuppressWarnings({"unused", "UnusedReturnValue"})
@@ -347,11 +342,7 @@
 
     public void setProjectPoms(Map<Path, Pom> projectPoms) {
         putMessage(MAVEN_PROJECT_POMS_BY_SOURCE_PATH, projectPoms);
-<<<<<<< HEAD
-        putMessage(MAVEN_PROJECT_POMS_BY_GAV, projectPomsByGav(getProjectPomsBySourcePath()));
-=======
         putMessage(MAVEN_PROJECT_POMS_BY_GAV, projectPomsByGav());
->>>>>>> 4e8f0a89
     }
 
     public void updateProjectPom(Pom projectPom) {
@@ -360,11 +351,7 @@
             map.put(pom.getSourcePath(), pom);
             return map;
         });
-<<<<<<< HEAD
-        putMessage(MAVEN_PROJECT_POMS_BY_GAV, projectPomsByGav(getProjectPomsBySourcePath()));
-=======
         putMessage(MAVEN_PROJECT_POMS_BY_GAV, projectPomsByGav());
->>>>>>> 4e8f0a89
     }
 
     public List<Pom> getProjectPoms() {
@@ -387,15 +374,7 @@
 
     private static List<Pom> getAncestryWithinProject(Pom projectPom, Map<Path, Pom> projectPoms) {
         Pom parentPom = getParentWithinProject(projectPom, projectPoms);
-<<<<<<< HEAD
-        if (parentPom == null) {
-            return Collections.singletonList(projectPom);
-        } else {
-            return ListUtils.concat(projectPom, getAncestryWithinProject(parentPom, projectPoms));
-        }
-=======
         return parentPom == null ? singletonList(projectPom) : concat(projectPom, getAncestryWithinProject(parentPom, projectPoms));
->>>>>>> 4e8f0a89
     }
 
     private static @Nullable Pom getParentWithinProject(Pom projectPom, Map<Path, Pom> projectPoms) {
@@ -416,18 +395,10 @@
                 parentPom.getGav().getArtifactId().equals(parent.getGav().getArtifactId()) ? parentPom : null;
     }
 
-<<<<<<< HEAD
-    private Map<GroupArtifactVersion, Pom> projectPomsByGav(Map<Path, Pom> projectPoms) {
-        Map<GroupArtifactVersion, Pom> result = new HashMap<>();
-        for (Pom projectPom : projectPoms.values()) {
-            List<Pom> ancestryWithinProject = getAncestryWithinProject(projectPom, projectPoms);
-            Map<String, String> mergedProperties = mergeProperties(ancestryWithinProject);
-=======
     private Map<GroupArtifactVersion, Pom> projectPomsByGav() {
         Map<GroupArtifactVersion, Pom> result = new HashMap<>();
         for (Pom projectPom : getProjectPoms()) {
             Map<String, String> mergedProperties = mergeProperties(getAncestryWithinProject(projectPom));
->>>>>>> 4e8f0a89
             GroupArtifactVersion gav = new GroupArtifactVersion(
                     projectPom.getGroupId(),
                     projectPom.getArtifactId(),
