/*
 * Copyright 2023 the original author or authors.
 * <p>
 * Licensed under the Apache License, Version 2.0 (the "License");
 * you may not use this file except in compliance with the License.
 * You may obtain a copy of the License at
 * <p>
 * https://www.apache.org/licenses/LICENSE-2.0
 * <p>
 * Unless required by applicable law or agreed to in writing, software
 * distributed under the License is distributed on an "AS IS" BASIS,
 * WITHOUT WARRANTIES OR CONDITIONS OF ANY KIND, either express or implied.
 * See the License for the specific language governing permissions and
 * limitations under the License.
 */
package org.openrewrite.maven;

import lombok.EqualsAndHashCode;
import lombok.Value;
import org.openrewrite.*;
import org.openrewrite.maven.marker.AlreadyIncremented;
import org.openrewrite.maven.tree.GroupArtifact;
import org.openrewrite.maven.tree.ResolvedPom;
import org.openrewrite.xml.ChangeTagValue;
import org.openrewrite.xml.tree.Xml;

import java.util.*;
import java.util.regex.Matcher;
import java.util.regex.Pattern;

import static org.openrewrite.Tree.randomId;
import static org.openrewrite.internal.StringUtils.matchesGlob;

@Value
@EqualsAndHashCode(callSuper = false)
public class IncrementProjectVersion extends ScanningRecipe<Map<GroupArtifact, String>> {

    @Option(displayName = "Group",
            description = "The group ID of the Maven project to change its version. This can be a glob expression.",
            example = "org.openrewrite")
    String groupId;

    @Option(displayName = "Artifact",
            description = "The artifact ID of the Maven project to change its version. This can be a glob expression.",
            example = "*")
    String artifactId;

    @Option(displayName = "Semver digit",
            description = "`MAJOR` increments the first digit, `MINOR` increments the second digit, and `PATCH` " +
                          "increments the third digit.",
            example = "PATCH")
    SemverDigit digit;

    public enum SemverDigit {
        MAJOR,
        MINOR,
        PATCH
    }

    @Override
    public String getDisplayName() {
        return "Increment Maven project version";
    }

    @Override
    public String getInstanceNameSuffix() {
        return String.format("`%s:%s:%s`", groupId, artifactId, digit);
    }

    @Override
    public String getDescription() {
        return "Increase Maven project version by incrementing either the major, minor, or patch version as defined by " +
               "[semver](https://semver.org/). Other versioning schemes are not supported.";
    }

    @Override
    public Map<GroupArtifact, String> getInitialValue(ExecutionContext ctx) {
        return new HashMap<>();
    }

    @Override
    public TreeVisitor<?, ExecutionContext> getScanner(Map<GroupArtifact, String> acc) {
        final Pattern SEMVER_PATTERN = Pattern.compile("(\\d+)\\.(\\d+)\\.(\\d+)\\.?(\\d+)?(-.+)?$");

        return new MavenIsoVisitor<ExecutionContext>() {
            @Override
            public Xml.Tag visitTag(Xml.Tag tag, ExecutionContext ctx) {
                Xml.Tag t = super.visitTag(tag, ctx);

                if (!isProjectTag()) {
                    return t;
                }
                ResolvedPom resolvedPom = getResolutionResult().getPom();
                if (!(matchesGlob(resolvedPom.getValue(t.getChildValue("groupId").orElse(null)), groupId) &&
                      matchesGlob(resolvedPom.getValue(t.getChildValue("artifactId").orElse(null)), artifactId))) {
                    return t;
                }
                Optional<Xml.Tag> versionTag = t.getChild("version");
                if (!(versionTag.isPresent() && versionTag.get().getValue().isPresent())) {
                    return t;
                }
                String versionTagValue = versionTag.get().getValue().get();
                String oldVersion = resolvedPom.getValue(versionTagValue);
                if (oldVersion == null) {
                    return t;
                }
                String newVersion = incrementSemverDigit(oldVersion);
                if (newVersion.equals(oldVersion)) {
                    return t;
                }
                acc.put(new GroupArtifact(
                                t.getChildValue("groupId").orElse(null), t.getChildValue("artifactId").orElse(null)),
                        newVersion);
                return t;
            }

            private String incrementSemverDigit(String oldVersion) {
                Matcher m = SEMVER_PATTERN.matcher(oldVersion);
                if (!m.matches()) {
                    return oldVersion;
                }
                String major = m.group(1);
                String minor = m.group(2);
                String patch = m.group(3);
                // Semver does not have a concept of a fourth number, but it is common enough to support
                String fourth = m.group(4);
                String extra = m.group(5);
                switch (digit) {
                    case MAJOR:
                        major = String.valueOf(Integer.parseInt(major) + 1);
                        minor = "0";
                        patch = "0";
                        break;
                    case MINOR:
                        minor = String.valueOf(Integer.parseInt(minor) + 1);
                        patch = "0";
                        break;
                    case PATCH:
                        patch = String.valueOf(Integer.parseInt(patch) + 1);
                        break;
                }
                if (fourth == null) {
                    fourth = "";
                } else {
                    fourth = ".0";
                }
                if (extra == null) {
                    extra = "";
                }
                return major + "." + minor + "." + patch + fourth + extra;
            }
        };

    }

    @Override
    public TreeVisitor<?, ExecutionContext> getVisitor(Map<GroupArtifact, String> acc) {
        return new MavenIsoVisitor<ExecutionContext>() {
            @Override
            public Xml.Tag visitTag(Xml.Tag tag, ExecutionContext ctx) {
                Xml.Tag t = super.visitTag(tag, ctx);

                if (!(isProjectTag() || isParentTag()) ||
                    t.getMarkers().findFirst(AlreadyIncremented.class).isPresent()) {
                    return t;
                }
                String newVersion = acc.get(new GroupArtifact(
                        t.getChildValue("groupId").orElse(null),
                        t.getChildValue("artifactId").orElse(null)));
                String oldVersion = t.getChildValue("version").orElse(null);
                if (newVersion == null || newVersion.equals(oldVersion)) {
                    return t;
                }
                t = t.withMarkers(t.getMarkers().add(new AlreadyIncremented(randomId())));
<<<<<<< HEAD
                return (Xml.Tag) new ChangeTagValue("version", null, newVersion, null)
                        .getVisitor()
=======
                return (Xml.Tag) new ChangeTagValue("version", oldVersion, newVersion).getVisitor()
>>>>>>> 4c0f0cab
                        .visitNonNull(t, ctx);
            }
        };
    }
}<|MERGE_RESOLUTION|>--- conflicted
+++ resolved
@@ -172,13 +172,8 @@
                     return t;
                 }
                 t = t.withMarkers(t.getMarkers().add(new AlreadyIncremented(randomId())));
-<<<<<<< HEAD
-                return (Xml.Tag) new ChangeTagValue("version", null, newVersion, null)
-                        .getVisitor()
-=======
-                return (Xml.Tag) new ChangeTagValue("version", oldVersion, newVersion).getVisitor()
->>>>>>> 4c0f0cab
-                        .visitNonNull(t, ctx);
+                return (Xml.Tag) new ChangeTagValue("version", oldVersion, newVersion, null)
+                        .getVisitor().visitNonNull(t, ctx);
             }
         };
     }
