/*
 * Copyright 2020 the original author or authors.
 * <p>
 * Licensed under the Apache License, Version 2.0 (the "License");
 * you may not use this file except in compliance with the License.
 * You may obtain a copy of the License at
 * <p>
 * https://www.apache.org/licenses/LICENSE-2.0
 * <p>
 * Unless required by applicable law or agreed to in writing, software
 * distributed under the License is distributed on an "AS IS" BASIS,
 * WITHOUT WARRANTIES OR CONDITIONS OF ANY KIND, either express or implied.
 * See the License for the specific language governing permissions and
 * limitations under the License.
 */
package org.openrewrite.maven;

import org.jetbrains.annotations.Contract;
import org.jspecify.annotations.Nullable;
import org.openrewrite.ExecutionContext;
import org.openrewrite.SourceFile;
import org.openrewrite.TreeVisitor;
import org.openrewrite.maven.internal.MavenPomDownloader;
import org.openrewrite.maven.tree.*;
import org.openrewrite.xml.ChangeTagValueVisitor;
import org.openrewrite.xml.XPathMatcher;
import org.openrewrite.xml.XmlVisitor;
import org.openrewrite.xml.tree.Xml;

import java.util.*;
import java.util.function.Predicate;

import static java.util.Collections.emptyList;
import static java.util.Collections.emptyMap;
import static org.openrewrite.internal.StringUtils.matchesGlob;
import static org.openrewrite.maven.tree.Plugin.PLUGIN_DEFAULT_GROUPID;

public class MavenVisitor<P> extends XmlVisitor<P> {

    static final XPathMatcher DEPENDENCY_MATCHER = new XPathMatcher("/project/dependencies/dependency");
    static final XPathMatcher PROFILE_DEPENDENCY_MATCHER = new XPathMatcher("/project/profiles/profile/dependencies/dependency");
    static final XPathMatcher PLUGIN_DEPENDENCY_MATCHER = new XPathMatcher("//plugins/plugin/dependencies/dependency");
    static final XPathMatcher PROFILE_PLUGIN_DEPENDENCY_MATCHER = new XPathMatcher("/project/profiles/profile/build/plugins/plugin/dependencies/dependency");
    static final XPathMatcher MANAGED_DEPENDENCY_MATCHER = new XPathMatcher("/project/dependencyManagement/dependencies/dependency");
    static final XPathMatcher PROFILE_MANAGED_DEPENDENCY_MATCHER = new XPathMatcher("/project/profiles/profile/dependencyManagement/dependencies/dependency");
    static final XPathMatcher PROPERTY_MATCHER = new XPathMatcher("/project/properties/*");
    static final XPathMatcher PLUGIN_MATCHER = new XPathMatcher("//plugins/plugin");
    static final XPathMatcher MANAGED_PLUGIN_MATCHER = new XPathMatcher("//pluginManagement/plugins/plugin");
    static final XPathMatcher PARENT_MATCHER = new XPathMatcher("/project/parent");
    static final XPathMatcher PROJECT_MATCHER = new XPathMatcher("/project");

    // there are several implicitly defined version properties that we should never attempt to update
    private static final Set<String> IMPLICITLY_DEFINED_VERSION_PROPERTIES = new HashSet<>(Arrays.asList(
            "${version}",
            "${project.version}",
            "${pom.version}",
            "${project.parent.version}",
            "${revision}",
            "${sha1}",
            "${changelist}"
    ));

    private transient Xml.@Nullable Document document;

    @Nullable
    private transient MavenResolutionResult resolutionResult;

    @Override
    public String getLanguage() {
        return "maven";
    }

    @Override
    public boolean isAcceptable(SourceFile sourceFile, P p) {
        return super.isAcceptable(sourceFile, p) &&
                sourceFile.getMarkers().findFirst(MavenResolutionResult.class).isPresent();
    }

    protected MavenResolutionResult getResolutionResult() {
        Iterator<Object> itr = getCursor()
                .getPath(Xml.Document.class::isInstance);
        if (itr.hasNext()) {
            Xml.Document newDocument = (Xml.Document) itr.next();
            if (document != null && document != newDocument) {
                throw new IllegalStateException(
                        "The same MavenVisitor instance has been used on two different XML documents. " +
                                "This violates the Recipe contract that they will return a unique visitor instance every time getVisitor() is called.");
            }
            document = newDocument;
        }
        if (resolutionResult == null) {
            resolutionResult = Optional.ofNullable(document)
                    .map(Xml.Document::getMarkers)
                    .flatMap(markers -> markers.findFirst(MavenResolutionResult.class))
                    .orElseThrow(() -> new IllegalStateException("Maven visitors should not be visiting XML documents without a Maven marker"));
        }
        return resolutionResult;
    }

    public boolean isPropertyTag() {
        return PROPERTY_MATCHER.matches(getCursor());
    }

    public boolean isDependencyTag() {
        return isTag("dependency") && DEPENDENCY_MATCHER.matches(getCursor());
    }

    /**
     * Is a tag a dependency that matches the group and artifact?
     *
     * @param groupId    The group ID glob expression to compare the tag against.
     * @param artifactId The artifact ID glob expression to compare the tag against.
     * @return true if the tag matches.
     */
    public boolean isDependencyTag(String groupId, String artifactId) {
        if (!isDependencyTag()) {
            if (isTag("dependency") && PROFILE_DEPENDENCY_MATCHER.matches(getCursor())) {
                Xml.Tag tag = getCursor().getValue();
                return matchesGlob(tag.getChildValue("groupId").orElse(null), groupId) &&
                        matchesGlob(tag.getChildValue("artifactId").orElse(null), artifactId);
            }
            return false;
        }
        Xml.Tag tag = getCursor().getValue();
        Map<Scope, List<ResolvedDependency>> dependencies = getResolutionResult().getDependencies();
        for (Scope scope : Scope.values()) {
            if (dependencies.containsKey(scope)) {
                for (ResolvedDependency resolvedDependency : dependencies.get(scope)) {
                    if (matchesGlob(resolvedDependency.getGroupId(), groupId) && matchesGlob(resolvedDependency.getArtifactId(), artifactId)) {
                        String scopeName = tag.getChildValue("scope").orElse(null);
                        Scope tagScope = scopeName != null ? Scope.fromName(scopeName) : null;
                        if (tagScope == null) {
                            tagScope = getResolutionResult().getPom().getManagedScope(
                                    groupId,
                                    artifactId,
                                    tag.getChildValue("type").orElse(null),
                                    tag.getChildValue("classifier").orElse(null)
                            );
                            if (tagScope == null) {
                                tagScope = Scope.Compile;
                            }
                        }
                        Dependency req = resolvedDependency.getRequested();
                        String reqGroup = req.getGroupId();
                        if ((reqGroup == null || reqGroup.equals(tag.getChildValue("groupId").orElse(null))) &&
                                req.getArtifactId().equals(tag.getChildValue("artifactId").orElse(null)) &&
                                scope == tagScope) {
                            return true;
                        }
                    }
                }
            }
        }
        return false;
    }

    public boolean isPluginDependencyTag(String groupId, String artifactId) {
        if (!isTag("dependency") ||
                !PLUGIN_DEPENDENCY_MATCHER.matches(getCursor()) &&
                        !PROFILE_PLUGIN_DEPENDENCY_MATCHER.matches(getCursor())) {
            return false;
        }
        Xml.Tag tag = getCursor().getValue();
        return matchesGlob(tag.getChildValue("groupId").orElse(null), groupId) &&
                matchesGlob(tag.getChildValue("artifactId").orElse(null), artifactId);
    }

    public boolean isManagedDependencyTag() {
        return isTag("dependency") && MANAGED_DEPENDENCY_MATCHER.matches(getCursor());
    }

    /**
     * Is a tag a managed dependency that matches the group and artifact?
     *
     * @param groupId    The group ID glob expression to compare the tag against.
     * @param artifactId The artifact ID glob expression to compare the tag against.
     * @return true if the tag matches.
     */
    public boolean isManagedDependencyTag(String groupId, String artifactId) {
        if (!isManagedDependencyTag()) {
            if (isTag("dependency") && PROFILE_MANAGED_DEPENDENCY_MATCHER.matches(getCursor())) {
                Xml.Tag tag = getCursor().getValue();
                return matchesGlob(tag.getChildValue("groupId").orElse(null), groupId) &&
                        matchesGlob(tag.getChildValue("artifactId").orElse(null), artifactId);
            }
            return false;
        }
        Xml.Tag tag = getCursor().getValue();
        for (ResolvedManagedDependency dm : getResolutionResult().getPom().getDependencyManagement()) {
            if (matchesGlob(dm.getGroupId(), groupId) && matchesGlob(dm.getArtifactId(), artifactId)) {
                ManagedDependency req = dm.getRequested();
                String reqGroup = req.getGroupId();
                if (reqGroup.equals(tag.getChildValue("groupId").orElse(null)) &&
                        req.getArtifactId().equals(tag.getChildValue("artifactId").orElse(null)) &&
                        dm.getScope() == tag.getChildValue("scope").map(Scope::fromName).orElse(null)) {
                    return true;
                }
            }
            if (dm.getBomGav() != null) {
                if (matchesGlob(dm.getBomGav().getGroupId(), groupId) && matchesGlob(dm.getBomGav().getArtifactId(), artifactId)) {
                    ManagedDependency requestedBom = dm.getRequestedBom();
                    //noinspection ConstantConditions
                    if (requestedBom.getGroupId().equals(tag.getChildValue("groupId").orElse(null)) &&
                            requestedBom.getArtifactId().equals(tag.getChildValue("artifactId").orElse(null))) {
                        return true;
                    }
                }
            }
        }
        return false;
    }

    public boolean isManagedDependencyImportTag(String groupId, String artifactId) {
        if (!isManagedDependencyTag(groupId, artifactId)) {
            return false;
        }
        Xml.Tag tag = getCursor().getValue();
        return tag.getChildValue("type").map("pom"::equalsIgnoreCase).orElse(false) &&
                tag.getChildValue("scope").map("import"::equalsIgnoreCase).orElse(false);
    }

    public void maybeUpdateModel() {
        for (TreeVisitor<?, P> afterVisit : getAfterVisit()) {
            if (afterVisit instanceof UpdateMavenModel) {
                return;
            }
        }
        doAfterVisit(new UpdateMavenModel<>());
    }

    public boolean isPluginTag() {
        return isTag("plugin") && PLUGIN_MATCHER.matches(getCursor());
    }

    public boolean isPluginTag(String groupId, @Nullable String artifactId) {
        return isPluginTag() && hasPluginGroupId(groupId) && hasPluginArtifactId(artifactId);
    }

    public boolean isManagedPluginTag() {
        return isTag("plugin") && MANAGED_PLUGIN_MATCHER.matches(getCursor());
    }

    private boolean hasPluginGroupId(String groupId) {
        Xml.Tag tag = getCursor().getValue();
        boolean isGroupIdFound = matchesGlob(tag.getChildValue("groupId").orElse("org.apache.maven.plugins"), groupId);
        if (!isGroupIdFound && getResolutionResult().getPom().getProperties() != null) {
            if (tag.getChildValue("groupId").isPresent() && tag.getChildValue("groupId").get().trim().startsWith("${")) {
                String propertyKey = tag.getChildValue("groupId").get().trim();
                String value = getResolutionResult().getPom().getValue(propertyKey);
                isGroupIdFound = value != null && matchesGlob(value, groupId);
            }
        }
        return isGroupIdFound;
    }

    private boolean hasPluginArtifactId(@Nullable String artifactId) {
        Xml.Tag tag = getCursor().getValue();
        boolean isArtifactIdFound = tag.getChildValue("artifactId")
                .map(a -> matchesGlob(a, artifactId))
                .orElse(artifactId == null);
        if (!isArtifactIdFound && artifactId != null && getResolutionResult().getPom().getProperties() != null) {
            if (tag.getChildValue("artifactId").isPresent() && tag.getChildValue("artifactId").get().trim().startsWith("${")) {
                String propertyKey = tag.getChildValue("artifactId").get().trim();
                String value = getResolutionResult().getPom().getValue(propertyKey);
                isArtifactIdFound = value != null && matchesGlob(value, artifactId);
            }
        }
        return isArtifactIdFound;
    }


    public boolean isParentTag() {
        return isTag("parent") && PARENT_MATCHER.matches(getCursor());
    }

    public boolean isProjectTag() {
        return isTag("project") && PROJECT_MATCHER.matches(getCursor());
    }

    private boolean isTag(String name) {
        // `XPathMatcher` is still a bit expensive
        return getCursor().getValue() instanceof Xml.Tag && name.equals(getCursor().<Xml.Tag>getValue().getName());
    }

    protected Xml.Tag changeChildTagValue(Xml.Tag tag, String childTagName, @Nullable String newValue, P p) {
        return changeChildTagValue(tag, childTagName, newValue, false, p);
    }

    protected Xml.Tag changeChildTagValue(Xml.Tag tag, String childTagName, @Nullable String newValue, @Nullable Boolean addPropertyIfMissing, P p) {
        Optional<Xml.Tag> childTag = tag.getChild(childTagName);
        if (childTag.isPresent()) {
            String oldValue = childTag.get().getValue().orElse(null);
            if (newValue != null && !newValue.equals(oldValue)) {
                if (isProperty(oldValue)) {
                    String propertyName = oldValue.substring(2, oldValue.length() - 1);
<<<<<<< HEAD
                    ResolvedPom pom = getResolutionResult().getPom();
                    //If the current requested pom has the property defined, or if the pom has the property defined and it is inherited from a parent pom that is not in the same source tree
                    if (pom.getRequested().getProperties().containsKey(propertyName) ||
                            (pom.getProperties().containsKey(propertyName) && (pom.getRequested().getParent() == null || pom.getRequested().getParent().getRelativePath() == null))) {
                        boolean addIfMissing = pom.getRequested().getParent() != null && pom.getRequested().getParent().getRelativePath() == null;
                        doAfterVisit((TreeVisitor<?, P>) new ChangePropertyValue(propertyName, newValue, addIfMissing, false).getVisitor());
=======
                    if (getResolutionResult().getPom().getRequested().getProperties().containsKey(propertyName)) {
                        doAfterVisit((TreeVisitor<?, P>) new ChangePropertyValue(propertyName, newValue, addPropertyIfMissing, false).getVisitor());
>>>>>>> 0ccb7256
                    }
                } else {
                    tag = (Xml.Tag) new ChangeTagValueVisitor<>(childTag.get(), newValue).visitNonNull(tag, p);
                }
            }
        }
        return tag;
    }

    @Contract("null -> false")
    protected boolean isProperty(@Nullable String value) {
        return value != null && value.startsWith("${") && !IMPLICITLY_DEFINED_VERSION_PROPERTIES.contains(value);
    }

    public @Nullable ResolvedDependency findDependency(Xml.Tag tag) {
        Map<Scope, List<ResolvedDependency>> dependencies = getResolutionResult().getDependencies();
        Scope scope = Scope.fromName(tag.getChildValue("scope").orElse("compile"));
        if (dependencies.containsKey(scope)) {
            for (ResolvedDependency resolvedDependency : dependencies.get(scope)) {
                Dependency req = resolvedDependency.getRequested();
                String reqGroup = req.getGroupId();
                String reqVersion = req.getVersion();
                if ((reqGroup == null || reqGroup.equals(tag.getChildValue("groupId").orElse(null))) &&
                        req.getArtifactId().equals(tag.getChildValue("artifactId").orElse(null)) &&
                        (reqVersion == null || reqVersion.equals(tag.getChildValue("version").orElse(null))) &&
                        (req.getClassifier() == null || req.getClassifier().equals(tag.getChildValue("classifier").orElse(null)))) {
                    return resolvedDependency;
                }
            }
        }
        return null;
    }

    public @Nullable ResolvedManagedDependency findManagedDependency(Xml.Tag tag) {
        String groupId = getResolutionResult().getPom().getValue(tag.getChildValue("groupId")
                .orElse(getResolutionResult().getPom().getGroupId()));
        String artifactId = getResolutionResult().getPom().getValue(tag.getChildValue("artifactId").orElse(""));
        String classifier = getResolutionResult().getPom().getValue(tag.getChildValue("classifier").orElse(null));
        String type = getResolutionResult().getPom().getValue(tag.getChildValue("type").orElse(null));
        if (groupId != null && artifactId != null) {
            return findManagedDependency(groupId, artifactId, classifier, type);
        }
        return null;
    }

    public @Nullable ResolvedManagedDependency findManagedDependency(String groupId, String artifactId) {
        return findManagedDependency(groupId, artifactId, null, null);
    }

    private @Nullable ResolvedManagedDependency findManagedDependency(String groupId, String artifactId, @Nullable String classifier, @Nullable String type) {
        for (ResolvedManagedDependency d : getResolutionResult().getPom().getDependencyManagement()) {
            if (groupId.equals(d.getGroupId()) &&
                    artifactId.equals(d.getArtifactId()) &&
                    (classifier == null || classifier.equals(d.getClassifier())) &&
                    (type == null || type.equals(d.getType()))) {
                return d;
            }
        }
        return null;
    }

    public @Nullable ResolvedManagedDependency findManagedDependency(Xml.Tag tag, @Nullable Scope inClasspathOf) {
        Scope tagScope = Scope.fromName(tag.getChildValue("scope").orElse(null));
        if (inClasspathOf != null && tagScope != inClasspathOf && !tagScope.isInClasspathOf(inClasspathOf)) {
            return null;
        }
        return findManagedDependency(tag);
    }

    public @Nullable ResolvedDependency findDependency(Xml.Tag tag, @Nullable Scope inClasspathOf) {
        Scope tagScope = Scope.fromName(tag.getChildValue("scope").orElse("compile"));
        if (inClasspathOf != null && tagScope != inClasspathOf && !tagScope.isInClasspathOf(inClasspathOf)) {
            return null;
        }
        for (Map.Entry<Scope, List<ResolvedDependency>> scope : getResolutionResult().getDependencies().entrySet()) {
            if (inClasspathOf == null || scope.getKey() == inClasspathOf || scope.getKey().isInClasspathOf(inClasspathOf)) {
                for (ResolvedDependency d : scope.getValue()) {
                    if (tag.getChildValue("groupId").orElse(getResolutionResult().getPom().getGroupId()).equals(d.getGroupId()) &&
                            tag.getChildValue("artifactId").orElse(getResolutionResult().getPom().getArtifactId()).equals(d.getArtifactId())) {
                        return d;
                    }
                }
            }
        }
        return null;
    }

    /**
     * Finds dependencies in the model that match the provided group and artifact ids.
     * <p>
     * Note: The list may contain the same dependency multiple times, if it is present in multiple scopes.
     *
     * @param groupId    The groupId to match
     * @param artifactId The artifactId to match.
     * @return dependencies (including transitive dependencies) with any version matching the provided group and artifact id, if any.
     */
    public List<ResolvedDependency> findDependencies(String groupId, String artifactId) {
        return getResolutionResult().findDependencies(groupId, artifactId, null);
    }

    /**
     * Finds dependencies in the model that match the given predicate.
     *
     * @param matcher A dependency test
     * @return dependencies (including transitive dependencies) with any version matching the given predicate.
     */
    public Collection<ResolvedDependency> findDependencies(Predicate<ResolvedDependency> matcher) {
        List<ResolvedDependency> found = null;
        for (List<ResolvedDependency> scope : getResolutionResult().getDependencies().values()) {
            for (ResolvedDependency d : scope) {
                if (matcher.test(d)) {
                    if (found == null) {
                        found = new ArrayList<>();
                    }
                    found.add(d);
                }
            }
        }
        return found == null ? emptyList() : found;
    }

    public MavenMetadata downloadMetadata(String groupId, String artifactId, ExecutionContext ctx) throws MavenDownloadingException {
        return downloadMetadata(groupId, artifactId, null, ctx);
    }

    public MavenMetadata downloadMetadata(String groupId, String artifactId, @Nullable ResolvedPom containingPom, ExecutionContext ctx) throws MavenDownloadingException {
        return new MavenPomDownloader(emptyMap(), ctx, getResolutionResult().getMavenSettings(), getResolutionResult().getActiveProfiles())
                .downloadMetadata(new GroupArtifact(groupId, artifactId), containingPom, getResolutionResult().getPom().getRepositories());
    }

    public MavenMetadata downloadPluginMetadata(String groupId, String artifactId, ExecutionContext ctx) throws MavenDownloadingException {
        return downloadPluginMetadata(groupId, artifactId, null, ctx);
    }

    public MavenMetadata downloadPluginMetadata(String groupId, String artifactId, @Nullable ResolvedPom containingPom, ExecutionContext ctx) throws MavenDownloadingException {
        return new MavenPomDownloader(emptyMap(), ctx, getResolutionResult().getMavenSettings(), getResolutionResult().getActiveProfiles())
                .downloadMetadata(new GroupArtifact(groupId, artifactId), containingPom, getResolutionResult().getPom().getPluginRepositories());
    }

    /**
     * Does the current tag can contain groupId, artifactId and version?
     */
    @SuppressWarnings("unused")
    public boolean isDependencyLikeTag() {
        return isManagedDependencyTag() || isDependencyTag() || isPluginTag();
    }

    public @Nullable Plugin findPlugin(Xml.Tag tag) {
        return findPlugin(tag, getResolutionResult().getPom().getPlugins());
    }

    public @Nullable Plugin findManagedPlugin(Xml.Tag tag) {
        return findPlugin(tag, getResolutionResult().getPom().getPluginManagement());
    }

    private static @Nullable Plugin findPlugin(Xml.Tag tag, List<Plugin> plugins) {
        String tagGroupId = tag.getChildValue("groupId").orElse(PLUGIN_DEFAULT_GROUPID);
        String tagArtifactId = tag.getChildValue("artifactId").orElse(null);
        String tagVersion = tag.getChildValue("version").orElse(null);
        for (Plugin resolvedPlugin : plugins) {
            String resGroup = resolvedPlugin.getGroupId();
            String resArtifactId = resolvedPlugin.getArtifactId();
            String resVersion = resolvedPlugin.getVersion();
            if (resGroup.equals(tagGroupId) &&
                    resArtifactId.equals(tagArtifactId) &&
                    (resVersion == null || tagVersion == null || resVersion.equals(tagVersion))) {
                return resolvedPlugin;
            }
        }
        return null;
    }
}<|MERGE_RESOLUTION|>--- conflicted
+++ resolved
@@ -293,17 +293,12 @@
             if (newValue != null && !newValue.equals(oldValue)) {
                 if (isProperty(oldValue)) {
                     String propertyName = oldValue.substring(2, oldValue.length() - 1);
-<<<<<<< HEAD
                     ResolvedPom pom = getResolutionResult().getPom();
                     //If the current requested pom has the property defined, or if the pom has the property defined and it is inherited from a parent pom that is not in the same source tree
                     if (pom.getRequested().getProperties().containsKey(propertyName) ||
                             (pom.getProperties().containsKey(propertyName) && (pom.getRequested().getParent() == null || pom.getRequested().getParent().getRelativePath() == null))) {
                         boolean addIfMissing = pom.getRequested().getParent() != null && pom.getRequested().getParent().getRelativePath() == null;
-                        doAfterVisit((TreeVisitor<?, P>) new ChangePropertyValue(propertyName, newValue, addIfMissing, false).getVisitor());
-=======
-                    if (getResolutionResult().getPom().getRequested().getProperties().containsKey(propertyName)) {
-                        doAfterVisit((TreeVisitor<?, P>) new ChangePropertyValue(propertyName, newValue, addPropertyIfMissing, false).getVisitor());
->>>>>>> 0ccb7256
+                        doAfterVisit((TreeVisitor<?, P>) new ChangePropertyValue(propertyName, newValue, addPropertyIfMissing || addIfMissing, false).getVisitor());
                     }
                 } else {
                     tag = (Xml.Tag) new ChangeTagValueVisitor<>(childTag.get(), newValue).visitNonNull(tag, p);
