--- conflicted
+++ resolved
@@ -67,14 +67,6 @@
 
     @Override
     public @Nullable Xml preVisit(@NonNull Xml tree, P p) {
-<<<<<<< HEAD
-        MavenExecutionContextView ctx = MavenExecutionContextView.view((ExecutionContext) p);
-        if (parentPomWasUpdated(getResolutionResult(), ctx)) {
-            try {
-                resolutionResult = updateResult(ctx, getResolutionResult());
-            } catch (MavenDownloadingExceptions mde) {
-                mde.warn(document);
-=======
         if (p instanceof ExecutionContext) {
             MavenExecutionContextView ctx = MavenExecutionContextView.view((ExecutionContext) p);
             if (parentPomWasUpdated(getResolutionResult(), ctx)) {
@@ -83,7 +75,6 @@
                 } catch (MavenDownloadingExceptions mde) {
                     mde.warn(document);
                 }
->>>>>>> 4e8f0a89
             }
         }
         return super.preVisit(tree, p);
