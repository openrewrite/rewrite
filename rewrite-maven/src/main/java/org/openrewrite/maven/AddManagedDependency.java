/*
 * Copyright 2021 the original author or authors.
 * <p>
 * Licensed under the Apache License, Version 2.0 (the "License");
 * you may not use this file except in compliance with the License.
 * You may obtain a copy of the License at
 * <p>
 * https://www.apache.org/licenses/LICENSE-2.0
 * <p>
 * Unless required by applicable law or agreed to in writing, software
 * distributed under the License is distributed on an "AS IS" BASIS,
 * WITHOUT WARRANTIES OR CONDITIONS OF ANY KIND, either express or implied.
 * See the License for the specific language governing permissions and
 * limitations under the License.
 */
package org.openrewrite.maven;

import lombok.EqualsAndHashCode;
import lombok.Value;
import org.openrewrite.*;
import org.openrewrite.internal.StringUtils;
import org.openrewrite.internal.lang.Nullable;
import org.openrewrite.marker.SearchResult;
import org.openrewrite.maven.table.MavenMetadataFailures;
import org.openrewrite.maven.tree.MavenResolutionResult;
import org.openrewrite.maven.tree.ResolvedDependency;
<<<<<<< HEAD
import org.openrewrite.maven.utilities.MavenMetadataWrapper;
=======
import org.openrewrite.maven.tree.ResolvedPom;
>>>>>>> f04ffaf2
import org.openrewrite.semver.LatestRelease;
import org.openrewrite.semver.Semver;
import org.openrewrite.semver.VersionComparator;
import org.openrewrite.xml.tree.Xml;

import java.util.ArrayList;
import java.util.List;
import java.util.Objects;

import static java.util.Objects.requireNonNull;

@Value
@EqualsAndHashCode(callSuper = false)
public class AddManagedDependency extends ScanningRecipe<AddManagedDependency.Scanned> {
    @EqualsAndHashCode.Exclude
    transient MavenMetadataFailures metadataFailures = new MavenMetadataFailures(this);

    @Option(displayName = "Group",
            description = "The first part of a dependency coordinate 'org.apache.logging.log4j:ARTIFACT_ID:VERSION'.",
            example = "org.apache.logging.log4j")
    String groupId;

    @Option(displayName = "Artifact",
            description = "The second part of a dependency coordinate 'org.apache.logging.log4j:log4j-bom:VERSION'.",
            example = "log4j-bom")
    String artifactId;

    @Option(displayName = "Version",
            description = "An exact version number or node-style semver selector used to select the version number.",
            example = "latest.release")
    String version;

    @Option(displayName = "Scope",
            description = "An optional scope to use for the dependency management tag.",
            example = "import",
            valid = {"import", "runtime", "provided", "test"},
            required = false)
    @Nullable
    String scope;

    @Option(displayName = "Type",
            description = "An optional type to use for the dependency management tag.",
            valid = {"jar", "pom", "war"},
            example = "pom",
            required = false)
    @Nullable
    String type;

    @Option(displayName = "Classifier",
            description = "An optional classifier to use for the dependency management tag",
            example = "test",
            required = false)
    @Nullable
    String classifier;

    @Option(displayName = "Version pattern",
            description = "Allows version selection to be extended beyond the original Node Semver semantics. So for example," +
                          "Setting 'version' to \"25-29\" can be paired with a metadata pattern of \"-jre\" to select 29.0-jre",
            example = "-jre",
            required = false)
    @Nullable
    String versionPattern;

    @Option(displayName = "Releases only",
            description = "Whether to exclude snapshots from consideration when using a semver selector",
            required = false)
    @Nullable
    Boolean releasesOnly;

    @Option(displayName = "Only if using glob expression for group:artifact",
            description = "Only add managed dependencies to projects having a dependency matching the expression.",
            example = "org.apache.logging.log4j:log4j*",
            required = false)
    @Nullable
    String onlyIfUsing;

    @Option(displayName = "Add to the root pom",
            description = "Add to the root pom where root is the eldest parent of the pom within the source set.",
            required = false)
    @Nullable
    Boolean addToRootPom;

    @Override
    public Validated<Object> validate() {
        Validated<Object> validated = super.validate();
        //noinspection ConstantConditions
        if (version != null) {
            validated = validated.or(Semver.validate(version, versionPattern));
        }
        if (!StringUtils.isNullOrEmpty(onlyIfUsing)) {
            validated = validated.and(Validated.test("onlyIfUsing", "invalid group:artifact glob pattern", onlyIfUsing, s -> {
                try {
                    return onlyIfUsing.matches("[\\w.-]+\\*?:([\\w-]+\\*?|\\*)");
                } catch (Throwable t) {
                    return false;
                }
            }));
        }
        return validated;
    }

    @Override
    public String getDisplayName() {
        return "Add managed Maven dependency";
    }

    @Override
    public String getInstanceNameSuffix() {
        return String.format("`%s:%s:%s`", groupId, artifactId, version);
    }

    @Override
    public String getDescription() {
        return "Add a managed Maven dependency to a `pom.xml` file.";
    }

    static class Scanned {
        boolean usingType;
        List<SourceFile> rootPoms = new ArrayList<>();
    }

    @Override
    public Scanned getInitialValue(ExecutionContext ctx) {
        Scanned scanned = new Scanned();
        scanned.usingType = onlyIfUsing == null;
        return scanned;
    }

    @Override
    public TreeVisitor<?, ExecutionContext> getScanner(Scanned acc) {
        return Preconditions.check(acc.usingType || (!StringUtils.isNullOrEmpty(onlyIfUsing) && onlyIfUsing.contains(":")), new MavenIsoVisitor<ExecutionContext>() {
            @Override
            public Xml.Document visitDocument(Xml.Document document, ExecutionContext ctx) {
                document.getMarkers().findFirst(MavenResolutionResult.class).ifPresent(mavenResolutionResult -> {
                    if (mavenResolutionResult.getParent() == null) {
                        acc.rootPoms.add(document);
                    }
                });
                if(acc.usingType) {
                    return SearchResult.found(document);
                }

                return super.visitDocument(document, ctx);
            }

            @Override
            public Xml.Tag visitTag(Xml.Tag tag, ExecutionContext ctx) {
                Xml.Tag t = super.visitTag(tag, ctx);

                if (isDependencyTag()) {
                    ResolvedDependency dependency = findDependency(t, null);
                    if (dependency != null) {
                        String[] ga = requireNonNull(onlyIfUsing).split(":");
                        ResolvedDependency match = dependency.findDependency(ga[0], ga[1]);
                        if (match != null) {
                            acc.usingType = true;
                        }
                    }
                }

                return t;
            }
        });
    }

    @Override
    public TreeVisitor<?, ExecutionContext> getVisitor(Scanned acc) {
        return Preconditions.check(acc.usingType, new MavenVisitor<ExecutionContext>() {
            @Override
            public Xml visitDocument(Xml.Document document, ExecutionContext ctx) {
                Xml maven = super.visitDocument(document, ctx);

                if (!Boolean.TRUE.equals(addToRootPom) || acc.rootPoms.contains(document)) {
                    ResolvedPom pom = getResolutionResult().getPom();
                    String convertedVersion = pom.getValue(version);
                    Validated<VersionComparator> versionValidation = Semver.validate(convertedVersion, versionPattern);
                    if (versionValidation.isValid()) {
                        VersionComparator versionComparator = requireNonNull(versionValidation.getValue());
                        try {
                            String versionToUse = findVersionToUse(versionComparator, pom, ctx);
                            if (!Objects.equals(versionToUse, pom.getValue(existingManagedDependencyVersion()))) {
                                if (ResolvedPom.placeholderHelper.hasPlaceholders(version) && Objects.equals(convertedVersion, versionToUse)) {
                                    // revert back to the original version if the version has a placeholder
                                    versionToUse = version;
                                }
                                doAfterVisit(new AddManagedDependencyVisitor(groupId, artifactId,
                                        versionToUse, scope, type, classifier));
                                maybeUpdateModel();
                            }
                        } catch (MavenDownloadingException e) {
                            return e.warn(document);
                        }
                    }
                }

                return maven;
            }

            @Nullable
            private String existingManagedDependencyVersion() {
				return getResolutionResult().getPom().getManagedVersionAlsoFromBom(groupId, artifactId, type, classifier);
            }

            @Nullable
<<<<<<< HEAD
            private String findVersionToUse(VersionComparator versionComparator, ExecutionContext ctx) throws MavenDownloadingException {
				LatestRelease latest = new LatestRelease(versionPattern);
                return MavenMetadataWrapper.builder()
                        .mavenMetadata(metadataFailures.insertRows(ctx, () -> downloadMetadata(groupId, artifactId, ctx)))
                        .versionComparator(versionComparator)
                        .extraFilter(v -> !Boolean.TRUE.equals(releasesOnly) || latest.isValid(null, v))
                        .build().max().orElse(null);
=======
            private String findVersionToUse(VersionComparator versionComparator, ResolvedPom containingPom, ExecutionContext ctx) throws MavenDownloadingException {
                MavenMetadata mavenMetadata = metadataFailures.insertRows(ctx, () -> downloadMetadata(groupId, artifactId, containingPom, ctx));
                LatestRelease latest = new LatestRelease(versionPattern);
                return mavenMetadata.getVersioning().getVersions().stream()
                        .filter(v -> versionComparator.isValid(null, v))
                        .filter(v -> !Boolean.TRUE.equals(releasesOnly) || latest.isValid(null, v))
                        .max((v1, v2) -> versionComparator.compare(null, v1, v2))
                        .orElse(null);
>>>>>>> f04ffaf2
            }
        });
    }
}<|MERGE_RESOLUTION|>--- conflicted
+++ resolved
@@ -24,11 +24,8 @@
 import org.openrewrite.maven.table.MavenMetadataFailures;
 import org.openrewrite.maven.tree.MavenResolutionResult;
 import org.openrewrite.maven.tree.ResolvedDependency;
-<<<<<<< HEAD
 import org.openrewrite.maven.utilities.MavenMetadataWrapper;
-=======
 import org.openrewrite.maven.tree.ResolvedPom;
->>>>>>> f04ffaf2
 import org.openrewrite.semver.LatestRelease;
 import org.openrewrite.semver.Semver;
 import org.openrewrite.semver.VersionComparator;
@@ -233,24 +230,14 @@
             }
 
             @Nullable
-<<<<<<< HEAD
-            private String findVersionToUse(VersionComparator versionComparator, ExecutionContext ctx) throws MavenDownloadingException {
-				LatestRelease latest = new LatestRelease(versionPattern);
+            private String findVersionToUse(VersionComparator versionComparator, ResolvedPom containingPom, ExecutionContext ctx) throws MavenDownloadingException {
+                MavenMetadata mavenMetadata = metadataFailures.insertRows(ctx, () -> downloadMetadata(groupId, artifactId, containingPom, ctx));
+                LatestRelease latest = new LatestRelease(versionPattern);
                 return MavenMetadataWrapper.builder()
                         .mavenMetadata(metadataFailures.insertRows(ctx, () -> downloadMetadata(groupId, artifactId, ctx)))
                         .versionComparator(versionComparator)
                         .extraFilter(v -> !Boolean.TRUE.equals(releasesOnly) || latest.isValid(null, v))
                         .build().max().orElse(null);
-=======
-            private String findVersionToUse(VersionComparator versionComparator, ResolvedPom containingPom, ExecutionContext ctx) throws MavenDownloadingException {
-                MavenMetadata mavenMetadata = metadataFailures.insertRows(ctx, () -> downloadMetadata(groupId, artifactId, containingPom, ctx));
-                LatestRelease latest = new LatestRelease(versionPattern);
-                return mavenMetadata.getVersioning().getVersions().stream()
-                        .filter(v -> versionComparator.isValid(null, v))
-                        .filter(v -> !Boolean.TRUE.equals(releasesOnly) || latest.isValid(null, v))
-                        .max((v1, v2) -> versionComparator.compare(null, v1, v2))
-                        .orElse(null);
->>>>>>> f04ffaf2
             }
         });
     }
