/*
 * Copyright 2020 the original author or authors.
 * <p>
 * Licensed under the Apache License, Version 2.0 (the "License");
 * you may not use this file except in compliance with the License.
 * You may obtain a copy of the License at
 * <p>
 * https://www.apache.org/licenses/LICENSE-2.0
 * <p>
 * Unless required by applicable law or agreed to in writing, software
 * distributed under the License is distributed on an "AS IS" BASIS,
 * WITHOUT WARRANTIES OR CONDITIONS OF ANY KIND, either express or implied.
 * See the License for the specific language governing permissions and
 * limitations under the License.
 */
package org.openrewrite.maven;

import lombok.EqualsAndHashCode;
import lombok.Value;
import org.openrewrite.*;
import org.openrewrite.internal.lang.Nullable;
import org.openrewrite.marker.ci.GithubActionsBuildEnvironment;
import org.openrewrite.maven.search.FindPlugin;
import org.openrewrite.maven.table.MavenMetadataFailures;
import org.openrewrite.maven.tree.ResolvedPom;
import org.openrewrite.maven.utilities.MavenMetadataWrapper;
import org.openrewrite.semver.Semver;
import org.openrewrite.semver.VersionComparator;
import org.openrewrite.xml.AddToTagVisitor;
import org.openrewrite.xml.ChangeTagValueVisitor;
import org.openrewrite.xml.tree.Xml;

import java.util.Collection;
import java.util.Optional;

import static java.util.Objects.requireNonNull;

/**
 * Upgrade the version of a plugin using Node Semver
 * <a href="https://github.com/npm/node-semver#advanced-range-syntax">advanced range selectors</a>, allowing
 * more precise control over version updates to patch or minor releases.
 */
@Value
@EqualsAndHashCode(callSuper = false)
public class UpgradePluginVersion extends Recipe {
    @EqualsAndHashCode.Exclude
    MavenMetadataFailures metadataFailures = new MavenMetadataFailures(this);

    @Option(displayName = "Group",
            description = "The first part of a dependency coordinate 'org.openrewrite.maven:rewrite-maven-plugin:VERSION'. " +
                          "Supports globs.",
            example = "org.openrewrite.maven")
    String groupId;

    @Option(displayName = "Artifact",
            description = "The second part of a dependency coordinate 'org.openrewrite.maven:rewrite-maven-plugin:VERSION'. " +
                          "Supports globs.",
            example = "rewrite-maven-plugin")
    String artifactId;

    @Option(displayName = "New version",
            description = "An exact version number or node-style semver selector used to select the version number. " +
                          "You can also use `latest.release` for the latest available version and `latest.patch` if " +
                          "the current version is a valid semantic version. For more details, you can look at the documentation " +
                          "page of [version selectors](https://docs.openrewrite.org/reference/dependency-version-selectors)",
            example = "29.X")
    String newVersion;

    @Option(displayName = "Version pattern",
            description = "Allows version selection to be extended beyond the original Node Semver semantics. So for example," +
                          "Setting 'version' to \"25-29\" can be paired with a metadata pattern of \"-jre\" to select Guava 29.0-jre",
            example = "-jre",
            required = false)
    @Nullable
    String versionPattern;

    // needs implementation, left here as syntactic placeholder // todo
    @Option(displayName = "Trust parent POM",
            description = "Even if the parent suggests a version that is older than what we are trying to upgrade to, trust it anyway. " +
                          "Useful when you want to wait for the parent to catch up before upgrading. The parent is not trusted by default.",
            required = false)
    @Nullable
    Boolean trustParent;

    @Option(displayName = "Add version if missing",
            description = "If the plugin is missing a version, add the latest release. Defaults to false.",
            required = false)
    @Nullable
    Boolean addVersionIfMissing;

    @SuppressWarnings("ConstantConditions")
    @Override
    public Validated<Object> validate() {
        Validated<Object> validated = super.validate();
        if (newVersion != null) {
            validated = validated.and(Semver.validate(newVersion, versionPattern));
        }
        return validated;
    }

    @Override
    public String getDisplayName() {
        return "Upgrade Maven plugin version";
    }

    @Override
    public String getInstanceNameSuffix() {
        return String.format("`%s:%s:%s`", groupId, artifactId, newVersion);
    }

    @Override
    public String getDescription() {
        return "Upgrade the version of a plugin using Node Semver advanced range selectors, " +
               "allowing more precise control over version updates to patch or minor releases.";
    }

    @Override
    public TreeVisitor<?, ExecutionContext> getVisitor() {
        VersionComparator versionComparator = requireNonNull(Semver.validate(newVersion, versionPattern).getValue());
        return Preconditions.check(new FindPlugin(groupId, artifactId), new MavenVisitor<ExecutionContext>() {
            @Override
            public Xml visitTag(Xml.Tag tag, ExecutionContext ctx) {
                if (isPluginTag(groupId, artifactId)) {
                    Optional<Xml.Tag> versionTag = tag.getChild("version");
                    Optional<String> maybeVersionValue = versionTag.flatMap(Xml.Tag::getValue);
                    if (maybeVersionValue.isPresent() || Boolean.TRUE.equals(addVersionIfMissing)) {
                        final String versionLookup;
                        if (maybeVersionValue.isPresent()) {
                            String versionValue = maybeVersionValue.get();
                            versionLookup = versionValue.startsWith("${")
                                    ? super.getResolutionResult().getPom().getValue(versionValue.trim())
                                    : versionValue;
                        } else {
                            versionLookup = "0.0.0";
                        }

                        try {
                            ResolvedPom resolvedPom = getResolutionResult().getPom();
                            String tagGroupId = resolvedPom.getValue(tag.getChildValue("groupId").orElse(groupId));
                            String tagArtifactId = resolvedPom.getValue(tag.getChildValue("artifactId").orElse(artifactId));
                            assert tagGroupId != null;
                            assert tagArtifactId != null;
                            findNewerDependencyVersion(tagGroupId, tagArtifactId, versionLookup, ctx).ifPresent(newer ->
                                    doAfterVisit(new ChangePluginVersionVisitor(tagGroupId, tagArtifactId, newer, Boolean.TRUE.equals(addVersionIfMissing)))
                            );
                        } catch (MavenDownloadingException e) {
                            return e.warn(tag);
                        }
                    }
                    return tag;
                }
                return super.visitTag(tag, ctx);
            }

            private Optional<String> findNewerDependencyVersion(String groupId, String artifactId,
                                                                String currentVersion, ExecutionContext ctx) throws MavenDownloadingException {
				Collection<String> availableVersions = MavenMetadataWrapper.builder()
                        .mavenMetadata(metadataFailures.insertRows(ctx, () -> downloadMetadata(groupId, artifactId, ctx)))
                        .versionComparator(versionComparator)
                        .version(currentVersion)
                        .build().filter();
                return versionComparator.upgrade(currentVersion, availableVersions);
            }
        });
    }

    @Value
<<<<<<< HEAD
    @EqualsAndHashCode(callSuper = true)
=======
    @EqualsAndHashCode(callSuper = false)
>>>>>>> 52454c4e
    private static class ChangePluginVersionVisitor extends MavenVisitor<ExecutionContext> {
        String groupId;
        String artifactId;
        String newVersion;
        boolean addVersionIfMissing;

        @Override
        public Xml visitTag(Xml.Tag tag, ExecutionContext ctx) {
            if (isPluginTag(groupId, artifactId)) {
                Optional<Xml.Tag> versionTag = tag.getChild("version");
                if (versionTag.isPresent()) {
                    String version = versionTag.get().getValue().orElse(null);
                    if (version != null) {
                        if (version.trim().startsWith("${") && !newVersion.equals(getResolutionResult().getPom().getValue(version.trim()))) {
                            doAfterVisit(new ChangePropertyValue(version, newVersion, false, false).getVisitor());
                        } else if (!newVersion.equals(version)) {
                            doAfterVisit(new ChangeTagValueVisitor<>(versionTag.get(), newVersion));
                        }
                    }
                } else if (addVersionIfMissing) {
                    Xml.Tag newTag = Xml.Tag.build("<version>" + newVersion + "</version>");
                    doAfterVisit(new AddToTagVisitor<>(tag, newTag, new MavenTagInsertionComparator(tag.getChildren())));
                }
            }
            return super.visitTag(tag, ctx);
        }
    }
}<|MERGE_RESOLUTION|>--- conflicted
+++ resolved
@@ -165,11 +165,7 @@
     }
 
     @Value
-<<<<<<< HEAD
-    @EqualsAndHashCode(callSuper = true)
-=======
     @EqualsAndHashCode(callSuper = false)
->>>>>>> 52454c4e
     private static class ChangePluginVersionVisitor extends MavenVisitor<ExecutionContext> {
         String groupId;
         String artifactId;
