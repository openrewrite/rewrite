--- conflicted
+++ resolved
@@ -139,21 +139,11 @@
      * @throws MavenDownloadingException When problems are encountered downloading dependencies or parents.
      */
     public ResolvedPom resolve(Iterable<String> activeProfiles, MavenPomDownloader downloader, ExecutionContext ctx) throws MavenDownloadingException {
-<<<<<<< HEAD
-        List<MavenRepository> repositories = getRepository() == null ? emptyList() : singletonList(getRepository());
-        return new ResolvedPom(this, activeProfiles, emptyMap(), emptyList(), repositories, emptyList(), emptyList(), emptyList(), emptyList(), null)
-                .resolve(ctx, downloader);
-    }
-
-    public ResolvedPom resolve(Iterable<String> activeProfiles, MavenPomDownloader downloader, List<MavenRepository> initialRepositories, ExecutionContext ctx) throws MavenDownloadingException {
-        return new ResolvedPom(this, activeProfiles, emptyMap(), emptyList(), initialRepositories, emptyList(), emptyList(), emptyList(), emptyList(), null)
-=======
         return resolve(activeProfiles, downloader, emptyList(), ctx);
     }
 
     public ResolvedPom resolve(Iterable<String> activeProfiles, MavenPomDownloader downloader, List<MavenRepository> initialRepositories, ExecutionContext ctx) throws MavenDownloadingException {
-        return new ResolvedPom(this, activeProfiles, properties, emptyList(), concatAll(initialRepositories, getEffectiveRepositories()), repositories, dependencies, plugins, pluginManagement)
->>>>>>> e201902f
+        return new ResolvedPom(this, activeProfiles, properties, emptyList(), concatAll(initialRepositories, getEffectiveRepositories()), repositories, dependencies, plugins, pluginManagement, null)
                 .resolve(ctx, downloader);
     }
 
