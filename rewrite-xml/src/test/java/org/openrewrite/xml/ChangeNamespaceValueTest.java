/*
 * Copyright 2023 the original author or authors.
 * <p>
 * Licensed under the Apache License, Version 2.0 (the "License");
 * you may not use this file except in compliance with the License.
 * You may obtain a copy of the License at
 * <p>
 * https://www.apache.org/licenses/LICENSE-2.0
 * <p>
 * Unless required by applicable law or agreed to in writing, software
 * distributed under the License is distributed on an "AS IS" BASIS,
 * WITHOUT WARRANTIES OR CONDITIONS OF ANY KIND, either express or implied.
 * See the License for the specific language governing permissions and
 * limitations under the License.
 */
package org.openrewrite.xml;

import org.junit.jupiter.api.Test;
import org.openrewrite.test.RewriteTest;

import static org.openrewrite.xml.Assertions.xml;

class ChangeNamespaceValueTest implements RewriteTest {

    @Test
    void replaceVersion24Test() {
        rewriteRun(
<<<<<<< HEAD
          spec -> spec.recipe(new ChangeNamespaceValue("web-app", null, "http://java.sun.com/xml/ns/j2ee", "2.4", false, null, null)),
=======
          spec -> spec.recipe(new ChangeNamespaceValue("web-app", null, "http://java.sun.com/xml/ns/j2ee", "2.4", false))
            .expectedCyclesThatMakeChanges(2),
>>>>>>> 9c715c7c
          xml(
            """
              <web-app xmlns="http://java.sun.com/xml/ns/javaee" version="2.4"
                  xmlns:xsi="http://www.w3.org/2001/XMLSchema-instance"
                  xsi:schemaLocation="http://java.sun.com/xml/ns/j2ee http://java.sun.com/xml/ns/j2ee/web-app_2_4.xsd"
                  id="WebApp_ID">
                  <display-name>testWebDDNamespace</display-name>
              </web-app>
              """,
            """
              <web-app xmlns="http://java.sun.com/xml/ns/j2ee" version="2.4"
                  xmlns:xsi="http://www.w3.org/2001/XMLSchema-instance"
                  xsi:schemaLocation="http://java.sun.com/xml/ns/j2ee http://java.sun.com/xml/ns/j2ee/web-app_2_4.xsd"
                  id="WebApp_ID">
                  <display-name>testWebDDNamespace</display-name>
              </web-app>
              """
          )
        );
    }

    @Test
    void replaceVersion25Test() {
        rewriteRun(
<<<<<<< HEAD
          spec -> spec.recipe(new ChangeNamespaceValue("web-app", null, "http://java.sun.com/xml/ns/java", "2.5,3.0", false, null, null)),
=======
          spec -> spec.recipe(new ChangeNamespaceValue("web-app", null, "http://java.sun.com/xml/ns/java", "2.5,3.0", false))
            .expectedCyclesThatMakeChanges(2),
>>>>>>> 9c715c7c
          xml(
            """
              <web-app xmlns="http://java.sun.com/xml/ns/j2ee" version="2.5"
                  xmlns:xsi="http://www.w3.org/2001/XMLSchema-instance"
                  xsi:schemaLocation="http://java.sun.com/xml/ns/j2ee http://java.sun.com/xml/ns/javaee/web-app_2_5.xsd"
                  id="WebApp_ID">
                  <display-name>testWebDDNamespace</display-name>
              </web-app>
              """,
            """
              <web-app xmlns="http://java.sun.com/xml/ns/java" version="2.5"
                  xmlns:xsi="http://www.w3.org/2001/XMLSchema-instance"
                  xsi:schemaLocation="http://java.sun.com/xml/ns/j2ee http://java.sun.com/xml/ns/javaee/web-app_2_5.xsd"
                  id="WebApp_ID">
                  <display-name>testWebDDNamespace</display-name>
              </web-app>
              """
          )
        );
    }

    @Test
    void replaceVersion30Test() {
        rewriteRun(
<<<<<<< HEAD
          spec -> spec.recipe(new ChangeNamespaceValue("web-app", null, "http://java.sun.com/xml/ns/java", "2.5,3.0", false, null, null)),
=======
          spec -> spec.recipe(new ChangeNamespaceValue("web-app", null, "http://java.sun.com/xml/ns/java", "2.5,3.0", false))
            .expectedCyclesThatMakeChanges(2),
>>>>>>> 9c715c7c
          xml(
            """
              <web-app xmlns="http://java.sun.com/xml/ns/j2ee" version="3.0"
                  xmlns:xsi="http://www.w3.org/2001/XMLSchema-instance"
                  xsi:schemaLocation="http://java.sun.com/xml/ns/j2ee http://java.sun.com/xml/ns/j2ee/web-app_3_0.xsd"
                  id="WebApp_ID">
                  <display-name>testWebDDNamespace</display-name>
              </web-app>
              """,
            """
              <web-app xmlns="http://java.sun.com/xml/ns/java" version="3.0"
                  xmlns:xsi="http://www.w3.org/2001/XMLSchema-instance"
                  xsi:schemaLocation="http://java.sun.com/xml/ns/j2ee http://java.sun.com/xml/ns/j2ee/web-app_3_0.xsd"
                  id="WebApp_ID">
                  <display-name>testWebDDNamespace</display-name>
              </web-app>
              """
          )
        );
    }

    @Test
    void replaceVersion31Test() {
        rewriteRun(
<<<<<<< HEAD
          spec -> spec.recipe(new ChangeNamespaceValue("web-app", null, "http://xmlns.jcp.org/xml/ns/javaee", "3.1+", false, null, null)),
=======
          spec -> spec.recipe(new ChangeNamespaceValue("web-app", null, "http://xmlns.jcp.org/xml/ns/javaee", "3.1+", false))
            .expectedCyclesThatMakeChanges(2),
>>>>>>> 9c715c7c
          xml(
            """
              <web-app xmlns="http://java.sun.com/xml/ns/j2ee" version="3.1"
                  xmlns:xsi="http://www.w3.org/2001/XMLSchema-instance"
                  xsi:schemaLocation="http://java.sun.com/xml/ns/j2ee http://java.sun.com/xml/ns/j2ee/web-app_3_1.xsd"
                  id="WebApp_ID">
                  <display-name>testWebDDNamespace</display-name>
              </web-app>
              """,
            """
              <web-app xmlns="http://xmlns.jcp.org/xml/ns/javaee" version="3.1"
                  xmlns:xsi="http://www.w3.org/2001/XMLSchema-instance"
                  xsi:schemaLocation="http://java.sun.com/xml/ns/j2ee http://java.sun.com/xml/ns/j2ee/web-app_3_1.xsd"
                  id="WebApp_ID">
                  <display-name>testWebDDNamespace</display-name>
              </web-app>
              """
          )
        );
    }

    @Test
    void replaceVersion32Test() {
        rewriteRun(
<<<<<<< HEAD
          spec -> spec.recipe(new ChangeNamespaceValue("web-app", null, "http://xmlns.jcp.org/xml/ns/javaee", "3.1+", false, null, null)),
=======
          spec -> spec.recipe(new ChangeNamespaceValue("web-app", null, "http://xmlns.jcp.org/xml/ns/javaee", "3.1+", false))
            .expectedCyclesThatMakeChanges(2),
>>>>>>> 9c715c7c
          xml(
            """
              <web-app xmlns="http://java.sun.com/xml/ns/j2ee" version="3.2"
                  xmlns:xsi="http://www.w3.org/2001/XMLSchema-instance"
                  xsi:schemaLocation="http://java.sun.com/xml/ns/j2ee http://java.sun.com/xml/ns/j2ee/web-app_3_2.xsd"
                  id="WebApp_ID">
                  <display-name>testWebDDNamespace</display-name>
              </web-app>
              """,
            """
              <web-app xmlns="http://xmlns.jcp.org/xml/ns/javaee" version="3.2"
                  xmlns:xsi="http://www.w3.org/2001/XMLSchema-instance"
                  xsi:schemaLocation="http://java.sun.com/xml/ns/j2ee http://java.sun.com/xml/ns/j2ee/web-app_3_2.xsd"
                  id="WebApp_ID">
                  <display-name>testWebDDNamespace</display-name>
              </web-app>
              """
          )
        );
    }

    @Test
    void invalidVersionTest() {
        rewriteRun(
          spec -> spec.recipe(new ChangeNamespaceValue("web-app", null, "http://java.sun.com/xml/ns/j2ee", "2.5", false, null, null)),
          xml(
            """
              <web-app xmlns="http://java.sun.com/xml/ns/javaee" version="2.4"
                  xmlns:xsi="http://www.w3.org/2001/XMLSchema-instance"
                  xsi:schemaLocation="http://java.sun.com/xml/ns/j2ee http://java.sun.com/xml/ns/j2ee/web-app_2_4.xsd"
                  id="WebApp_ID">
                  <display-name>testWebDDNamespace</display-name>
              </web-app>
              """
          )
        );
    }

    @Test
    void namespaceWithPrefixMatched() {
        rewriteRun(
          spec -> spec.recipe(new ChangeNamespaceValue(null, "http://old.namespace", "https://new.namespace", null, true, null, null)),
          xml(
            """
              <ns0:parent
                  xmlns:ns0="http://old.namespace"
                  xmlns:xs="http://www.w3.org/2000/10/XMLSchema-instance">
                      <ns0:child>value</ns0:child>
              </ns0:parent>
              """,
            """
              <ns0:parent
                  xmlns:ns0="https://new.namespace"
                  xmlns:xs="http://www.w3.org/2000/10/XMLSchema-instance">
                      <ns0:child>value</ns0:child>
              </ns0:parent>
              """
          )
        );
    }

    @Test
    void namespaceWithoutPrefixMatched() {
        rewriteRun(
          spec -> spec.recipe(new ChangeNamespaceValue(null, "http://old.namespace", "https://new.namespace", null, true, null, null)),
          xml(
            """
              <parent
                  xmlns="http://old.namespace"
                  xmlns:xs="http://www.w3.org/2000/10/XMLSchema-instance">
                      <child>value</child>
              </parent>
              """,
            """
              <parent
                  xmlns="https://new.namespace"
                  xmlns:xs="http://www.w3.org/2000/10/XMLSchema-instance">
                      <child>value</child>
              </parent>
              """
          )
        );
    }

    @Test
    void namespaceNotMatched() {
        rewriteRun(
          spec -> spec.recipe(new ChangeNamespaceValue(null, "http://non.existant.namespace", "https://new.namespace", null, true, null, null)),
          xml(
            """
              <ns0:parent
                  xmlns:ns0="http://old.namespace"
                  xmlns:xs="http://www.w3.org/2000/10/XMLSchema-instance">
                      <ns0:child>value</ns0:child>
              </ns0:parent>
              """
          )
        );
    }

    @Test
    void replaceNamespaceUriAndSchemaLocation() {
        rewriteRun(
          spec -> spec.recipe(new ChangeNamespaceValue("web-app", "http://java.sun.com/xml/ns/j2ee", "http://java.sun.com/xml/ns/javaee", "2.4", true, "2.5", "http://java.sun.com/xml/ns/javaee/web-app_2_5.xsd")),
          xml(
            """
              <web-app xmlns="http://java.sun.com/xml/ns/j2ee" version="2.4"
                  xmlns:xsi="http://www.w3.org/2001/XMLSchema-instance"
                  xsi:schemaLocation="http://java.sun.com/xml/ns/j2ee http://java.sun.com/xml/ns/j2ee/web-app_2_4.xsd"
                  id="WebApp_ID">
                  <display-name>testWebDDNamespace</display-name>
              </web-app>
              """,
            """
              <web-app xmlns="http://java.sun.com/xml/ns/javaee" version="2.5"
                  xmlns:xsi="http://www.w3.org/2001/XMLSchema-instance"
                  xsi:schemaLocation="http://java.sun.com/xml/ns/javaee http://java.sun.com/xml/ns/javaee/web-app_2_5.xsd"
                  id="WebApp_ID">
                  <display-name>testWebDDNamespace</display-name>
              </web-app>
              """
          )
        );
    }

    @Test
    void replaceNamespaceUriAndAddMissingSchemaLocation() {
        rewriteRun(
          spec -> spec.recipe(new ChangeNamespaceValue("web-app", "http://java.sun.com/xml/ns/j2ee", "http://java.sun.com/xml/ns/javaee", "2.4", true, "2.5", "http://java.sun.com/xml/ns/javaee/web-app_2_5.xsd")),
          xml(
            """
              <web-app xmlns="http://java.sun.com/xml/ns/j2ee" version="2.4"
                  id="WebApp_ID">
                  <display-name>testWebDDNamespace</display-name>
              </web-app>
              """,
            """
              <web-app xmlns="http://java.sun.com/xml/ns/javaee" version="2.5"
                  id="WebApp_ID" xmlns:xsi="http://www.w3.org/2001/XMLSchema-instance" xsi:schemaLocation="http://java.sun.com/xml/ns/javaee http://java.sun.com/xml/ns/javaee/web-app_2_5.xsd">
                  <display-name>testWebDDNamespace</display-name>
              </web-app>
              """
          )
        );
    }
}
<|MERGE_RESOLUTION|>--- conflicted
+++ resolved
@@ -25,12 +25,8 @@
     @Test
     void replaceVersion24Test() {
         rewriteRun(
-<<<<<<< HEAD
-          spec -> spec.recipe(new ChangeNamespaceValue("web-app", null, "http://java.sun.com/xml/ns/j2ee", "2.4", false, null, null)),
-=======
-          spec -> spec.recipe(new ChangeNamespaceValue("web-app", null, "http://java.sun.com/xml/ns/j2ee", "2.4", false))
-            .expectedCyclesThatMakeChanges(2),
->>>>>>> 9c715c7c
+          spec -> spec.recipe(new ChangeNamespaceValue("web-app", null, "http://java.sun.com/xml/ns/j2ee", "2.4", false, null, null))
+            .expectedCyclesThatMakeChanges(2),
           xml(
             """
               <web-app xmlns="http://java.sun.com/xml/ns/javaee" version="2.4"
@@ -55,12 +51,8 @@
     @Test
     void replaceVersion25Test() {
         rewriteRun(
-<<<<<<< HEAD
-          spec -> spec.recipe(new ChangeNamespaceValue("web-app", null, "http://java.sun.com/xml/ns/java", "2.5,3.0", false, null, null)),
-=======
-          spec -> spec.recipe(new ChangeNamespaceValue("web-app", null, "http://java.sun.com/xml/ns/java", "2.5,3.0", false))
-            .expectedCyclesThatMakeChanges(2),
->>>>>>> 9c715c7c
+          spec -> spec.recipe(new ChangeNamespaceValue("web-app", null, "http://java.sun.com/xml/ns/java", "2.5,3.0", false, null, null))
+            .expectedCyclesThatMakeChanges(2),
           xml(
             """
               <web-app xmlns="http://java.sun.com/xml/ns/j2ee" version="2.5"
@@ -85,12 +77,8 @@
     @Test
     void replaceVersion30Test() {
         rewriteRun(
-<<<<<<< HEAD
-          spec -> spec.recipe(new ChangeNamespaceValue("web-app", null, "http://java.sun.com/xml/ns/java", "2.5,3.0", false, null, null)),
-=======
-          spec -> spec.recipe(new ChangeNamespaceValue("web-app", null, "http://java.sun.com/xml/ns/java", "2.5,3.0", false))
-            .expectedCyclesThatMakeChanges(2),
->>>>>>> 9c715c7c
+          spec -> spec.recipe(new ChangeNamespaceValue("web-app", null, "http://java.sun.com/xml/ns/java", "2.5,3.0", false, null, null))
+            .expectedCyclesThatMakeChanges(2),
           xml(
             """
               <web-app xmlns="http://java.sun.com/xml/ns/j2ee" version="3.0"
@@ -115,12 +103,8 @@
     @Test
     void replaceVersion31Test() {
         rewriteRun(
-<<<<<<< HEAD
-          spec -> spec.recipe(new ChangeNamespaceValue("web-app", null, "http://xmlns.jcp.org/xml/ns/javaee", "3.1+", false, null, null)),
-=======
-          spec -> spec.recipe(new ChangeNamespaceValue("web-app", null, "http://xmlns.jcp.org/xml/ns/javaee", "3.1+", false))
-            .expectedCyclesThatMakeChanges(2),
->>>>>>> 9c715c7c
+          spec -> spec.recipe(new ChangeNamespaceValue("web-app", null, "http://xmlns.jcp.org/xml/ns/javaee", "3.1+", false, null, null))
+            .expectedCyclesThatMakeChanges(2),
           xml(
             """
               <web-app xmlns="http://java.sun.com/xml/ns/j2ee" version="3.1"
@@ -145,12 +129,8 @@
     @Test
     void replaceVersion32Test() {
         rewriteRun(
-<<<<<<< HEAD
-          spec -> spec.recipe(new ChangeNamespaceValue("web-app", null, "http://xmlns.jcp.org/xml/ns/javaee", "3.1+", false, null, null)),
-=======
-          spec -> spec.recipe(new ChangeNamespaceValue("web-app", null, "http://xmlns.jcp.org/xml/ns/javaee", "3.1+", false))
-            .expectedCyclesThatMakeChanges(2),
->>>>>>> 9c715c7c
+          spec -> spec.recipe(new ChangeNamespaceValue("web-app", null, "http://xmlns.jcp.org/xml/ns/javaee", "3.1+", false, null, null))
+            .expectedCyclesThatMakeChanges(2),
           xml(
             """
               <web-app xmlns="http://java.sun.com/xml/ns/j2ee" version="3.2"
