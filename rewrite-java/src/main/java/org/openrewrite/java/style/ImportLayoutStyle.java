/*
 * Copyright 2020 the original author or authors.
 * <p>
 * Licensed under the Apache License, Version 2.0 (the "License");
 * you may not use this file except in compliance with the License.
 * You may obtain a copy of the License at
 * <p>
 * https://www.apache.org/licenses/LICENSE-2.0
 * <p>
 * Unless required by applicable law or agreed to in writing, software
 * distributed under the License is distributed on an "AS IS" BASIS,
 * WITHOUT WARRANTIES OR CONDITIONS OF ANY KIND, either express or implied.
 * See the License for the specific language governing permissions and
 * limitations under the License.
 */
package org.openrewrite.java.style;

import com.fasterxml.jackson.core.JsonGenerator;
import com.fasterxml.jackson.core.JsonParser;
import com.fasterxml.jackson.core.JsonToken;
import com.fasterxml.jackson.core.type.WritableTypeId;
import com.fasterxml.jackson.databind.DeserializationContext;
import com.fasterxml.jackson.databind.JsonDeserializer;
import com.fasterxml.jackson.databind.JsonSerializer;
import com.fasterxml.jackson.databind.SerializerProvider;
import com.fasterxml.jackson.databind.annotation.JsonDeserialize;
import com.fasterxml.jackson.databind.annotation.JsonSerialize;
import com.fasterxml.jackson.databind.jsontype.TypeSerializer;
import lombok.EqualsAndHashCode;
import lombok.Getter;
import org.jspecify.annotations.Nullable;
import org.openrewrite.internal.ListUtils;
import org.openrewrite.internal.StringUtils;
import org.openrewrite.java.JavaPrinter;
import org.openrewrite.java.JavaStyle;
import org.openrewrite.java.tree.*;
import org.openrewrite.marker.Markers;

import java.io.IOException;
import java.util.*;
import java.util.concurrent.atomic.AtomicBoolean;
import java.util.concurrent.atomic.AtomicInteger;
import java.util.function.Predicate;
import java.util.regex.Pattern;
import java.util.stream.Collectors;

import static java.util.Collections.emptyList;
import static java.util.Collections.singletonList;
import static java.util.stream.Collectors.groupingBy;
import static java.util.stream.Collectors.toList;
import static org.openrewrite.internal.StreamUtils.distinctBy;

/**
 * A Java Style to define how imports are grouped and ordered. Additionally, this style provides configuration to dictate
 * how wildcard folding should be applied when multiple imports are in the same package or on the same, statically-imported
 * type.
 * <P><P>
 * The import layout consist of three properties:
 * <P><P>
 * <li>classCountToUseStarImport  - How many imports from the same package must be present before they should be collapsed into a star import. The default is 5.</li>
 * <li>nameCountToUseStarImport - How many static imports from the same type must be present before they should be collapsed into a static star import. The default is 3.</li>
 * <li>layout - An ordered list of import groupings which define exactly how imports should be organized within a compilation unit.</li>
 * <li>packagesToFold - An ordered list of packages which are folded when 1 or more types are in use.</li>
 */
@EqualsAndHashCode(onlyExplicitlyIncluded = true)
@Getter
@JsonDeserialize(using = Deserializer.class)
@JsonSerialize(using = Serializer.class)
public class ImportLayoutStyle implements JavaStyle {

    @EqualsAndHashCode.Include
    private final int classCountToUseStarImport;

    @EqualsAndHashCode.Include
    private final int nameCountToUseStarImport;

    @EqualsAndHashCode.Include
    private final List<Block> layout;

    @EqualsAndHashCode.Include
    private final List<Block> packagesToFold;

    private final List<Block> blocksNoCatchalls;
    private final List<Block> blocksOnlyCatchalls;

    public ImportLayoutStyle(int classCountToUseStarImport, int nameCountToUseStarImport, List<Block> layout, List<Block> packagesToFold) {
        this.classCountToUseStarImport = classCountToUseStarImport;
        this.nameCountToUseStarImport = nameCountToUseStarImport;
        this.layout = layout.isEmpty() ? IntelliJ.importLayout().getLayout() : layout;
        this.packagesToFold = packagesToFold;

        // Divide the blocks into those that accept imports from any package ("catchalls") and those that accept imports from only specific packages
        Map<Boolean, List<Block>> blockGroups = layout.stream()
                .collect(Collectors.partitioningBy(block -> block instanceof Block.AllOthers));
        blocksNoCatchalls = blockGroups.get(false);
        blocksOnlyCatchalls = blockGroups.get(true);
    }

    /**
     * Adds a new import in a block that best represents the import layout style without
     * re-ordering any of the existing imports, i.e. a minimally invasive add.
     *
     * @param originalImports The import list before inserting.
     * @param toAdd           The import to add.
     * @param pkg             A package declaration, if one exists.
     * @return The import list with a new import added.
     */
    public List<JRightPadded<J.Import>> addImport(List<JRightPadded<J.Import>> originalImports,
                                                  J.Import toAdd, J.@Nullable Package pkg,
                                                  Collection<JavaType.FullyQualified> classpath) {
        JRightPadded<J.Import> paddedToAdd = new JRightPadded<>(toAdd, Space.EMPTY, Markers.EMPTY);

        if (originalImports.isEmpty()) {
            paddedToAdd = pkg == null ? paddedToAdd : paddedToAdd.withElement(paddedToAdd.getElement().withPrefix(Space.format("\n\n")));
            paddedToAdd = isPackageAlwaysFolded(packagesToFold, paddedToAdd.getElement()) ? paddedToAdd.withElement(paddedToAdd.getElement().withQualid(
                    paddedToAdd.getElement().getQualid().withName(
                            paddedToAdd.getElement().getQualid().getName().withSimpleName("*")
                    )
            )) : paddedToAdd;
            return singletonList(paddedToAdd);
        }

        // Do not add the import if it is already present.
        JavaType addedType = paddedToAdd.getElement().getQualid().getType();
        for (JRightPadded<J.Import> originalImport : originalImports) {
            if (addedType != null && TypeUtils.isOfType(addedType, originalImport.getElement().getQualid().getType())) {
                return originalImports;
            }
        }

        // don't star fold just yet, because we are only going to star fold adjacent imports along with
        // the import to add at most. we don't even want to star fold other non-adjacent imports in the same
        // block that should be star folded according to the layout style (minimally invasive change).
        List<JRightPadded<J.Import>> ideallyOrdered =
                new ImportLayoutStyle(Integer.MAX_VALUE, Integer.MAX_VALUE, layout, packagesToFold)
                        .orderImports(ListUtils.concat(originalImports, paddedToAdd), new HashSet<>());

        JRightPadded<J.Import> before = null;
        JRightPadded<J.Import> after = null;

        Block addToBlock = block(paddedToAdd);
        int insertPosition = 0;

        for (int i = 0; i < ideallyOrdered.size(); i++) {
            JRightPadded<J.Import> anImport = ideallyOrdered.get(i);
            if (anImport.getElement().isScope(paddedToAdd.getElement())) {
                before = i > 0 ? ideallyOrdered.get(i - 1) : null;
                after = i + 1 < ideallyOrdered.size() ? ideallyOrdered.get(i + 1) : null;
                if (before != null) {
                    // Use the "before" import to determine insertion point.
                    // Find the import in the original list to establish insertion position.
                    for (int j = 0; j < originalImports.size(); j++) {
                        if (after != null && after.getElement().equals(originalImports.get(j).getElement()) && addToBlock.accept(after)) {
                            insertPosition = j;
                            break;
                        } else if (before.getElement().equals(originalImports.get(j).getElement())) {
                            insertPosition = j + 1;
                            after = insertPosition < originalImports.size() ? originalImports.get(insertPosition) : null;
                            break;
                        }
                    }
                } else if (after != null) {
                    // Otherwise, "after" as the basis for the insertion.
                    // Find the import in the original list to establish insertion position.
                    for (int j = 0; j < originalImports.size(); j++) {
                        if (after.getElement().equals(originalImports.get(j).getElement())) {
                            insertPosition = j;
                            before = j > 0 ? originalImports.get(insertPosition - 1) : null;
                            break;
                        }
                    }
                }
                break;
            }
        }

        AtomicBoolean isNewBlock = new AtomicBoolean(false);
        if (!(insertPosition == 0 && pkg == null)) {
            if (before == null) {
                if (pkg != null) {
                    Space prefix = originalImports.get(0).getElement().getPrefix();
                    paddedToAdd = paddedToAdd.withElement(paddedToAdd.getElement().withPrefix(prefix));
                }
            } else if (block(before) != addToBlock) {
                boolean isFound = false;
                for (int j = insertPosition; j < originalImports.size(); j++) {
                    if (block(originalImports.get(j)) == addToBlock) {
                        insertPosition = j;
                        after = originalImports.get(j);
                        isFound = true;
                        break;
                    }
                }
                isNewBlock.set(!isFound);
                paddedToAdd = paddedToAdd.withElement(paddedToAdd.getElement().withPrefix(Space.format("\n\n")));
            } else {
                paddedToAdd = paddedToAdd.withElement(paddedToAdd.getElement().withPrefix(Space.format("\n")));
            }
        }

        List<JRightPadded<J.Import>> checkConflicts = new ArrayList<>(originalImports);
        checkConflicts.add(paddedToAdd);
        boolean isFoldable = new ImportLayoutConflictDetection(classpath, checkConflicts)
                .isPackageFoldable(packageOrOuterClassName(paddedToAdd));

        // Walk both directions from the insertion point, looking for imports that are in the same block and have the
        // same package/outerclassname.
        AtomicInteger starFoldFrom = new AtomicInteger(insertPosition);
        AtomicInteger starFoldTo = new AtomicInteger(insertPosition);
        AtomicBoolean starFold = new AtomicBoolean(false);
        int sameCount = 1; // start at 1 to account for the import being added.

        for (int i = insertPosition; i < originalImports.size(); i++) {
            JRightPadded<J.Import> anImport = originalImports.get(i);
            if (block(anImport) == addToBlock && packageOrOuterClassName(anImport)
                    .equals(packageOrOuterClassName(paddedToAdd))) {
                starFoldTo.set(i + 1);
                sameCount++;
            } else {
                break;
            }
        }

        for (int i = insertPosition - 1; i >= 0; i--) {
            JRightPadded<J.Import> anImport = originalImports.get(i);
            if (block(anImport) == addToBlock && packageOrOuterClassName(anImport)
                    .equals(packageOrOuterClassName(paddedToAdd))) {
                starFoldFrom.set(i);
                sameCount++;
            } else {
                break;
            }
        }

        if (isFoldable && (((paddedToAdd.getElement().isStatic() && nameCountToUseStarImport <= sameCount) ||
                            (!paddedToAdd.getElement().isStatic() && classCountToUseStarImport <= sameCount)) || isPackageAlwaysFolded(packagesToFold, paddedToAdd.getElement()))) {
            starFold.set(true);
            if (insertPosition != starFoldFrom.get()) {
                // if we're adding to the middle of a group of imports that are getting star folded,
                // adopt the prefix of the first import in this group.
                paddedToAdd = paddedToAdd.withElement(paddedToAdd.getElement().withPrefix(
                        originalImports.get(starFoldFrom.get()).getElement().getPrefix()
                ));
            }
        }

        if (starFold.get()) {
            paddedToAdd = paddedToAdd.withElement(paddedToAdd.getElement().withQualid(
                    paddedToAdd.getElement().getQualid().withName(
                            paddedToAdd.getElement().getQualid().getName().withSimpleName("*")
                    )
            ));
            after = starFoldTo.get() < originalImports.size() ?
                    originalImports.get(starFoldTo.get()) : null;
        }

        if (after != null) {
            if (block(after) == addToBlock) {
                after = after.withElement(after.getElement().withPrefix(Space.format("\n")));
            } else if (!isNewBlock.get() && after.getElement().getPrefix().getLastWhitespace().chars()
                                                    .filter(c -> c == '\n').count() < 2) {
                after = after.withElement(after.getElement().withPrefix(Space.format("\n\n")));
            }
        }

        JRightPadded<J.Import> finalToAdd = paddedToAdd;
        JRightPadded<J.Import> finalAfter = after;
        return ListUtils.flatMap(originalImports, (i, anImport) -> {
            if (starFold.get() && i >= starFoldFrom.get() && i < starFoldTo.get()) {
                return i == starFoldFrom.get() ?
                        finalToAdd /* only add the star import once */ :
                        null;
            } else if (finalAfter != null && anImport.getElement().isScope(finalAfter.getElement())) {
                if (starFold.get()) {
                    // The added import is always folded, and is the first package occurrence in the imports.
                    if (starFoldFrom.get() == starFoldTo.get()) {
                        return Arrays.asList(finalToAdd, finalAfter);
                    } else {
                        return finalAfter;
                    }
                } else if (isNewBlock.get()) {
                    return anImport.getElement().isStatic() && !finalToAdd.getElement().isStatic() ?
                            Arrays.asList(finalToAdd, finalAfter) : Arrays.asList(finalAfter, finalToAdd);
                } else {
                    return Arrays.asList(finalToAdd, finalAfter);
                }
            } else if (i == originalImports.size() - 1 && (finalAfter == null)) {
                return Arrays.asList(anImport, finalToAdd);
            }
            return anImport;
        });
    }

    private Block block(JRightPadded<J.Import> anImport) {
        for (Block block : layout) {
            if (block.accept(anImport)) {
                return block;
            }
        }
        throw new IllegalStateException("Expected to find a block to fit import into.");
    }

    /**
     * This method will order and group a list of imports producing a new list that conforms to the rules defined
     * by the import layout style.
     *
     * @param originalImports A list of potentially unordered imports.
     * @return A list of imports that are grouped and ordered.
     */
    public List<JRightPadded<J.Import>> orderImports(List<JRightPadded<J.Import>> originalImports, Collection<JavaType.FullyQualified> classpath) {
        LayoutState layoutState = new LayoutState();
        ImportLayoutConflictDetection importLayoutConflictDetection = new ImportLayoutConflictDetection(classpath, originalImports);
        List<JRightPadded<J.Import>> orderedImports = new ArrayList<>();

        // Allocate imports to blocks, preferring to put imports into non-catchall blocks
        nextImport:
        for (JRightPadded<J.Import> anImport : originalImports) {
            for (Block block : blocksNoCatchalls) {
                if (block.accept(anImport)) {
                    layoutState.claimImport(block, anImport);
                    continue nextImport;
                }
            }

            for (Block block : blocksOnlyCatchalls) {
                if (block.accept(anImport)) {
                    layoutState.claimImport(block, anImport);
                    continue nextImport;
                }
            }
        }

        int importIndex = 0;
        int extraLineSpaceCount = 0;
        String prevWhitespace = "";
        for (Block block : layout) {
            if (block instanceof Block.BlankLines) {
                extraLineSpaceCount = 0;
                for (int i = 0; i < ((Block.BlankLines) block).getCount(); i++) {
                    extraLineSpaceCount += 1;
                }
            } else {
                List<JRightPadded<J.Import>> blockOrdering = block.orderedImports(layoutState, classCountToUseStarImport, nameCountToUseStarImport, importLayoutConflictDetection, packagesToFold);
                for (JRightPadded<J.Import> orderedImport : blockOrdering) {
                    boolean whitespaceContainsCRLF = orderedImport.getElement().getPrefix().getWhitespace().contains("\r\n");
                    Space prefix;
                    if (importIndex == 0) {
                        prefix = originalImports.get(0).getElement().getPrefix();
                    } else {
                        // Preserve the existing newline character type of either CRLF or LF.
                        // Classic Mac OS new line return '\r' is replaced by '\n'.
                        String newLineCharacters = whitespaceContainsCRLF ||
                                                   StringUtils.isNullOrEmpty(orderedImport.getElement().getPrefix().getWhitespace()) &&
                                                   "\r\n".equals(prevWhitespace) ? "\r\n" : "\n";

                        StringBuilder newWhitespace = new StringBuilder(newLineCharacters);
                        for (int i = 0; i < extraLineSpaceCount; i++) {
                            newWhitespace.append(newLineCharacters);
                        }
                        prefix = orderedImport.getElement().getPrefix().withWhitespace(newWhitespace.toString());
                    }

                    if (!orderedImport.getElement().getPrefix().equals(prefix)) {
                        orderedImports.add(orderedImport.withElement(orderedImport.getElement()
                                .withPrefix(prefix)));
                    } else {
                        orderedImports.add(orderedImport);
                    }
                    // Imports with null or empty whitespace will be set to the previous prefix.
                    prevWhitespace = whitespaceContainsCRLF ? "\r\n" : "\n";
                    extraLineSpaceCount = 0;
                    importIndex++;
                }
            }
        }

        return orderedImports;
    }

    public static Builder builder() {
        return new Builder();
    }

    public static class Builder {
        private final List<Block> blocks = new ArrayList<>();
        private final List<Block> packagesToFold = new ArrayList<>();
        private int classCountToUseStarImport = 5;
        private int nameCountToUseStarImport = 3;

        public Builder importAllOthers() {
            blocks.add(new Block.AllOthers(false));
            return this;
        }

        public Builder importStaticAllOthers() {
            blocks.add(new Block.AllOthers(true));
            return this;
        }

        public Builder blankLine() {
            if (!blocks.isEmpty() &&
                blocks.get(blocks.size() - 1) instanceof Block.BlankLines) {
                ((Block.BlankLines) blocks.get(blocks.size() - 1)).count++;
            } else {
                blocks.add(new Block.BlankLines());
            }
            return this;
        }

        public Builder importPackage(String packageWildcard, Boolean withSubpackages) {
            blocks.add(new Block.ImportPackage(false, packageWildcard, withSubpackages));
            return this;
        }

        public Builder importPackage(String packageWildcard) {
            return importPackage(packageWildcard, true);
        }

        public Builder staticImportPackage(String packageWildcard, Boolean withSubpackages) {
            blocks.add(new Block.ImportPackage(true, packageWildcard, withSubpackages));
            return this;
        }

        public Builder staticImportPackage(String packageWildcard) {
            return staticImportPackage(packageWildcard, true);
        }

        public Builder packageToFold(String packageWildcard, Boolean withSubpackages) {
            packagesToFold.add(new Block.ImportPackage(false, packageWildcard, withSubpackages));
            return this;
        }

        public Builder packageToFold(String packageWildcard) {
            return packageToFold(packageWildcard, true);
        }

        public Builder staticPackageToFold(String packageWildcard, Boolean withSubpackages) {
            packagesToFold.add(new Block.ImportPackage(true, packageWildcard, withSubpackages));
            return this;
        }

        public Builder staticPackageToFold(String packageWildcard) {
            return staticPackageToFold(packageWildcard, true);
        }

        public Builder classCountToUseStarImport(int classCountToUseStarImport) {
            this.classCountToUseStarImport = classCountToUseStarImport;
            return this;
        }

        public Builder nameCountToUseStarImport(int nameCountToUseStarImport) {
            this.nameCountToUseStarImport = nameCountToUseStarImport;
            return this;
        }

        public ImportLayoutStyle build() {
            assert (blocks.stream().anyMatch(it -> it instanceof Block.AllOthers && ((Block.AllOthers) it).isStatic()))
                    : "There must be at least one block that accepts all static imports, but no such block was found in the specified layout";
            assert (blocks.stream().anyMatch(it -> it instanceof Block.AllOthers && !((Block.AllOthers) it).isStatic()))
                    : "There must be at least one block that accepts all non-static imports, but no such block was found in the specified layout";

            for (Block block : blocks) {
                if (block instanceof Block.AllOthers) {
                    ((Block.AllOthers) block).setPackageImports(blocks.stream()
                            .filter(b -> b.getClass().equals(Block.ImportPackage.class))
                            .map(Block.ImportPackage.class::cast)
                            .collect(toList()));
                }
            }
            return new ImportLayoutStyle(classCountToUseStarImport, nameCountToUseStarImport, blocks, packagesToFold);
        }
    }

    /**
     * The in-progress state of a single layout operation.
     */
    private static class LayoutState {
        Map<Block, List<JRightPadded<J.Import>>> imports = new HashMap<>();

        public void claimImport(Block block, JRightPadded<J.Import> import_) {
            imports.computeIfAbsent(block, b -> new ArrayList<>()).add(import_);
        }

        public List<JRightPadded<J.Import>> getImports(Block block) {
            return imports.getOrDefault(block, emptyList());
        }
    }

    public static boolean isPackageAlwaysFolded(List<Block> packagesToFold, J.Import checkImport) {
        boolean isPackageFolded = false;
        String anImportName = checkImport.getQualid().printTrimmed(new JavaPrinter<>());
        for (Block block : packagesToFold) {
            Block.ImportPackage importPackage = (Block.ImportPackage) block;
            if (checkImport.isStatic() == importPackage.isStatic()) {
                if (importPackage.packageWildcard.matcher(anImportName).matches()) {
                    isPackageFolded = true;
                }
            }
        }
        return isPackageFolded;
    }

    private static class ImportLayoutConflictDetection {
        private final Collection<JavaType.FullyQualified> classpath;
        private final List<JRightPadded<J.Import>> originalImports;
        private final Set<String> jvmClasspathNames = new HashSet<>();
        private @Nullable Set<String> containsClassNameConflict = null;

        ImportLayoutConflictDetection(Collection<JavaType.FullyQualified> classpath, List<JRightPadded<J.Import>> originalImports) {
            this.classpath = classpath;
            this.originalImports = originalImports;
        }

        /**
         * Checks if folding the package will create a namespace conflict with any other classes that have already been imported.
         *
         * @param packageName package that qualifies for folding into a '*'.
         * @return folding the package will not create any namespace conflicts.
         */
        public boolean isPackageFoldable(String packageName) {
            if (containsClassNameConflict == null) {
                containsClassNameConflict = new HashSet<>();
                setJVMClassNames();

                Map<String, Set<String>> nameToPackages = mapNamesInPackageToPackages();
                for (String className : nameToPackages.keySet()) {
                    if (nameToPackages.get(className).size() > 1 || jvmClasspathNames.contains(className)) {
                        containsClassNameConflict.addAll(nameToPackages.get(className));
                    }
                }
            }
            return classpath.isEmpty() || !containsClassNameConflict.contains(packageName);
        }

        private void setJVMClassNames() {
            for (JavaType.FullyQualified fqn : classpath) {
                // first check `getFullyQualifiedName()` to avoid unnecessary allocations
                if (fqn.getFullyQualifiedName().startsWith("java.lang.") && "java.lang".equals(fqn.getPackageName())) {
                    jvmClasspathNames.add(fqn.getClassName());
                }
            }
        }

        private Map<String, Set<String>> mapNamesInPackageToPackages() {
            Map<String, Set<String>> nameToPackages = new HashMap<>();
            Set<String> checkPackageForClasses = new HashSet<>();

            for (JRightPadded<J.Import> anImport : originalImports) {
                checkPackageForClasses.add(packageOrOuterClassName(anImport));
                nameToPackages.computeIfAbsent(anImport.getElement().getClassName(), p -> new HashSet<>(3))
                        .add(anImport.getElement().getQualid().getTarget().toString());
            }

            for (JavaType.FullyQualified classGraphFqn : classpath) {
                String packageName = classGraphFqn.getPackageName();
                if (checkPackageForClasses.contains(packageName)) {
                    String className = classGraphFqn.getClassName();
                    nameToPackages.computeIfAbsent(className, p -> new HashSet<>(3)).add(packageName);
                } else if (checkPackageForClasses.contains(classGraphFqn.getFullyQualifiedName())) {
                    packageName = classGraphFqn.getFullyQualifiedName();
                    for (JavaType.Variable member : classGraphFqn.getMembers()) {
                        if (member.hasFlags(Flag.Static)) {
                            nameToPackages.computeIfAbsent(member.getName(), p -> new HashSet<>(3)).add(packageName);
                        }
                    }

                    for (JavaType.Method method : classGraphFqn.getMethods()) {
                        if (method.hasFlags(Flag.Static)) {
                            nameToPackages.computeIfAbsent(method.getName(), p -> new HashSet<>(3)).add(packageName);
                        }
                    }
                }
            }
            return nameToPackages;
        }
    }

    /**
     * A block represents a grouping of imports based on matching rules. The block provides a mechanism for matching
     * and storing J.Imports that belong to the block.
     */
    public interface Block {

        /**
         * This method will determine if the passed in import is a match for the rules defined on the block. If the
         * import is matched, it will be internally stored in the block.
         *
         * @param anImport The import to be compared against the block's matching rules.
         * @return {@code true} if the import was a match
         */
        boolean accept(JRightPadded<J.Import> anImport);

        /**
         * @return Imports belonging to this block, folded appropriately.
         */
        List<JRightPadded<J.Import>> orderedImports(LayoutState layoutState, int classCountToUseStarImport, int nameCountToUseStarImport, ImportLayoutConflictDetection importLayoutConflictDetection, List<Block> packagesToFold);

        /**
         * A specialized block implementation to act as a blank line separator between import groupings.
         */
        class BlankLines implements Block {
            private int count = 1;

            private int getCount() {
                return count;
            }

            @Override
            public boolean accept(JRightPadded<J.Import> anImport) {
                return false;
            }

            @Override
            public List<JRightPadded<J.Import>> orderedImports(LayoutState layoutState, int classCountToUseStarImport, int nameCountToUseStartImport, ImportLayoutConflictDetection importLayoutConflictDetection, List<Block> packagesToFold) {
                return emptyList();
            }

            @Override
            public String toString() {
                return "<blank line>" + (count > 1 ? " (x" + count + ")" : "");
            }
        }

        @SuppressWarnings("deprecation")
        class ImportPackage implements Block {

            // VisibleForTesting
            final static Comparator<JRightPadded<J.Import>> IMPORT_SORTING = (i1, i2) -> {
                String[] import1 = i1.getElement().getQualid().printTrimmed().split("\\.");
                String[] import2 = i2.getElement().getQualid().printTrimmed().split("\\.");

                for (int i = 0; i < Math.min(import1.length, import2.length); i++) {
                    int diff = import1[i].compareTo(import2[i]);
                    if (diff != 0) {
                        return diff;
                    }
                }

                if (import1.length == import2.length) {
                    return 0;
                }

                return import1.length > import2.length ? 1 : -1;
            };

            private final Boolean statik;
            private final Pattern packageWildcard;

            public ImportPackage(Boolean statik, String packageWildcard, boolean withSubpackages) {
                this.statik = statik;
                this.packageWildcard = Pattern.compile(packageWildcard
                        .replace(".", "\\.")
                        .replace("*", withSubpackages ? ".+" : "[^.]+"));
            }

            public boolean isStatic() {
                return statik;
            }

            public Pattern getPackageWildcard() {
                return packageWildcard;
            }

            @Override
            public boolean accept(JRightPadded<J.Import> anImport) {
                return anImport.getElement().isStatic() == statik &&
                       packageWildcard.matcher(anImport.getElement().getQualid().printTrimmed()).matches();
            }

            @Override
            public List<JRightPadded<J.Import>> orderedImports(LayoutState layoutState, int classCountToUseStarImport, int nameCountToUseStarImport, ImportLayoutConflictDetection importLayoutConflictDetection, List<Block> packagesToFold) {
                List<JRightPadded<J.Import>> imports = layoutState.getImports(this);

                Map<String, List<JRightPadded<J.Import>>> groupedImports = imports
                        .stream()
                        .sorted(IMPORT_SORTING)
                        .collect(groupingBy(
                                ImportLayoutStyle::packageOrOuterClassName,
                                LinkedHashMap::new, // Use an ordered map to preserve sorting
                                Collectors.toList()
                        ));

                List<JRightPadded<J.Import>> ordered = new ArrayList<>(imports.size());

                for (List<JRightPadded<J.Import>> importGroup : groupedImports.values()) {
                    JRightPadded<J.Import> toStar = importGroup.get(0);
                    int threshold = toStar.getElement().isStatic() ? nameCountToUseStarImport : classCountToUseStarImport;
                    boolean starImportExists = importGroup.stream()
                            .anyMatch(it -> it.getElement().getQualid().getSimpleName().equals("*"));

                    if (importLayoutConflictDetection.isPackageFoldable(packageOrOuterClassName(toStar)) &&
                        (isPackageAlwaysFolded(packagesToFold, toStar.getElement()) || importGroup.size() >= threshold || (starImportExists && importGroup.size() > 1))) {

                        J.FieldAccess qualid = toStar.getElement().getQualid();
                        J.Identifier name = qualid.getName();

                        Set<String> typeNamesInThisGroup = importGroup.stream()
                                .map(im -> im.getElement().getClassName())
                                .collect(Collectors.toSet());

                        Optional<String> oneOfTheTypesIsInAnotherGroupToo = groupedImports.values().stream()
                                .filter(group -> group != importGroup)
                                .flatMap(group -> group.stream()
                                        .filter(im -> typeNamesInThisGroup.contains(im.getElement().getClassName())))
                                .map(im -> im.getElement().getTypeName())
                                .findAny();

                        if (starImportExists || !oneOfTheTypesIsInAnotherGroupToo.isPresent()) {
                            ordered.add(toStar.withElement(toStar.getElement().withQualid(qualid.withName(name.withSimpleName("*")))));
                            continue;
                        }
                    }

                    Predicate<JRightPadded<J.Import>> predicate = distinctBy(t -> t.getElement().printTrimmed(new JavaPrinter<>()));
                    for (JRightPadded<J.Import> importJRightPadded : importGroup) {
                        if (predicate.test(importJRightPadded)) {
                            ordered.add(importJRightPadded);
                        }
                    }
                }

                // interleaves inner classes and outer classes back together which are separated into different groups
                // above for the sake of determining whether groups of outer class or inner class imports need to be star
                // folded/unfolded
                ordered.sort(IMPORT_SORTING);

                return ordered;
            }

            @Override
            public String toString() {
                return "import " + (statik ? "static " : "") + packageWildcard;
            }
        }

        class AllOthers extends Block.ImportPackage {
            private final boolean statik;
            private Collection<ImportPackage> packageImports = emptyList();

            public AllOthers(boolean statik) {
                super(statik, "*", true
                );
                this.statik = statik;
            }

            public void setPackageImports(Collection<ImportPackage> packageImports) {
                this.packageImports = packageImports;
            }

            @Override
            public boolean isStatic() {
                return statik;
            }

            @Override
            public boolean accept(JRightPadded<J.Import> anImport) {
                for (ImportPackage pi : packageImports) {
                    if (pi.accept(anImport)) {
                        return false;
                    }
                }
                return anImport.getElement().isStatic() == statik;
            }

            @Override
            public String toString() {
                return "import " + (statik ? "static " : "") + "all other imports";
            }
        }
    }

    @Override
    public String toString() {
        StringBuilder s = new StringBuilder();
        s.append("classWildcards=")
                .append(classCountToUseStarImport)
                .append(", staticWildcards=")
                .append(nameCountToUseStarImport)
                .append('\n');
        for (Block block : layout) {
            s.append(block).append("\n");
        }
        return s.toString();
    }

    private static String packageOrOuterClassName(JRightPadded<J.Import> anImport) {
        String typeName = anImport.getElement().getTypeName();
        JavaType.FullyQualified type = TypeUtils.asFullyQualified(anImport.getElement().getQualid().getType());
        if (anImport.getElement().isStatic() || (type != null && type.hasFlags(Flag.Static))) {
            return typeName;
        } else {
<<<<<<< HEAD
            String className = anImport.getElement().getClassName();
            if (className.contains("$")) {
                return anImport.getElement().getPackageName() + "." +
                       className.substring(0, className.lastIndexOf('$'))
                               .replace('$', '.');
=======
            if (typeName.contains("$")) {
                return typeName.substring(0, typeName.lastIndexOf('$')).replace('$', '.');
>>>>>>> 525f3680
            }
            return anImport.getElement().getPackageName();
        }
    }
}

class Deserializer extends JsonDeserializer<ImportLayoutStyle> {
    @Override
    public ImportLayoutStyle deserialize(JsonParser p, DeserializationContext ctxt) throws IOException {
        ImportLayoutStyle.Builder builder = ImportLayoutStyle.builder();
        for (String currentField = null; p.hasCurrentToken() && p.getCurrentToken() != JsonToken.END_OBJECT; p.nextToken()) {
            switch (p.currentToken()) {
                case FIELD_NAME:
                    currentField = p.getCurrentName();
                    break;
                case VALUE_STRING:
                    if ("layout".equals(currentField)) {
                        String block = p.getText().trim();
                        if ("<blank line>".equals(block)) {
                            builder.blankLine();
                        } else if (block.startsWith("import ")) {
                            block = block.substring("import ".length());
                            boolean statik = false;
                            if (block.startsWith("static")) {
                                statik = true;
                                block = block.substring("static ".length());
                            }
                            if ("all other imports".equals(block)) {
                                if (statik) {
                                    builder.importStaticAllOthers();
                                } else {
                                    builder.importAllOthers();
                                }
                            } else {
                                boolean withSubpackages = !block.contains(" without subpackages");
                                block = withSubpackages ? block : block.substring(0, block.indexOf(" without subpackage"));
                                if (statik) {
                                    builder.staticImportPackage(block, withSubpackages);
                                } else {
                                    builder.importPackage(block, withSubpackages);
                                }
                            }
                        } else {
                            throw new IllegalArgumentException("Syntax error in layout block [" + block + "]");
                        }
                    } else if ("packagesToFold".equals(currentField)) {
                        String block = p.getText().trim();
                        if (block.startsWith("import ")) {
                            block = block.substring("import ".length());
                            boolean statik = false;
                            if (block.startsWith("static")) {
                                statik = true;
                                block = block.substring("static ".length());
                            }
                            boolean withSubpackages = !block.contains(" without subpackages");
                            block = withSubpackages ? block : block.substring(0, block.indexOf(" without subpackage"));
                            if (statik) {
                                builder.staticPackageToFold(block, withSubpackages);
                            } else {
                                builder.packageToFold(block, withSubpackages);
                            }
                        }
                    } else {
                        break;
                    }
                    break;
                case VALUE_NUMBER_INT:
                    if ("classCountToUseStarImport".equals(currentField)) {
                        builder.classCountToUseStarImport(p.getValueAsInt());
                    } else if ("nameCountToUseStarImport".equals(currentField)) {
                        builder.nameCountToUseStarImport(p.getValueAsInt());
                    }
                    break;
            }
        }

        return builder.build();
    }
}

class Serializer extends JsonSerializer<ImportLayoutStyle> {

    @Override
    public void serializeWithType(ImportLayoutStyle value, JsonGenerator gen, SerializerProvider serializers, TypeSerializer typeSer) throws IOException {
        WritableTypeId typeId = typeSer.typeId(value, JsonToken.START_OBJECT);
        typeSer.writeTypePrefix(gen, typeId);
        serializeFields(value, gen);
        typeSer.writeTypeSuffix(gen, typeId);
    }

    @Override
    public void serialize(ImportLayoutStyle value, JsonGenerator gen, SerializerProvider serializers) throws IOException {
        gen.writeStartObject();
        serializeFields(value, gen);
        gen.writeEndObject();
    }

    private void serializeFields(ImportLayoutStyle value, JsonGenerator gen) throws IOException {
        gen.writeNumberField("classCountToUseStarImport", value.getClassCountToUseStarImport());
        gen.writeNumberField("nameCountToUseStarImport", value.getNameCountToUseStarImport());

        @SuppressWarnings("SuspiciousToArrayCall") String[] blocks = value.getLayout().stream()
                .map(block -> {
                    if (block instanceof ImportLayoutStyle.Block.BlankLines) {
                        return "<blank line>";
                    } else if (block instanceof ImportLayoutStyle.Block.AllOthers) {
                        return "import " + (((ImportLayoutStyle.Block.AllOthers) block).isStatic() ? "static " : "") +
                               "all other imports";
                    } else if (block instanceof ImportLayoutStyle.Block.ImportPackage) {
                        ImportLayoutStyle.Block.ImportPackage importPackage = (ImportLayoutStyle.Block.ImportPackage) block;
                        String withSubpackages = importPackage.getPackageWildcard().pattern().contains("[^.]+") ? " without subpackages" : "";
                        return "import " + (importPackage.isStatic() ? "static " : "") + importPackage.getPackageWildcard().pattern()
                                .replace("\\.", ".")
                                .replace(".+", "*")
                                .replace("[^.]+", "*") + withSubpackages;
                    }
                    return new UnsupportedOperationException("Unknown block type " + block.getClass().getName());
                })
                .toArray(String[]::new);

        @SuppressWarnings("SuspiciousToArrayCall") String[] packagesToFold = value.getPackagesToFold().stream()
                .map(block -> {
                    if (block instanceof ImportLayoutStyle.Block.ImportPackage) {
                        ImportLayoutStyle.Block.ImportPackage importPackage = (ImportLayoutStyle.Block.ImportPackage) block;
                        String withSubpackages = importPackage.getPackageWildcard().pattern().contains("[^.]+") ? " without subpackages" : "";
                        return "import " + (importPackage.isStatic() ? "static " : "") + importPackage.getPackageWildcard().pattern()
                                .replace("\\.", ".")
                                .replace(".+", "*")
                                .replace("[^.]+", "*") + withSubpackages;
                    }
                    return new UnsupportedOperationException("Unknown block type " + block.getClass().getName());
                })
                .toArray(String[]::new);

        gen.writeArrayFieldStart("layout");
        gen.writeArray(blocks, 0, blocks.length);
        gen.writeEndArray();

        gen.writeArrayFieldStart("packagesToFold");
        gen.writeArray(packagesToFold, 0, packagesToFold.length);
        gen.writeEndArray();
    }
}<|MERGE_RESOLUTION|>--- conflicted
+++ resolved
@@ -789,16 +789,8 @@
         if (anImport.getElement().isStatic() || (type != null && type.hasFlags(Flag.Static))) {
             return typeName;
         } else {
-<<<<<<< HEAD
-            String className = anImport.getElement().getClassName();
-            if (className.contains("$")) {
-                return anImport.getElement().getPackageName() + "." +
-                       className.substring(0, className.lastIndexOf('$'))
-                               .replace('$', '.');
-=======
             if (typeName.contains("$")) {
                 return typeName.substring(0, typeName.lastIndexOf('$')).replace('$', '.');
->>>>>>> 525f3680
             }
             return anImport.getElement().getPackageName();
         }
