/*
 * Copyright 2020 the original author or authors.
 * <p>
 * Licensed under the Apache License, Version 2.0 (the "License");
 * you may not use this file except in compliance with the License.
 * You may obtain a copy of the License at
 * <p>
 * https://www.apache.org/licenses/LICENSE-2.0
 * <p>
 * Unless required by applicable law or agreed to in writing, software
 * distributed under the License is distributed on an "AS IS" BASIS,
 * WITHOUT WARRANTIES OR CONDITIONS OF ANY KIND, either express or implied.
 * See the License for the specifiJ language governing permissions and
 * limitations under the License.
 */
package org.openrewrite.java;

import org.jspecify.annotations.Nullable;
import org.openrewrite.Cursor;
import org.openrewrite.PrintOutputCapture;
import org.openrewrite.Tree;
import org.openrewrite.java.marker.CompactConstructor;
import org.openrewrite.java.marker.OmitParentheses;
import org.openrewrite.java.marker.TrailingComma;
import org.openrewrite.java.tree.*;
import org.openrewrite.java.tree.J.*;
import org.openrewrite.marker.Marker;
import org.openrewrite.marker.Markers;

import java.util.Iterator;
import java.util.List;
import java.util.concurrent.atomic.AtomicBoolean;
import java.util.function.UnaryOperator;

public class JavaPrinter<P> extends JavaVisitor<PrintOutputCapture<P>> {
    protected void visitRightPadded(List<? extends JRightPadded<? extends J>> nodes, JRightPadded.Location location, String suffixBetween, PrintOutputCapture<P> p) {
        for (int i = 0; i < nodes.size(); i++) {
            JRightPadded<? extends J> node = nodes.get(i);
            visit(node.getElement(), p);
            visitSpace(node.getAfter(), location.getAfterLocation(), p);
            visitMarkers(node.getMarkers(), p);
            if (i < nodes.size() - 1) {
                p.append(suffixBetween);
            }
        }
    }

    protected void visitContainer(String before, @Nullable JContainer<? extends J> container, JContainer.Location location,
                                  String suffixBetween, @Nullable String after, PrintOutputCapture<P> p) {
        if (container == null) {
            return;
        }
        beforeSyntax(container.getBefore(), container.getMarkers(), location.getBeforeLocation(), p);
        p.append(before);
        visitRightPadded(container.getPadding().getElements(), location.getElementLocation(), suffixBetween, p);
        afterSyntax(container.getMarkers(), p);
        p.append(after == null ? "" : after);
    }

    @Override
    @SuppressWarnings("ForLoopReplaceableByForEach")
    public Space visitSpace(Space space, Space.Location loc, PrintOutputCapture<P> p) {
        p.append(space.getWhitespace());

        List<Comment> comments = space.getComments();
        for (int i = 0; i < comments.size(); i++) {
            Comment comment = comments.get(i);
            visitMarkers(comment.getMarkers(), p);
            comment.printComment(getCursor(), p);
            p.append(comment.getSuffix());
        }
        return space;
    }

    protected void visitLeftPadded(@Nullable String prefix, @Nullable JLeftPadded<? extends J> leftPadded, JLeftPadded.Location location, PrintOutputCapture<P> p) {
        if (leftPadded != null) {
            beforeSyntax(leftPadded.getBefore(), leftPadded.getMarkers(), location.getBeforeLocation(), p);
            if (prefix != null) {
                p.append(prefix);
            }
            visit(leftPadded.getElement(), p);
            afterSyntax(leftPadded.getMarkers(), p);
        }
    }

    protected void visitRightPadded(@Nullable JRightPadded<? extends J> rightPadded, JRightPadded.Location location, @Nullable String suffix, PrintOutputCapture<P> p) {
        if (rightPadded != null) {
            beforeSyntax(Space.EMPTY, rightPadded.getMarkers(), null, p);
            visit(rightPadded.getElement(), p);
            afterSyntax(rightPadded.getMarkers(), p);
            visitSpace(rightPadded.getAfter(), location.getAfterLocation(), p);
            if (suffix != null) {
                p.append(suffix);
            }
        }
    }

    @Override
    public <M extends Marker> M visitMarker(Marker marker, PrintOutputCapture<P> p) {
        if (marker instanceof TrailingComma) {
            p.append(',');
            visitSpace(((TrailingComma) marker).getSuffix(), Space.Location.TRAILING_COMMA_SUFFIX, p);
        }
        //noinspection unchecked
        return (M) marker;
    }

    @Override
    public J visitModifier(Modifier mod, PrintOutputCapture<P> p) {
        visit(mod.getAnnotations(), p);
        String keyword = "";
        switch (mod.getType()) {
            case Default:
                keyword = "default";
                break;
            case Public:
                keyword = "public";
                break;
            case Protected:
                keyword = "protected";
                break;
            case Private:
                keyword = "private";
                break;
            case Abstract:
                keyword = "abstract";
                break;
            case Static:
                keyword = "static";
                break;
            case Final:
                keyword = "final";
                break;
            case Native:
                keyword = "native";
                break;
            case NonSealed:
                keyword = "non-sealed";
                break;
            case Sealed:
                keyword = "sealed";
                break;
            case Strictfp:
                keyword = "strictfp";
                break;
            case Synchronized:
                keyword = "synchronized";
                break;
            case Transient:
                keyword = "transient";
                break;
            case Volatile:
                keyword = "volatile";
                break;
            case Async:
                keyword = "async";
                break;
            case Reified:
                keyword = "reified";
                break;
            case Inline:
                keyword = "inline";
                break;
            case LanguageExtension:
                keyword = mod.getKeyword();
                break;
        }
        beforeSyntax(mod, Space.Location.MODIFIER_PREFIX, p);
        p.append(keyword);
        afterSyntax(mod, p);
        return mod;
    }

    @Override
    public J visitAnnotation(Annotation annotation, PrintOutputCapture<P> p) {
        beforeSyntax(annotation, Space.Location.ANNOTATION_PREFIX, p);
        p.append('@');
        visit(annotation.getAnnotationType(), p);
        visitContainer("(", annotation.getPadding().getArguments(), JContainer.Location.ANNOTATION_ARGUMENTS, ",", ")", p);
        afterSyntax(annotation, p);
        return annotation;
    }

    @Override
    public J visitAnnotatedType(AnnotatedType annotatedType, PrintOutputCapture<P> p) {
        beforeSyntax(annotatedType, Space.Location.ANNOTATED_TYPE_PREFIX, p);
        visit(annotatedType.getAnnotations(), p);
        visit(annotatedType.getTypeExpression(), p);
        afterSyntax(annotatedType, p);
        return annotatedType;
    }

    @Override
    public J visitArrayDimension(ArrayDimension arrayDimension, PrintOutputCapture<P> p) {
        beforeSyntax(arrayDimension, Space.Location.DIMENSION_PREFIX, p);
        p.append('[');
        visitRightPadded(arrayDimension.getPadding().getIndex(), JRightPadded.Location.ARRAY_INDEX, "]", p);
        afterSyntax(arrayDimension, p);
        return arrayDimension;
    }

    @Override
    public J visitArrayType(ArrayType arrayType, PrintOutputCapture<P> p) {
        beforeSyntax(arrayType, Space.Location.ARRAY_TYPE_PREFIX, p);
        TypeTree type = arrayType;
        while (type instanceof ArrayType) {
            type = ((ArrayType) type).getElementType();
        }
        visit(type, p);
        visit(arrayType.getAnnotations(), p);
        if (arrayType.getDimension() != null) {
            visitSpace(arrayType.getDimension().getBefore(), Space.Location.DIMENSION_PREFIX, p);
            p.append('[');
            visitSpace(arrayType.getDimension().getElement(), Space.Location.DIMENSION, p);
            p.append(']');

            if (arrayType.getElementType() instanceof J.ArrayType) {
                printDimensions((ArrayType) arrayType.getElementType(), p);
            }
        }
        afterSyntax(arrayType, p);
        return arrayType;
    }

    private void printDimensions(J.ArrayType arrayType, PrintOutputCapture<P> p) {
        beforeSyntax(arrayType, Space.Location.ARRAY_TYPE_PREFIX, p);
        visit(arrayType.getAnnotations(), p);
        visitSpace(arrayType.getDimension().getBefore(), Space.Location.DIMENSION_PREFIX, p);
        p.append('[');
        visitSpace(arrayType.getDimension().getElement(), Space.Location.DIMENSION, p);
        p.append(']');
        if (arrayType.getElementType() instanceof J.ArrayType) {
            printDimensions((ArrayType) arrayType.getElementType(), p);
        }
        afterSyntax(arrayType, p);
    }

    @Override
    public J visitAssert(Assert assert_, PrintOutputCapture<P> p) {
        beforeSyntax(assert_, Space.Location.ASSERT_PREFIX, p);
        p.append("assert");
        visit(assert_.getCondition(), p);
        visitLeftPadded(":", assert_.getDetail(), JLeftPadded.Location.ASSERT_DETAIL, p);
        afterSyntax(assert_, p);
        return assert_;
    }

    @Override
    public J visitAssignment(Assignment assignment, PrintOutputCapture<P> p) {
        beforeSyntax(assignment, Space.Location.ASSIGNMENT_PREFIX, p);
        visit(assignment.getVariable(), p);
        visitLeftPadded("=", assignment.getPadding().getAssignment(), JLeftPadded.Location.ASSIGNMENT, p);
        afterSyntax(assignment, p);
        return assignment;
    }

    @Override
    public J visitAssignmentOperation(AssignmentOperation assignOp, PrintOutputCapture<P> p) {
        String keyword = "";
        switch (assignOp.getOperator()) {
            case Addition:
                keyword = "+=";
                break;
            case Subtraction:
                keyword = "-=";
                break;
            case Multiplication:
                keyword = "*=";
                break;
            case Division:
                keyword = "/=";
                break;
            case Modulo:
                keyword = "%=";
                break;
            case BitAnd:
                keyword = "&=";
                break;
            case BitOr:
                keyword = "|=";
                break;
            case BitXor:
                keyword = "^=";
                break;
            case LeftShift:
                keyword = "<<=";
                break;
            case RightShift:
                keyword = ">>=";
                break;
            case UnsignedRightShift:
                keyword = ">>>=";
                break;
        }
        beforeSyntax(assignOp, Space.Location.ASSIGNMENT_OPERATION_PREFIX, p);
        visit(assignOp.getVariable(), p);
        visitSpace(assignOp.getPadding().getOperator().getBefore(), Space.Location.ASSIGNMENT_OPERATION_OPERATOR, p);
        p.append(keyword);
        visit(assignOp.getAssignment(), p);
        afterSyntax(assignOp, p);
        return assignOp;
    }

    @Override
    public J visitBinary(Binary binary, PrintOutputCapture<P> p) {
        String keyword = "";
        switch (binary.getOperator()) {
            case Addition:
                keyword = "+";
                break;
            case Subtraction:
                keyword = "-";
                break;
            case Multiplication:
                keyword = "*";
                break;
            case Division:
                keyword = "/";
                break;
            case Modulo:
                keyword = "%";
                break;
            case LessThan:
                keyword = "<";
                break;
            case GreaterThan:
                keyword = ">";
                break;
            case LessThanOrEqual:
                keyword = "<=";
                break;
            case GreaterThanOrEqual:
                keyword = ">=";
                break;
            case Equal:
                keyword = "==";
                break;
            case NotEqual:
                keyword = "!=";
                break;
            case BitAnd:
                keyword = "&";
                break;
            case BitOr:
                keyword = "|";
                break;
            case BitXor:
                keyword = "^";
                break;
            case LeftShift:
                keyword = "<<";
                break;
            case RightShift:
                keyword = ">>";
                break;
            case UnsignedRightShift:
                keyword = ">>>";
                break;
            case Or:
                keyword = "||";
                break;
            case And:
                keyword = "&&";
                break;
        }
        beforeSyntax(binary, Space.Location.BINARY_PREFIX, p);
        visit(binary.getLeft(), p);
        visitSpace(binary.getPadding().getOperator().getBefore(), Space.Location.BINARY_OPERATOR, p);
        p.append(keyword);
        visit(binary.getRight(), p);
        afterSyntax(binary, p);
        return binary;
    }

    @Override
    public J visitBlock(Block block, PrintOutputCapture<P> p) {
        beforeSyntax(block, Space.Location.BLOCK_PREFIX, p);

        if (block.isStatic()) {
            p.append("static");
            visitRightPadded(block.getPadding().getStatic(), JRightPadded.Location.STATIC_INIT, p);
        }

        p.append('{');
        visitStatements(block.getPadding().getStatements(), JRightPadded.Location.BLOCK_STATEMENT, p);
        visitSpace(block.getEnd(), Space.Location.BLOCK_END, p);
        p.append('}');
        afterSyntax(block, p);
        return block;
    }

    protected void visitStatements(List<JRightPadded<Statement>> statements, JRightPadded.Location location, PrintOutputCapture<P> p) {
        for (JRightPadded<Statement> paddedStat : statements) {
            visitStatement(paddedStat, location, p);
        }
    }

    protected void visitStatement(@Nullable JRightPadded<Statement> paddedStat, JRightPadded.Location location, PrintOutputCapture<P> p) {
        if (paddedStat == null) {
            return;
        }

        visit(paddedStat.getElement(), p);
        visitSpace(paddedStat.getAfter(), location.getAfterLocation(), p);
        visitMarkers(paddedStat.getMarkers(), p);
        printStatementTerminator(paddedStat.getElement(), p);
    }

    protected void printStatementTerminator(Statement s, PrintOutputCapture<P> p) {
        while (true) {
            if (s instanceof Assert ||
                    s instanceof Assignment ||
                    s instanceof AssignmentOperation ||
                    s instanceof Break ||
                    s instanceof Continue ||
                    s instanceof DoWhileLoop ||
                    s instanceof Empty ||
                    s instanceof MethodInvocation ||
                    s instanceof NewClass ||
                    s instanceof Return ||
                    s instanceof Throw ||
                    s instanceof Unary ||
                    s instanceof VariableDeclarations ||
                    s instanceof Yield) {
                p.append(';');
                return;
            }

            if (s instanceof MethodDeclaration && ((MethodDeclaration) s).getBody() == null) {
                if (!hasError(s))
                    p.append(';');
                return;
            }

            if (s instanceof Label) {
                s = ((Label) s).getStatement();
                continue;
            }

            if (getCursor().getValue() instanceof Case) {
                Object aSwitch =
                        getCursor()
                                .dropParentUntil(
                                        c -> c instanceof Switch ||
                                                c instanceof SwitchExpression ||
                                                c == Cursor.ROOT_VALUE
                                )
                                .getValue();
                if (aSwitch instanceof SwitchExpression) {
                    Case aCase = getCursor().getValue();
                    if (!(aCase.getBody() instanceof Block || s instanceof Block)) {
                        p.append(';');
                    }
                    return;
                }
            }

            return;
        }
    }

    private static boolean hasError(Tree tree) {
        AtomicBoolean isError = new AtomicBoolean(false);
        new JavaIsoVisitor<AtomicBoolean>() {

            @Override
            public Erroneous visitErroneous(Erroneous erroneous, AtomicBoolean atomicBoolean) {
                atomicBoolean.set(true);
                return erroneous;
            }
        }.visit(tree, isError);
        return isError.get();
    }

    @Override
    public J visitBreak(Break breakStatement, PrintOutputCapture<P> p) {
        beforeSyntax(breakStatement, Space.Location.BREAK_PREFIX, p);
        p.append("break");
        visit(breakStatement.getLabel(), p);
        afterSyntax(breakStatement, p);
        return breakStatement;
    }

    @Override
    public J visitCase(Case case_, PrintOutputCapture<P> p) {
        beforeSyntax(case_, Space.Location.CASE_PREFIX, p);
        J elem = case_.getCaseLabels().get(0);
        if (!(elem instanceof Identifier) || !((Identifier) elem).getSimpleName().equals("default")) {
            p.append("case");
        }
        visitContainer("", case_.getPadding().getCaseLabels(), JContainer.Location.CASE_LABEL, ",", "", p);
        if (case_.getGuard() != null) {
            p.append("when");
            visit(case_.getGuard(), p);
        }
        visitSpace(case_.getPadding().getStatements().getBefore(), Space.Location.CASE, p);
        p.append(case_.getType() == Case.Type.Statement ? ":" : "->");
        visitStatements(case_.getPadding().getStatements().getPadding()
                .getElements(), JRightPadded.Location.CASE, p);
        if (case_.getBody() instanceof Statement) {
            //noinspection unchecked
            visitStatement((JRightPadded<Statement>) (JRightPadded<?>) case_.getPadding().getBody(),
                    JRightPadded.Location.CASE_BODY, p);
        } else {
            visitRightPadded(case_.getPadding().getBody(), JRightPadded.Location.CASE_BODY, ";", p);
        }
        afterSyntax(case_, p);
        return case_;
    }

    @Override
    public J visitCatch(Try.Catch catch_, PrintOutputCapture<P> p) {
        beforeSyntax(catch_, Space.Location.CATCH_PREFIX, p);
        p.append("catch");
        visit(catch_.getParameter(), p);
        visit(catch_.getBody(), p);
        afterSyntax(catch_, p);
        return catch_;
    }

    @Override
    public J visitClassDeclaration(ClassDeclaration classDecl, PrintOutputCapture<P> p) {
        String kind = "";
        switch (classDecl.getKind()) {
            case Class:
                kind = "class";
                break;
            case Enum:
                kind = "enum";
                break;
            case Interface:
                kind = "interface";
                break;
            case Annotation:
                kind = "@interface";
                break;
            case Record:
                kind = "record";
                break;
        }

        beforeSyntax(classDecl, Space.Location.CLASS_DECLARATION_PREFIX, p);
        visitSpace(Space.EMPTY, Space.Location.ANNOTATIONS, p);
        visit(classDecl.getLeadingAnnotations(), p);
        for (Modifier m : classDecl.getModifiers()) {
            visitModifier(m, p);
        }
        visit(classDecl.getPadding().getKind().getAnnotations(), p);
        visitSpace(classDecl.getPadding().getKind().getPrefix(), Space.Location.CLASS_KIND, p);
        p.append(kind);
        visit(classDecl.getName(), p);
        visitContainer("<", classDecl.getPadding().getTypeParameters(), JContainer.Location.TYPE_PARAMETERS, ",", ">", p);
        visitContainer("(", classDecl.getPadding().getPrimaryConstructor(), JContainer.Location.RECORD_STATE_VECTOR, ",", ")", p);
        visitLeftPadded("extends", classDecl.getPadding().getExtends(), JLeftPadded.Location.EXTENDS, p);
        visitContainer(classDecl.getKind() == ClassDeclaration.Kind.Type.Interface ? "extends" : "implements",
                classDecl.getPadding().getImplements(), JContainer.Location.IMPLEMENTS, ",", null, p);
        visitContainer("permits", classDecl.getPadding().getPermits(), JContainer.Location.PERMITS, ",", null, p);
        visit(classDecl.getBody(), p);
        afterSyntax(classDecl, p);
        return classDecl;
    }

    @Override
    public J visitCompilationUnit(J.CompilationUnit cu, PrintOutputCapture<P> p) {
        beforeSyntax(cu, Space.Location.COMPILATION_UNIT_PREFIX, p);
        visitRightPadded(cu.getPadding().getPackageDeclaration(), JRightPadded.Location.PACKAGE, ";", p);
        visitRightPadded(cu.getPadding().getImports(), JRightPadded.Location.IMPORT, ";", p);
        if (!cu.getImports().isEmpty()) {
            p.append(';');
        }
        visit(cu.getClasses(), p);
        afterSyntax(cu, p);
        visitSpace(cu.getEof(), Space.Location.COMPILATION_UNIT_EOF, p);
        return cu;
    }

    @Override
    public J visitContinue(Continue continueStatement, PrintOutputCapture<P> p) {
        beforeSyntax(continueStatement, Space.Location.CONTINUE_PREFIX, p);
        p.append("continue");
        visit(continueStatement.getLabel(), p);
        afterSyntax(continueStatement, p);
        return continueStatement;
    }

    @Override
    public <T extends J> J visitControlParentheses(ControlParentheses<T> controlParens, PrintOutputCapture<P> p) {
        beforeSyntax(controlParens, Space.Location.CONTROL_PARENTHESES_PREFIX, p);
        p.append('(');
        visitRightPadded(controlParens.getPadding().getTree(), JRightPadded.Location.PARENTHESES, ")", p);
        afterSyntax(controlParens, p);
        return controlParens;
    }

    @Override
    public J visitDoWhileLoop(DoWhileLoop doWhileLoop, PrintOutputCapture<P> p) {
        beforeSyntax(doWhileLoop, Space.Location.DO_WHILE_PREFIX, p);
        p.append("do");
        visitStatement(doWhileLoop.getPadding().getBody(), JRightPadded.Location.WHILE_BODY, p);
        visitLeftPadded("while", doWhileLoop.getPadding().getWhileCondition(), JLeftPadded.Location.WHILE_CONDITION, p);
        afterSyntax(doWhileLoop, p);
        return doWhileLoop;
    }

    @Override
    public J visitElse(If.Else else_, PrintOutputCapture<P> p) {
        beforeSyntax(else_, Space.Location.ELSE_PREFIX, p);
        p.append("else");
        visitStatement(else_.getPadding().getBody(), JRightPadded.Location.IF_ELSE, p);
        afterSyntax(else_, p);
        return else_;
    }

    @Override
    public J visitEmpty(J.Empty empty, PrintOutputCapture<P> p) {
        beforeSyntax(empty, Space.Location.EMPTY_PREFIX, p);
        afterSyntax(empty, p);
        return empty;
    }

    @Override
    public J visitEnumValue(EnumValue enum_, PrintOutputCapture<P> p) {
        beforeSyntax(enum_, Space.Location.ENUM_VALUE_PREFIX, p);
        visit(enum_.getAnnotations(), p);
        visit(enum_.getName(), p);
        NewClass initializer = enum_.getInitializer();
        if (enum_.getInitializer() != null) {
            visitSpace(initializer.getPrefix(), Space.Location.NEW_CLASS_PREFIX, p);
            visitSpace(initializer.getNew(), Space.Location.NEW_PREFIX, p);
            if (!initializer.getPadding().getArguments().getMarkers().findFirst(OmitParentheses.class).isPresent()) {
                visitContainer("(", initializer.getPadding().getArguments(), JContainer.Location.NEW_CLASS_ARGUMENTS, ",", ")", p);
            }
            visit(initializer.getBody(), p);
        }
        afterSyntax(enum_, p);
        return enum_;
    }

    @Override
    public J visitEnumValueSet(EnumValueSet enums, PrintOutputCapture<P> p) {
        beforeSyntax(enums, Space.Location.ENUM_VALUE_SET_PREFIX, p);
        visitRightPadded(enums.getPadding().getEnums(), JRightPadded.Location.ENUM_VALUE, ",", p);
        if (enums.isTerminatedWithSemicolon()) {
            p.append(';');
        }
        afterSyntax(enums, p);
        return enums;
    }

    @Override
    public J visitFieldAccess(FieldAccess fieldAccess, PrintOutputCapture<P> p) {
        beforeSyntax(fieldAccess, Space.Location.FIELD_ACCESS_PREFIX, p);
        visit(fieldAccess.getTarget(), p);
        visitLeftPadded(".", fieldAccess.getPadding().getName(), JLeftPadded.Location.FIELD_ACCESS_NAME, p);
        afterSyntax(fieldAccess, p);
        return fieldAccess;
    }

    @Override
    public J visitForLoop(ForLoop forLoop, PrintOutputCapture<P> p) {
        beforeSyntax(forLoop, Space.Location.FOR_PREFIX, p);
        p.append("for");
        ForLoop.Control ctrl = forLoop.getControl();
        visitSpace(ctrl.getPrefix(), Space.Location.FOR_CONTROL_PREFIX, p);
        p.append('(');
        visitRightPadded(ctrl.getPadding().getInit(), JRightPadded.Location.FOR_INIT, ",", p);
        p.append(';');
        visitRightPadded(ctrl.getPadding().getCondition(), JRightPadded.Location.FOR_CONDITION, ";", p);
        visitRightPadded(ctrl.getPadding().getUpdate(), JRightPadded.Location.FOR_UPDATE, ",", p);
        p.append(')');
        visitStatement(forLoop.getPadding().getBody(), JRightPadded.Location.FOR_BODY, p);
        afterSyntax(forLoop, p);
        return forLoop;
    }

    @Override
    public J visitForEachLoop(ForEachLoop forEachLoop, PrintOutputCapture<P> p) {
        beforeSyntax(forEachLoop, Space.Location.FOR_EACH_LOOP_PREFIX, p);
        p.append("for");
        ForEachLoop.Control ctrl = forEachLoop.getControl();
        visitSpace(ctrl.getPrefix(), Space.Location.FOR_EACH_CONTROL_PREFIX, p);
        p.append('(');
        visitRightPadded(ctrl.getPadding().getVariable(), JRightPadded.Location.FOREACH_VARIABLE, ":", p);
        visitRightPadded(ctrl.getPadding().getIterable(), JRightPadded.Location.FOREACH_ITERABLE, "", p);
        p.append(')');
        visitStatement(forEachLoop.getPadding().getBody(), JRightPadded.Location.FOR_BODY, p);
        afterSyntax(forEachLoop, p);
        return forEachLoop;
    }

    @Override
    public J visitIdentifier(Identifier ident, PrintOutputCapture<P> p) {
        visitSpace(Space.EMPTY, Space.Location.ANNOTATIONS, p);
        visit(ident.getAnnotations(), p);
        beforeSyntax(ident, Space.Location.IDENTIFIER_PREFIX, p);
        p.append(ident.getSimpleName());
        afterSyntax(ident, p);
        return ident;
    }

    @Override
    public J visitIf(If iff, PrintOutputCapture<P> p) {
        beforeSyntax(iff, Space.Location.IF_PREFIX, p);
        p.append("if");
        visit(iff.getIfCondition(), p);
        visitStatement(iff.getPadding().getThenPart(), JRightPadded.Location.IF_THEN, p);
        visit(iff.getElsePart(), p);
        afterSyntax(iff, p);
        return iff;
    }

    @Override
    public J visitImport(J.Import import_, PrintOutputCapture<P> p) {
        beforeSyntax(import_, Space.Location.IMPORT_PREFIX, p);
        p.append("import");
        if (import_.isStatic()) {
            visitSpace(import_.getPadding().getStatic().getBefore(), Space.Location.STATIC_IMPORT, p);
            p.append("static");
        }
        visit(import_.getQualid(), p);
        afterSyntax(import_, p);
        return import_;
    }

    @Override
    public J visitInstanceOf(InstanceOf instanceOf, PrintOutputCapture<P> p) {
        beforeSyntax(instanceOf, Space.Location.INSTANCEOF_PREFIX, p);
        visitRightPadded(instanceOf.getPadding().getExpression(), JRightPadded.Location.INSTANCEOF, "instanceof", p);
        visit(instanceOf.getModifier(), p);
        visit(instanceOf.getClazz(), p);
        visit(instanceOf.getPattern(), p);
        afterSyntax(instanceOf, p);
        return instanceOf;
    }

    @Override
    public J visitDeconstructionPattern(DeconstructionPattern deconstructionPattern, PrintOutputCapture<P> p) {
        beforeSyntax(deconstructionPattern, Space.Location.DECONSTRUCTION_PATTERN_PREFIX, p);
        visitAndCast(deconstructionPattern.getDeconstructor(), p);
        visitContainer("(", deconstructionPattern.getPadding().getNested(), JContainer.Location.DECONSTRUCTION_PATTERN_NESTED, ",", ")", p);
        afterSyntax(deconstructionPattern, p);
        return deconstructionPattern;
    }

    @Override
    public J visitIntersectionType(IntersectionType intersectionType, PrintOutputCapture<P> p) {
        beforeSyntax(intersectionType, Space.Location.INTERSECTION_TYPE_PREFIX, p);
        visitContainer("", intersectionType.getPadding().getBounds(), JContainer.Location.TYPE_BOUNDS, "&", "", p);
        afterSyntax(intersectionType, p);
        return intersectionType;
    }

    @Override
    public J visitLabel(Label label, PrintOutputCapture<P> p) {
        beforeSyntax(label, Space.Location.LABEL_PREFIX, p);
        visitRightPadded(label.getPadding().getLabel(), JRightPadded.Location.LABEL, ":", p);
        visit(label.getStatement(), p);
        afterSyntax(label, p);
        return label;
    }

    @Override
    public J visitLambda(Lambda lambda, PrintOutputCapture<P> p) {
        beforeSyntax(lambda, Space.Location.LAMBDA_PREFIX, p);
        visitSpace(lambda.getParameters().getPrefix(), Space.Location.LAMBDA_PARAMETERS_PREFIX, p);
        visitMarkers(lambda.getParameters().getMarkers(), p);
        if (lambda.getParameters().isParenthesized()) {
            p.append('(');
            visitRightPadded(lambda.getParameters().getPadding().getParameters(), JRightPadded.Location.LAMBDA_PARAM, ",", p);
            p.append(')');
        } else {
            visitRightPadded(lambda.getParameters().getPadding().getParameters(), JRightPadded.Location.LAMBDA_PARAM, ",", p);
        }
        visitSpace(lambda.getArrow(), Space.Location.LAMBDA_ARROW_PREFIX, p);
        p.append("->");
        visit(lambda.getBody(), p);
        afterSyntax(lambda, p);
        return lambda;
    }

    @Override
    public J visitLiteral(Literal literal, PrintOutputCapture<P> p) {
        beforeSyntax(literal, Space.Location.LITERAL_PREFIX, p);
        List<Literal.UnicodeEscape> unicodeEscapes = literal.getUnicodeEscapes();
        if (unicodeEscapes == null) {
            p.append(literal.getValueSource());
        } else if (literal.getValueSource() != null) {
            Iterator<Literal.UnicodeEscape> surrogateIter = unicodeEscapes.iterator();
            Literal.UnicodeEscape surrogate = surrogateIter.hasNext() ?
                    surrogateIter.next() : null;
            int i = 0;
            if (surrogate != null && surrogate.getValueSourceIndex() == 0) {
                p.append("\\u").append(surrogate.getCodePoint());
                if (surrogateIter.hasNext()) {
                    surrogate = surrogateIter.next();
                }
            }

            String valueSource = literal.getValueSource();
            for (int j = 0; j < valueSource.length(); j++) {
                char c = valueSource.charAt(j);
                p.append(c);
                if (surrogate != null && surrogate.getValueSourceIndex() == ++i) {
                    while (surrogate != null && surrogate.getValueSourceIndex() == i) {
                        p.append("\\u").append(surrogate.getCodePoint());
                        surrogate = surrogateIter.hasNext() ? surrogateIter.next() : null;
                    }
                }
            }
        }
        afterSyntax(literal, p);
        return literal;
    }

    @Override
    public J visitMemberReference(MemberReference memberRef, PrintOutputCapture<P> p) {
        beforeSyntax(memberRef, Space.Location.MEMBER_REFERENCE_PREFIX, p);
        visitRightPadded(memberRef.getPadding().getContaining(), JRightPadded.Location.MEMBER_REFERENCE_CONTAINING, p);
        p.append("::");
        visitContainer("<", memberRef.getPadding().getTypeParameters(), JContainer.Location.TYPE_PARAMETERS, ",", ">", p);
        visitLeftPadded("", memberRef.getPadding().getReference(), JLeftPadded.Location.MEMBER_REFERENCE_NAME, p);
        afterSyntax(memberRef, p);
        return memberRef;
    }

    @Override
    public J visitMethodDeclaration(MethodDeclaration method, PrintOutputCapture<P> p) {
        beforeSyntax(method, Space.Location.METHOD_DECLARATION_PREFIX, p);
        visitSpace(Space.EMPTY, Space.Location.ANNOTATIONS, p);
        visit(method.getLeadingAnnotations(), p);
        for (Modifier m : method.getModifiers()) {
            visitModifier(m, p);
        }
        visit(method.getAnnotations().getTypeParameters(), p);
        visit(method.getReturnTypeExpression(), p);
        visit(method.getAnnotations().getName().getAnnotations(), p);
        visit(method.getName(), p);
        if (!method.getMarkers().findFirst(CompactConstructor.class).isPresent()) {
            visitContainer("(", method.getPadding().getParameters(), JContainer.Location.METHOD_DECLARATION_PARAMETERS, ",", ")", p);
        }
        visitContainer("throws", method.getPadding().getThrows(), JContainer.Location.THROWS, ",", null, p);
        visit(method.getBody(), p);
        visitLeftPadded("default", method.getPadding().getDefaultValue(), JLeftPadded.Location.METHOD_DECLARATION_DEFAULT_VALUE, p);
        afterSyntax(method, p);
        return method;
    }

    @Override
    public J visitMethodInvocation(MethodInvocation method, PrintOutputCapture<P> p) {
        beforeSyntax(method, Space.Location.METHOD_INVOCATION_PREFIX, p);
        visitRightPadded(method.getPadding().getSelect(), JRightPadded.Location.METHOD_SELECT, ".", p);
        visitContainer("<", method.getPadding().getTypeParameters(), JContainer.Location.TYPE_PARAMETERS, ",", ">", p);
        visit(method.getName(), p);
        visitContainer("(", method.getPadding().getArguments(), JContainer.Location.METHOD_INVOCATION_ARGUMENTS, ",", ")", p);
        afterSyntax(method, p);
        return method;
    }

    @Override
    public J visitMultiCatch(MultiCatch multiCatch, PrintOutputCapture<P> p) {
        beforeSyntax(multiCatch, Space.Location.MULTI_CATCH_PREFIX, p);
        visitRightPadded(multiCatch.getPadding().getAlternatives(), JRightPadded.Location.CATCH_ALTERNATIVE, "|", p);
        afterSyntax(multiCatch, p);
        return multiCatch;
    }

    @Override
    public J visitVariableDeclarations(VariableDeclarations multiVariable, PrintOutputCapture<P> p) {
        beforeSyntax(multiVariable, Space.Location.VARIABLE_DECLARATIONS_PREFIX, p);
        visitSpace(Space.EMPTY, Space.Location.ANNOTATIONS, p);
        visit(multiVariable.getLeadingAnnotations(), p);
        for (Modifier m : multiVariable.getModifiers()) {
            visitModifier(m, p);
        }
        visit(multiVariable.getTypeExpression(), p);
<<<<<<< HEAD
        // For backwards compatibility.
        if (multiVariable.getDimensionsBeforeName() != null) {
            for (JLeftPadded<Space> dim : multiVariable.getDimensionsBeforeName()) {
                visitSpace(dim.getBefore(), Space.Location.DIMENSION_PREFIX, p);
                p.append('[');
                visitSpace(dim.getElement(), Space.Location.DIMENSION, p);
                p.append(']');
            }
        }
=======
>>>>>>> 24db75f5
        if (multiVariable.getVarargs() != null) {
            visitSpace(multiVariable.getVarargs(), Space.Location.VARARGS, p);
            p.append("...");
        }
        visitRightPadded(multiVariable.getPadding().getVariables(), JRightPadded.Location.NAMED_VARIABLE, ",", p);
        afterSyntax(multiVariable, p);
        return multiVariable;
    }

    @Override
    public J visitNewArray(NewArray newArray, PrintOutputCapture<P> p) {
        beforeSyntax(newArray, Space.Location.NEW_ARRAY_PREFIX, p);
        if (newArray.getTypeExpression() != null) {
            p.append("new");
        }
        visit(newArray.getTypeExpression(), p);
        visit(newArray.getDimensions(), p);
        visitContainer("{", newArray.getPadding().getInitializer(), JContainer.Location.NEW_ARRAY_INITIALIZER, ",", "}", p);
        afterSyntax(newArray, p);
        return newArray;
    }

    @Override
    public J visitNewClass(NewClass newClass, PrintOutputCapture<P> p) {
        beforeSyntax(newClass, Space.Location.NEW_CLASS_PREFIX, p);
        visitRightPadded(newClass.getPadding().getEnclosing(), JRightPadded.Location.NEW_CLASS_ENCLOSING, ".", p);
        visitSpace(newClass.getNew(), Space.Location.NEW_PREFIX, p);
        p.append("new");
        visit(newClass.getClazz(), p);
        if (!newClass.getPadding().getArguments().getMarkers().findFirst(OmitParentheses.class).isPresent()) {
            visitContainer("(", newClass.getPadding().getArguments(), JContainer.Location.NEW_CLASS_ARGUMENTS, ",", ")", p);
        }
        visit(newClass.getBody(), p);
        afterSyntax(newClass, p);
        return newClass;
    }

    @Override
    public J visitNullableType(J.NullableType nt, PrintOutputCapture<P> p) {
        beforeSyntax(nt, Space.Location.NULLABLE_TYPE_PREFIX, p);
        visit(nt.getTypeTree(), p);
        visitSpace(nt.getPadding().getTypeTree().getAfter(), Space.Location.NULLABLE_TYPE_SUFFIX, p);
        p.append("?");
        afterSyntax(nt, p);
        return nt;
    }

    @Override
    public J visitPackage(J.Package pkg, PrintOutputCapture<P> p) {
        for (Annotation a : pkg.getAnnotations()) {
            visitAnnotation(a, p);
        }
        beforeSyntax(pkg, Space.Location.PACKAGE_PREFIX, p);
        p.append("package");
        visit(pkg.getExpression(), p);
        afterSyntax(pkg, p);
        return pkg;
    }

    @Override
    public J visitParameterizedType(ParameterizedType type, PrintOutputCapture<P> p) {
        beforeSyntax(type, Space.Location.PARAMETERIZED_TYPE_PREFIX, p);
        visit(type.getClazz(), p);
        visitContainer("<", type.getPadding().getTypeParameters(), JContainer.Location.TYPE_PARAMETERS, ",", ">", p);
        afterSyntax(type, p);
        return type;
    }

    @Override
    public J visitPrimitive(Primitive primitive, PrintOutputCapture<P> p) {
        String keyword;
        switch (primitive.getType()) {
            case Boolean:
                keyword = "boolean";
                break;
            case Byte:
                keyword = "byte";
                break;
            case Char:
                keyword = "char";
                break;
            case Double:
                keyword = "double";
                break;
            case Float:
                keyword = "float";
                break;
            case Int:
                keyword = "int";
                break;
            case Long:
                keyword = "long";
                break;
            case Short:
                keyword = "short";
                break;
            case Void:
                keyword = "void";
                break;
            case String:
                keyword = "String";
                break;
            case None:
                throw new IllegalStateException("Unable to print None primitive");
            case Null:
                throw new IllegalStateException("Unable to print Null primitive");
            default:
                throw new IllegalStateException("Unable to print non-primitive type");
        }
        beforeSyntax(primitive, Space.Location.PRIMITIVE_PREFIX, p);
        p.append(keyword);
        afterSyntax(primitive, p);
        return primitive;
    }

    @Override
    public <T extends J> J visitParentheses(Parentheses<T> parens, PrintOutputCapture<P> p) {
        beforeSyntax(parens, Space.Location.PARENTHESES_PREFIX, p);
        p.append('(');
        visitRightPadded(parens.getPadding().getTree(), JRightPadded.Location.PARENTHESES, ")", p);
        afterSyntax(parens, p);
        return parens;
    }

    @Override
    public J visitReturn(Return return_, PrintOutputCapture<P> p) {
        beforeSyntax(return_, Space.Location.RETURN_PREFIX, p);
        p.append("return");
        visit(return_.getExpression(), p);
        afterSyntax(return_, p);
        return return_;
    }

    @Override
    public J visitSwitch(Switch switch_, PrintOutputCapture<P> p) {
        beforeSyntax(switch_, Space.Location.SWITCH_PREFIX, p);
        p.append("switch");
        visit(switch_.getSelector(), p);
        visit(switch_.getCases(), p);
        afterSyntax(switch_, p);
        return switch_;
    }

    @Override
    public J visitSwitchExpression(SwitchExpression switch_, PrintOutputCapture<P> p) {
        beforeSyntax(switch_, Space.Location.SWITCH_EXPRESSION_PREFIX, p);
        p.append("switch");
        visit(switch_.getSelector(), p);
        visit(switch_.getCases(), p);
        afterSyntax(switch_, p);
        return switch_;
    }

    @Override
    public J visitSynchronized(J.Synchronized synch, PrintOutputCapture<P> p) {
        beforeSyntax(synch, Space.Location.SYNCHRONIZED_PREFIX, p);
        p.append("synchronized");
        visit(synch.getLock(), p);
        visit(synch.getBody(), p);
        afterSyntax(synch, p);
        return synch;
    }

    @Override
    public J visitTernary(Ternary ternary, PrintOutputCapture<P> p) {
        beforeSyntax(ternary, Space.Location.TERNARY_PREFIX, p);
        visit(ternary.getCondition(), p);
        visitLeftPadded("?", ternary.getPadding().getTruePart(), JLeftPadded.Location.TERNARY_TRUE, p);
        visitLeftPadded(":", ternary.getPadding().getFalsePart(), JLeftPadded.Location.TERNARY_FALSE, p);
        afterSyntax(ternary, p);
        return ternary;
    }

    @Override
    public J visitThrow(Throw thrown, PrintOutputCapture<P> p) {
        beforeSyntax(thrown, Space.Location.THROW_PREFIX, p);
        p.append("throw");
        visit(thrown.getException(), p);
        afterSyntax(thrown, p);
        return thrown;
    }

    @Override
    public J visitTry(Try tryable, PrintOutputCapture<P> p) {
        beforeSyntax(tryable, Space.Location.TRY_PREFIX, p);
        p.append("try");
        if (tryable.getPadding().getResources() != null) {
            //Note: we do not call visitContainer here because the last resource may or may not be semicolon terminated.
            //      Doing this means that visitTryResource is not called, therefore this logiJ must visit the resources.
            visitSpace(tryable.getPadding().getResources().getBefore(), Space.Location.TRY_RESOURCES, p);
            p.append('(');
            List<JRightPadded<Try.Resource>> resources = tryable.getPadding().getResources().getPadding().getElements();
            for (JRightPadded<Try.Resource> resource : resources) {
                visitSpace(resource.getElement().getPrefix(), Space.Location.TRY_RESOURCE, p);
                visitMarkers(resource.getElement().getMarkers(), p);
                visit(resource.getElement().getVariableDeclarations(), p);

                if (resource.getElement().isTerminatedWithSemicolon()) {
                    p.append(';');
                }

                visitSpace(resource.getAfter(), Space.Location.TRY_RESOURCE_SUFFIX, p);
            }
            p.append(')');
        }

        visit(tryable.getBody(), p);
        visit(tryable.getCatches(), p);
        visitLeftPadded("finally", tryable.getPadding().getFinally(), JLeftPadded.Location.TRY_FINALLY, p);
        afterSyntax(tryable, p);
        return tryable;
    }

    @Override
    public J visitTypeCast(J.TypeCast typeCast, PrintOutputCapture<P> p) {
        beforeSyntax(typeCast, Space.Location.TYPE_CAST_PREFIX, p);
        visit(typeCast.getClazz(), p);
        visit(typeCast.getExpression(), p);
        afterSyntax(typeCast, p);
        return typeCast;
    }

    @Override
    public J visitTypeParameter(TypeParameter typeParam, PrintOutputCapture<P> p) {
        beforeSyntax(typeParam, Space.Location.TYPE_PARAMETERS_PREFIX, p);
        visit(typeParam.getAnnotations(), p);
        visit(typeParam.getName(), p);
        visitContainer("extends", typeParam.getPadding().getBounds(), JContainer.Location.TYPE_BOUNDS, "&", "", p);
        afterSyntax(typeParam, p);
        return typeParam;
    }

    @Override
    public J visitTypeParameters(TypeParameters typeParameters, PrintOutputCapture<P> p) {
        visit(typeParameters.getAnnotations(), p);
        visitSpace(typeParameters.getPrefix(), Space.Location.TYPE_PARAMETERS, p);
        visitMarkers(typeParameters.getMarkers(), p);
        p.append('<');
        visitRightPadded(typeParameters.getPadding().getTypeParameters(), JRightPadded.Location.TYPE_PARAMETER, ",", p);
        p.append('>');
        return typeParameters;
    }

    @Override
    public J visitUnary(Unary unary, PrintOutputCapture<P> p) {
        beforeSyntax(unary, Space.Location.UNARY_PREFIX, p);
        switch (unary.getOperator()) {
            case PreIncrement:
                p.append("++");
                visit(unary.getExpression(), p);
                break;
            case PreDecrement:
                p.append("--");
                visit(unary.getExpression(), p);
                break;
            case PostIncrement:
                visit(unary.getExpression(), p);
                visitSpace(unary.getPadding().getOperator().getBefore(), Space.Location.UNARY_OPERATOR, p);
                p.append("++");
                break;
            case PostDecrement:
                visit(unary.getExpression(), p);
                visitSpace(unary.getPadding().getOperator().getBefore(), Space.Location.UNARY_OPERATOR, p);
                p.append("--");
                break;
            case Positive:
                p.append('+');
                visit(unary.getExpression(), p);
                break;
            case Negative:
                p.append('-');
                visit(unary.getExpression(), p);
                break;
            case Complement:
                p.append('~');
                visit(unary.getExpression(), p);
                break;
            case Not:
            default:
                p.append('!');
                visit(unary.getExpression(), p);
        }
        afterSyntax(unary, p);
        return unary;
    }

    @Override
    public J visitUnknown(J.Unknown unknown, PrintOutputCapture<P> p) {
        beforeSyntax(unknown, Space.Location.UNKNOWN_PREFIX, p);
        visit(unknown.getSource(), p);
        afterSyntax(unknown, p);
        return unknown;
    }

    @Override
    public J visitUnknownSource(J.Unknown.Source source, PrintOutputCapture<P> p) {
        beforeSyntax(source, Space.Location.UNKNOWN_SOURCE_PREFIX, p);
        p.append(source.getText());
        afterSyntax(source, p);
        return source;
    }

    @Override
    public J visitVariable(VariableDeclarations.NamedVariable variable, PrintOutputCapture<P> p) {
        beforeSyntax(variable, Space.Location.VARIABLE_PREFIX, p);
        visit(variable.getName(), p);
        for (JLeftPadded<Space> dimension : variable.getDimensionsAfterName()) {
            visitSpace(dimension.getBefore(), Space.Location.DIMENSION_PREFIX, p);
            p.append('[');
            visitSpace(dimension.getElement(), Space.Location.DIMENSION, p);
            p.append(']');
        }
        visitLeftPadded("=", variable.getPadding().getInitializer(), JLeftPadded.Location.VARIABLE_INITIALIZER, p);
        afterSyntax(variable, p);
        return variable;
    }

    @Override
    public J visitWhileLoop(WhileLoop whileLoop, PrintOutputCapture<P> p) {
        beforeSyntax(whileLoop, Space.Location.WHILE_PREFIX, p);
        p.append("while");
        visit(whileLoop.getCondition(), p);
        visitStatement(whileLoop.getPadding().getBody(), JRightPadded.Location.WHILE_BODY, p);
        afterSyntax(whileLoop, p);
        return whileLoop;
    }

    @Override
    public J visitWildcard(Wildcard wildcard, PrintOutputCapture<P> p) {
        beforeSyntax(wildcard, Space.Location.WILDCARD_PREFIX, p);
        p.append('?');
        if (wildcard.getPadding().getBound() != null) {
            //noinspection ConstantConditions
            switch (wildcard.getBound()) {
                case Extends:
                    visitSpace(wildcard.getPadding().getBound().getBefore(), Space.Location.WILDCARD_BOUND, p);
                    p.append("extends");
                    break;
                case Super:
                    visitSpace(wildcard.getPadding().getBound().getBefore(), Space.Location.WILDCARD_BOUND, p);
                    p.append("super");
                    break;
            }
        }
        visit(wildcard.getBoundedType(), p);
        afterSyntax(wildcard, p);
        return wildcard;
    }

    @Override
    public J visitYield(Yield yield, PrintOutputCapture<P> p) {
        beforeSyntax(yield, Space.Location.YIELD_PREFIX, p);
        if (!yield.isImplicit()) {
            p.append("yield");
        }
        visit(yield.getValue(), p);
        afterSyntax(yield, p);
        return yield;
    }

    @Override
    public J visitErroneous(Erroneous error, PrintOutputCapture<P> p) {
        beforeSyntax(error, Space.Location.ERRONEOUS, p);
        p.append(error.getText());
        afterSyntax(error, p);
        return error;
    }

    private static final UnaryOperator<String> JAVA_MARKER_WRAPPER =
            out -> "/*~~" + out + (out.isEmpty() ? "" : "~~") + ">*/";

    protected void beforeSyntax(J j, Space.Location loc, PrintOutputCapture<P> p) {
        beforeSyntax(j.getPrefix(), j.getMarkers(), loc, p);
    }

    @SuppressWarnings("ForLoopReplaceableByForEach")
    protected void beforeSyntax(Space prefix, Markers markers, Space.@Nullable Location loc, PrintOutputCapture<P> p) {
        List<Marker> markersList = markers.getMarkers();
        for (int i = 0; i < markersList.size(); i++) {
            Marker marker = markersList.get(i);
            p.append(p.getMarkerPrinter().beforePrefix(marker, new Cursor(getCursor(), marker), JAVA_MARKER_WRAPPER));
        }
        if (loc != null) {
            visitSpace(prefix, loc, p);
        }
        visitMarkers(markers, p);
        for (int i = 0; i < markersList.size(); i++) {
            Marker marker = markersList.get(i);
            p.append(p.getMarkerPrinter().beforeSyntax(marker, new Cursor(getCursor(), marker), JAVA_MARKER_WRAPPER));
        }
    }

    protected void afterSyntax(J j, PrintOutputCapture<P> p) {
        afterSyntax(j.getMarkers(), p);
    }

    @SuppressWarnings("ForLoopReplaceableByForEach")
    protected void afterSyntax(Markers markers, PrintOutputCapture<P> p) {
        List<Marker> markersMarkers = markers.getMarkers();
        for (int i = 0; i < markersMarkers.size(); i++) {
            Marker marker = markersMarkers.get(i);
            p.append(p.getMarkerPrinter().afterSyntax(marker, new Cursor(getCursor(), marker), JAVA_MARKER_WRAPPER));
        }
    }
}<|MERGE_RESOLUTION|>--- conflicted
+++ resolved
@@ -873,18 +873,6 @@
             visitModifier(m, p);
         }
         visit(multiVariable.getTypeExpression(), p);
-<<<<<<< HEAD
-        // For backwards compatibility.
-        if (multiVariable.getDimensionsBeforeName() != null) {
-            for (JLeftPadded<Space> dim : multiVariable.getDimensionsBeforeName()) {
-                visitSpace(dim.getBefore(), Space.Location.DIMENSION_PREFIX, p);
-                p.append('[');
-                visitSpace(dim.getElement(), Space.Location.DIMENSION, p);
-                p.append(']');
-            }
-        }
-=======
->>>>>>> 24db75f5
         if (multiVariable.getVarargs() != null) {
             visitSpace(multiVariable.getVarargs(), Space.Location.VARARGS, p);
             p.append("...");
