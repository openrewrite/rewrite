--- conflicted
+++ resolved
@@ -43,13 +43,9 @@
 import java.util.zip.ZipException;
 
 import static java.util.Collections.emptyList;
-<<<<<<< HEAD
 import static java.util.Objects.requireNonNull;
-import static org.objectweb.asm.ClassReader.SKIP_DEBUG;
-=======
 import static java.util.stream.Collectors.toSet;
 import static org.objectweb.asm.ClassReader.SKIP_CODE;
->>>>>>> fb789bb6
 import static org.objectweb.asm.ClassWriter.COMPUTE_MAXS;
 import static org.objectweb.asm.Opcodes.V1_8;
 import static org.openrewrite.java.internal.parser.AnnotationSerializer.*;
@@ -179,7 +175,6 @@
 
         private final ExecutionContext ctx;
 
-
         public void read(InputStream is, Collection<String> artifactNames) throws IOException {
             if (artifactNames.isEmpty()) {
                 // could be empty due to the filtering in `artifactsNotYetWritten()`
@@ -439,7 +434,6 @@
                 mv.visitMaxs(0, 0);
             }
         }
-
     }
 
     private static boolean isValidConstantValueType(@Nullable Object value) {
@@ -513,7 +507,6 @@
             deflater.flush();
             out.close();
         }
-
 
         @Value
         public class Jar {
@@ -720,7 +713,6 @@
                 }
             }
 
-<<<<<<< HEAD
             void addMethod(Writer.Member member) {
                 members.add(member);
             }
@@ -749,13 +741,6 @@
 
             private void writeMember(Jar jar, ClassDefinition classDefinition) {
                 if (((Opcodes.ACC_PRIVATE | Opcodes.ACC_SYNTHETIC) & access) == 0) {
-=======
-            public boolean writeMethod(int access, @Nullable String name, String descriptor,
-                                       @Nullable String signature,
-                                       @Nullable List<String> parameterNames,
-                                       String @Nullable [] exceptions) {
-                if (((Opcodes.ACC_PRIVATE | Opcodes.ACC_SYNTHETIC) & access) == 0 && name != null && !"<clinit>".equals(name)) {
->>>>>>> fb789bb6
                     out.printf(
                             "%s\t%s\t%s\t%d\t%s\t%s\t%s\t%s\t%d\t%s\t%s\t%s\t%s\t%s\t%s\t%s%n",
                             jar.groupId, jar.artifactId, jar.version,
