--- conflicted
+++ resolved
@@ -434,18 +434,9 @@
         }
 
         if (firstArg.getPrefix().getLastWhitespace().contains("\n")) {
-<<<<<<< HEAD
-            int declPrefixLength = getLengthOfWhitespace(method.getPrefix().getLastWhitespace());
-            int argPrefixLength = getLengthOfWhitespace(firstArg.getPrefix().getLastWhitespace());
-            if (declPrefixLength >= argPrefixLength) {
-                return declPrefixLength + style.getContinuationIndent();
-            }
-            return argPrefixLength;
-=======
             int declPrefixLength = getLengthOfWhitespace(tree.getPrefix().getLastWhitespace());
 
             return declPrefixLength + style.getContinuationIndent();
->>>>>>> 6c8a11a2
         } else {
             return computeColumnPosition(tree, firstArg, getCursor());
         }
