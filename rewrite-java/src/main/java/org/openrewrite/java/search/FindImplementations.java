--- conflicted
+++ resolved
@@ -21,6 +21,7 @@
 import org.openrewrite.Option;
 import org.openrewrite.Recipe;
 import org.openrewrite.TreeVisitor;
+import org.openrewrite.internal.lang.Nullable;
 import org.openrewrite.java.JavaIsoVisitor;
 import org.openrewrite.java.tree.J;
 import org.openrewrite.java.tree.TypeUtils;
@@ -32,15 +33,13 @@
     @Option(displayName = "Interface fully-qualified name",
             description = "A fully-qualified interface name to search for.",
             example = "org.openrewrite.Recipe")
-<<<<<<< HEAD
-    private final String interfaceFullyQualifiedName;
+    String interfaceFullyQualifiedName;
 
-    public FindImplementations(String interfaceFullyQualifiedName) {
-        this.interfaceFullyQualifiedName = interfaceFullyQualifiedName;
-    }
-=======
-    String interfaceFullyQualifiedName;
->>>>>>> b67120ee
+    @Option(displayName = "Match on inherited types",
+            description = "When enabled, find methods that are overrides of the method pattern.",
+            required = false)
+    @Nullable
+    Boolean matchInherited;
 
     @Override
     public String getDisplayName() {
