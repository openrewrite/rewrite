/*
 * Copyright 2021 the original author or authors.
 * <p>
 * Licensed under the Apache License, Version 2.0 (the "License");
 * you may not use this file except in compliance with the License.
 * You may obtain a copy of the License at
 * <p>
 * https://www.apache.org/licenses/LICENSE-2.0
 * <p>
 * Unless required by applicable law or agreed to in writing, software
 * distributed under the License is distributed on an "AS IS" BASIS,
 * WITHOUT WARRANTIES OR CONDITIONS OF ANY KIND, either express or implied.
 * See the License for the specific language governing permissions and
 * limitations under the License.
 */
package org.openrewrite.java;

import lombok.Getter;
import org.antlr.v4.runtime.CharStreams;
import org.antlr.v4.runtime.CommonTokenStream;
import org.jspecify.annotations.Nullable;
import org.openrewrite.internal.StringUtils;
import org.openrewrite.java.internal.grammar.MethodSignatureLexer;
import org.openrewrite.java.internal.grammar.MethodSignatureParser;
import org.openrewrite.java.internal.grammar.MethodSignatureParserBaseVisitor;
import org.openrewrite.java.tree.JavaType;
import org.openrewrite.java.tree.TypeTree;
import org.openrewrite.java.tree.TypeUtils;
import org.openrewrite.properties.tree.Properties;
import org.openrewrite.trait.Reference;
<<<<<<< HEAD
import org.openrewrite.xml.tree.Xml;
import org.openrewrite.yaml.tree.Yaml;
=======
>>>>>>> 287e247e

import java.util.regex.Pattern;

import static org.openrewrite.java.tree.TypeUtils.fullyQualifiedNamesAreEqual;

@Getter
public class TypeMatcher implements Reference.Matcher {

    @SuppressWarnings("NotNullFieldNotInitialized")
    @Getter
    private Pattern targetTypePattern;

    @Nullable
    private String targetType;

    private final String signature;

    /**
     * Whether to match on subclasses of {@link #targetTypePattern}.
     */
    @Getter
    private final boolean matchInherited;

    public TypeMatcher(@Nullable String fieldType) {
        this(fieldType, false);
    }

    public TypeMatcher(@Nullable String fieldType, boolean matchInherited) {
        this.signature = fieldType == null ? ".*" : fieldType;
        this.matchInherited = matchInherited;

        if (StringUtils.isBlank(fieldType)) {
            targetTypePattern = Pattern.compile(".*");
        } else {
            MethodSignatureParser parser = new MethodSignatureParser(new CommonTokenStream(new MethodSignatureLexer(
                    CharStreams.fromString(fieldType))));

            new MethodSignatureParserBaseVisitor<Void>() {

                @Override
                public @Nullable Void visitTargetTypePattern(MethodSignatureParser.TargetTypePatternContext ctx) {
                    String pattern = new TypeVisitor().visitTargetTypePattern(ctx);
                    if (isPlainIdentifier(ctx)) {
                        targetType = pattern;
                    }
                    targetTypePattern = Pattern.compile(StringUtils.aspectjNameToPattern(pattern));
                    return null;
                }
            }.visitTargetTypePattern(parser.targetTypePattern());
        }
    }

    public boolean matches(@Nullable TypeTree tt) {
        return tt != null && matches(tt.getType());
    }

    public boolean matchesPackage(String packageName) {
        return targetTypePattern.matcher(packageName).matches() ||
               targetTypePattern.matcher(packageName.replaceAll("\\.\\*$",
                       "." + signature.substring(signature.lastIndexOf('.') + 1))).matches();
    }

    public boolean matches(@Nullable JavaType type) {
        return TypeUtils.isOfTypeWithName(
                TypeUtils.asFullyQualified(type),
                matchInherited,
                this::matchesTargetTypeName
        );
    }

    private boolean matchesTargetTypeName(String fullyQualifiedTypeName) {
        return this.targetType != null && fullyQualifiedNamesAreEqual(this.targetType, fullyQualifiedTypeName) ||
               this.targetTypePattern.matcher(fullyQualifiedTypeName).matches();
    }

    private static boolean isPlainIdentifier(MethodSignatureParser.TargetTypePatternContext context) {
        return context.BANG() == null &&
               context.AND() == null &&
               context.OR() == null &&
               context.classNameOrInterface().DOTDOT().isEmpty() &&
               context.classNameOrInterface().WILDCARD().isEmpty();
    }

    @Override
    public boolean matchesReference(Reference reference) {
        return reference.getKind().equals(Reference.Kind.TYPE) && matchesTargetTypeName(reference.getValue());
    }

    @Override
<<<<<<< HEAD
    public TreeVisitor<Tree, ExecutionContext> rename(String newValue) {
        return new TreeVisitor<Tree, ExecutionContext>() {
            @Override
            public @Nullable Tree visit(@Nullable Tree tree, ExecutionContext ctx) {
                if (StringUtils.isNotEmpty(newValue)) {
                    if (tree instanceof Properties.Entry) {
                        return ((Properties.Entry) tree).withValue(((Properties.Entry) tree).getValue().withText(newValue));
                    }
                    if (tree instanceof Xml.Attribute) {
                        return ((Xml.Attribute) tree).withValue(((Xml.Attribute) tree).getValue().withValue(newValue));
                    }
                    if (tree instanceof Xml.Tag) {
                        return ((Xml.Tag) tree).withValue(newValue);
                    }
                    if (tree instanceof Yaml.Scalar) {
                        return ((Yaml.Scalar) tree).withValue(newValue);
                    }
                }
                return super.visit(tree, ctx);
            }
        };
=======
    public Reference.Renamer createRenamer(String newName) {
        return reference -> newName;
>>>>>>> 287e247e
    }

}<|MERGE_RESOLUTION|>--- conflicted
+++ resolved
@@ -26,13 +26,7 @@
 import org.openrewrite.java.tree.JavaType;
 import org.openrewrite.java.tree.TypeTree;
 import org.openrewrite.java.tree.TypeUtils;
-import org.openrewrite.properties.tree.Properties;
 import org.openrewrite.trait.Reference;
-<<<<<<< HEAD
-import org.openrewrite.xml.tree.Xml;
-import org.openrewrite.yaml.tree.Yaml;
-=======
->>>>>>> 287e247e
 
 import java.util.regex.Pattern;
 
@@ -122,32 +116,7 @@
     }
 
     @Override
-<<<<<<< HEAD
-    public TreeVisitor<Tree, ExecutionContext> rename(String newValue) {
-        return new TreeVisitor<Tree, ExecutionContext>() {
-            @Override
-            public @Nullable Tree visit(@Nullable Tree tree, ExecutionContext ctx) {
-                if (StringUtils.isNotEmpty(newValue)) {
-                    if (tree instanceof Properties.Entry) {
-                        return ((Properties.Entry) tree).withValue(((Properties.Entry) tree).getValue().withText(newValue));
-                    }
-                    if (tree instanceof Xml.Attribute) {
-                        return ((Xml.Attribute) tree).withValue(((Xml.Attribute) tree).getValue().withValue(newValue));
-                    }
-                    if (tree instanceof Xml.Tag) {
-                        return ((Xml.Tag) tree).withValue(newValue);
-                    }
-                    if (tree instanceof Yaml.Scalar) {
-                        return ((Yaml.Scalar) tree).withValue(newValue);
-                    }
-                }
-                return super.visit(tree, ctx);
-            }
-        };
-=======
     public Reference.Renamer createRenamer(String newName) {
         return reference -> newName;
->>>>>>> 287e247e
     }
-
 }