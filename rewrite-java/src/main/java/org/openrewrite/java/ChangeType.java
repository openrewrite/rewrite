/*
 * Copyright 2020 the original author or authors.
 * <p>
 * Licensed under the Apache License, Version 2.0 (the "License");
 * you may not use this file except in compliance with the License.
 * You may obtain a copy of the License at
 * <p>
 * https://www.apache.org/licenses/LICENSE-2.0
 * <p>
 * Unless required by applicable law or agreed to in writing, software
 * distributed under the License is distributed on an "AS IS" BASIS,
 * WITHOUT WARRANTIES OR CONDITIONS OF ANY KIND, either express or implied.
 * See the License for the specific language governing permissions and
 * limitations under the License.
 */
package org.openrewrite.java;

import lombok.EqualsAndHashCode;
import lombok.Value;
import org.jspecify.annotations.Nullable;
import org.openrewrite.*;
import org.openrewrite.internal.ListUtils;
import org.openrewrite.java.search.UsesType;
import org.openrewrite.java.tree.*;
import org.openrewrite.marker.Markers;
import org.openrewrite.marker.SearchResult;
import org.openrewrite.trait.Reference;

import java.nio.file.Path;
import java.nio.file.Paths;
import java.util.*;
import java.util.concurrent.atomic.AtomicBoolean;
<<<<<<< HEAD
import java.util.regex.Matcher;
import java.util.regex.Pattern;
=======
>>>>>>> 28dce26c

import static java.util.Objects.requireNonNull;

@Value
@EqualsAndHashCode(callSuper = false)
public class ChangeType extends Recipe {

    @Option(displayName = "Old fully-qualified type name",
            description = "Fully-qualified class name of the original type.",
            example = "org.junit.Assume")
    String oldFullyQualifiedTypeName;

    @Option(displayName = "New fully-qualified type name",
            description = "Fully-qualified class name of the replacement type, or the name of a primitive such as \"int\". The `OuterClassName$NestedClassName` naming convention should be used for nested classes.",
            example = "org.junit.jupiter.api.Assumptions")
    String newFullyQualifiedTypeName;

    @Option(displayName = "Ignore type definition",
            description = "When set to `true` the definition of the old type will be left untouched. " +
                          "This is useful when you're replacing usage of a class but don't want to rename it.",
            required = false)
    @Nullable
    Boolean ignoreDefinition;

    @Override
    public String getDisplayName() {
        return "Change type";
    }

    @Override
    public String getInstanceNameSuffix() {
        // Defensively guard against null values when recipes are first classloaded. This
        // is a temporary workaround until releases of workers/CLI that include the defensive
        // coding in Recipe.
        //noinspection ConstantValue
        if (oldFullyQualifiedTypeName == null || newFullyQualifiedTypeName == null) {
            return getDisplayName();
        }

        String oldShort = oldFullyQualifiedTypeName.substring(oldFullyQualifiedTypeName.lastIndexOf('.') + 1);
        String newShort = newFullyQualifiedTypeName.substring(newFullyQualifiedTypeName.lastIndexOf('.') + 1);
        if (oldShort.equals(newShort)) {
            return String.format("`%s` to `%s`",
                    oldFullyQualifiedTypeName,
                    newFullyQualifiedTypeName);
        } else {
            return String.format("`%s` to `%s`",
                    oldShort, newShort);
        }
    }

    @Override
    public String getDescription() {
        return "Change a given type to another.";
    }

    @Override
    public TreeVisitor<?, ExecutionContext> getVisitor() {
        TreeVisitor<?, ExecutionContext> condition = new TreeVisitor<Tree, ExecutionContext>() {
            @Override
            public @Nullable Tree preVisit(@Nullable Tree tree, ExecutionContext ctx) {
                stopAfterPreVisit();
                if (tree instanceof JavaSourceFile) {
                    JavaSourceFile cu = (JavaSourceFile) tree;
                    if (!Boolean.TRUE.equals(ignoreDefinition) && containsClassDefinition(cu, oldFullyQualifiedTypeName)) {
                        return SearchResult.found(cu);
                    }
<<<<<<< HEAD
                    if (Traits.literal().asVisitor((Literal lit, AtomicBoolean bool) -> {
                        String string = lit.getString();
                        if (string != null && string.contains(oldFullyQualifiedTypeName)) {
                            bool.set(true);
                        }
                        return lit.getTree();
                    }).reduce(cu, new AtomicBoolean(false), getCursor().getParentTreeCursor()).get()) {
                        return SearchResult.found(cu);
                    }
=======
>>>>>>> 28dce26c
                    return new UsesType<>(oldFullyQualifiedTypeName, true).visitNonNull(cu, ctx);
                } else if (tree instanceof SourceFileWithReferences) {
                    SourceFileWithReferences cu = (SourceFileWithReferences) tree;
                    return new UsesType<>(oldFullyQualifiedTypeName, true).visitNonNull(cu, ctx);
                }
                return tree;
            }
        };

        return Preconditions.check(condition, new TreeVisitor<Tree, ExecutionContext>() {
            @Override
            public boolean isAcceptable(SourceFile sourceFile, ExecutionContext ctx) {
                return sourceFile instanceof JavaSourceFile || sourceFile instanceof SourceFileWithReferences;
            }

            @Override
            public @Nullable Tree preVisit(@Nullable Tree tree, ExecutionContext ctx) {
                stopAfterPreVisit();
                if (tree instanceof J) {
                    return new JavaChangeTypeVisitor(oldFullyQualifiedTypeName, newFullyQualifiedTypeName, ignoreDefinition).visit(tree, ctx, requireNonNull(getCursor().getParent()));
                } else if (tree instanceof SourceFileWithReferences) {
                    SourceFileWithReferences sourceFile = (SourceFileWithReferences) tree;
                    SourceFileWithReferences.References references = sourceFile.getReferences();
                    TypeMatcher matcher = new TypeMatcher(oldFullyQualifiedTypeName);
                    Map<Tree, Reference> matches = new HashMap<>();
                    for (Reference ref : references.findMatches(matcher)) {
                        matches.put(ref.getTree(), ref);
                    }
                    return new ReferenceChangeTypeVisitor(matches, matcher.createRenamer(newFullyQualifiedTypeName)).visit(tree, ctx, requireNonNull(getCursor().getParent()));
                }
                return tree;
            }
        });
    }

    private static class JavaChangeTypeVisitor extends JavaVisitor<ExecutionContext> {
        private final JavaType.Class originalType;
        private final JavaType targetType;


        private J.@Nullable Identifier importAlias;

        @Nullable
        private final Boolean ignoreDefinition;

        private final Map<JavaType, JavaType> oldNameToChangedType = new IdentityHashMap<>();
        private final Set<String> topLevelClassnames = new HashSet<>();
        private final Pattern stringLiteralPattern;

        private JavaChangeTypeVisitor(String oldFullyQualifiedTypeName, String newFullyQualifiedTypeName, @Nullable Boolean ignoreDefinition) {
<<<<<<< HEAD
            this.oldFullyQualifiedTypeName = oldFullyQualifiedTypeName;
            this.newFullyQualifiedTypeName = newFullyQualifiedTypeName;
            this.originalType = JavaType.ShallowClass.build(oldFullyQualifiedTypeName);
            this.targetType = JavaType.buildType(newFullyQualifiedTypeName);
            this.ignoreDefinition = ignoreDefinition;
            this.importAlias = null;
            this.stringLiteralPattern = Pattern.compile("\\b" + oldFullyQualifiedTypeName + "\\b");
=======
            this.originalType = JavaType.ShallowClass.build(oldFullyQualifiedTypeName);
            this.targetType = JavaType.buildType(newFullyQualifiedTypeName);
            this.ignoreDefinition = ignoreDefinition;
            importAlias = null;
>>>>>>> 28dce26c
        }

        @Override
        public J visit(@Nullable Tree tree, ExecutionContext ctx) {
            if (tree instanceof JavaSourceFile) {
                JavaSourceFile cu = (JavaSourceFile) tree;
                if (!Boolean.TRUE.equals(ignoreDefinition)) {
                    JavaType.FullyQualified fq = TypeUtils.asFullyQualified(targetType);
                    if (fq != null) {
                        ChangeClassDefinition changeClassDefinition = new ChangeClassDefinition(originalType.getFullyQualifiedName(), fq.getFullyQualifiedName());
                        cu = (JavaSourceFile) changeClassDefinition.visitNonNull(cu, ctx);
                    }
                }
                return super.visit(cu, ctx);
            }
            return super.visit(tree, ctx);
        }

        @Override
        public J visitClassDeclaration(J.ClassDeclaration classDecl, ExecutionContext ctx) {
            J.ClassDeclaration cd = (J.ClassDeclaration) super.visitClassDeclaration(classDecl, ctx);
            if (cd.getType() != null) {
                topLevelClassnames.add(getTopLevelClassName(cd.getType()).getFullyQualifiedName());
            }
            return cd;
        }

        @Override
        public J visitImport(J.Import import_, ExecutionContext ctx) {
            // Collect alias import information here
            // If there is an existing import with an alias, we need to add a target import with an alias accordingly.
            // If there is an existing import without an alias, we need to add a target import with an alias accordingly.
            if (hasSameFQN(import_, originalType)) {
                if (import_.getAlias() != null) {
                    importAlias = import_.getAlias();
                }
            }

            // visitCompilationUnit() handles changing the imports.
            // If we call super.visitImport() then visitFieldAccess() will change the imports before AddImport/RemoveImport see them.
            // visitFieldAccess() doesn't have the import-specific formatting logic that AddImport/RemoveImport do.
            return import_;
        }

        @Override
        public @Nullable JavaType visitType(@Nullable JavaType javaType, ExecutionContext ctx) {
            return updateType(javaType);
        }

<<<<<<< HEAD
        @Override
        public J visitLiteral(J.Literal literal, ExecutionContext ctx) {
            J.Literal lit = literal;
            if (literal.getType() == JavaType.Primitive.String && lit.getValue() != null) {
                Matcher matcher = stringLiteralPattern.matcher((String) lit.getValue());
                if (matcher.find()) {
                    lit = lit.withValue(matcher.replaceAll(newFullyQualifiedTypeName))
                            .withValueSource(stringLiteralPattern.matcher(lit.getValueSource()).replaceAll(newFullyQualifiedTypeName));
                }
            }
            return super.visitLiteral(lit, ctx);
        }

=======
>>>>>>> 28dce26c
        private void addImport(JavaType.FullyQualified owningClass) {
            if (importAlias != null) {
                maybeAddImport(owningClass.getPackageName(), owningClass.getClassName(), null, importAlias.getSimpleName(), true);
            }

            maybeAddImport(owningClass.getPackageName(), owningClass.getClassName(), null, null, true);
        }

        @Override
        public @Nullable J postVisit(J tree, ExecutionContext ctx) {
            J j = super.postVisit(tree, ctx);
            if (j instanceof J.ArrayType) {
                J.ArrayType arrayType = (J.ArrayType) j;
                JavaType type = updateType(arrayType.getType());
                j = arrayType.withType(type);
            } else if (j instanceof J.MethodDeclaration) {
                J.MethodDeclaration method = (J.MethodDeclaration) j;
                JavaType.Method mt = updateType(method.getMethodType());
                j = method.withMethodType(mt)
                        .withName(method.getName().withType(mt));
            } else if (j instanceof J.MethodInvocation) {
                J.MethodInvocation method = (J.MethodInvocation) j;
                JavaType.Method mt = updateType(method.getMethodType());
                j = method.withMethodType(mt)
                        .withName(method.getName().withType(mt));
            } else if (j instanceof J.NewClass) {
                J.NewClass n = (J.NewClass) j;
                j = n.withConstructorType(updateType(n.getConstructorType()));
            } else if (tree instanceof TypedTree) {
                j = ((TypedTree) tree).withType(updateType(((TypedTree) tree).getType()));
            } else if (tree instanceof JavaSourceFile) {
                JavaSourceFile sf = (JavaSourceFile) tree;
                if (targetType instanceof JavaType.FullyQualified) {
                    for (J.Import anImport : sf.getImports()) {
                        if (anImport.isStatic()) {
                            continue;
                        }

                        JavaType maybeType = anImport.getQualid().getType();
                        if (maybeType instanceof JavaType.FullyQualified) {
                            JavaType.FullyQualified type = (JavaType.FullyQualified) maybeType;
                            if (originalType.getFullyQualifiedName().equals(type.getFullyQualifiedName())) {
                                sf = (JavaSourceFile) new RemoveImport<ExecutionContext>(originalType.getFullyQualifiedName()).visitNonNull(sf, ctx, getCursor().getParentOrThrow());
                            } else if (originalType.getOwningClass() != null && originalType.getOwningClass().getFullyQualifiedName().equals(type.getFullyQualifiedName())) {
                                sf = (JavaSourceFile) new RemoveImport<ExecutionContext>(originalType.getOwningClass().getFullyQualifiedName()).visitNonNull(sf, ctx, getCursor().getParentOrThrow());
                            }
                        }
                    }
                }

                JavaType.FullyQualified fullyQualifiedTarget = TypeUtils.asFullyQualified(targetType);
                if (fullyQualifiedTarget != null) {
                    JavaType.FullyQualified owningClass = fullyQualifiedTarget.getOwningClass();
                    if (!topLevelClassnames.contains(getTopLevelClassName(fullyQualifiedTarget).getFullyQualifiedName())) {
                        if (hasNoConflictingImport(sf)) {
                            if (owningClass != null && !"java.lang".equals(fullyQualifiedTarget.getPackageName())) {
                                addImport(owningClass);
                            }
                            if (!"java.lang".equals(fullyQualifiedTarget.getPackageName())) {
                                addImport(fullyQualifiedTarget);
                            }
                        }
                    }
                }

                j = sf.withImports(ListUtils.map(sf.getImports(), i -> {
                    Cursor cursor = getCursor();
                    setCursor(new Cursor(cursor, i));
                    try {
                        return visitAndCast(i, ctx, super::visitImport);
                    } finally {
                        setCursor(cursor);
                    }
                }));
            }

            return j;
        }

        @Override
        public J visitFieldAccess(J.FieldAccess fieldAccess, ExecutionContext ctx) {
            if (fieldAccess.isFullyQualifiedClassReference(originalType.getFullyQualifiedName())) {
                if (targetType instanceof JavaType.FullyQualified) {
                    J.FieldAccess fa = (J.FieldAccess) updateOuterClassTypes(TypeTree.build(((JavaType.FullyQualified) targetType).getFullyQualifiedName())
                            .withPrefix(fieldAccess.getPrefix()));
                    if (getCursor().firstEnclosing(J.Import.class) == null) {
                        // don't shorten qualified names in imports
                        fa = fa.withName(fa.getName().withType(targetType));
                        doAfterVisit(ShortenFullyQualifiedTypeReferences.modifyOnly(fa));
                    }
                    return fa;
                } else if (targetType instanceof JavaType.Primitive) {
                    return new J.Primitive(
                            fieldAccess.getId(),
                            fieldAccess.getPrefix(),
                            Markers.EMPTY,
                            (JavaType.Primitive) targetType
                    );
                }
            } else {
                StringBuilder maybeClass = new StringBuilder();
                for (Expression target = fieldAccess; target != null; ) {
                    if (target instanceof J.FieldAccess) {
                        J.FieldAccess fa = (J.FieldAccess) target;
                        maybeClass.insert(0, fa.getSimpleName()).insert(0, '.');
                        target = fa.getTarget();
                    } else if (target instanceof J.Identifier) {
                        maybeClass.insert(0, ((J.Identifier) target).getSimpleName());
                        target = null;
                    } else {
                        maybeClass = new StringBuilder("__NOT_IT__");
                        break;
                    }
                }
                JavaType.Class oldType = JavaType.ShallowClass.build(originalType.getFullyQualifiedName());
                if (maybeClass.toString().equals(oldType.getClassName())) {
                    maybeRemoveImport(oldType.getOwningClass());
                    Expression e = updateOuterClassTypes(TypeTree.build(((JavaType.FullyQualified) targetType).getClassName())
                            .withPrefix(fieldAccess.getPrefix()));
                    // If a FieldAccess like Map.Entry has been replaced with an Identifier, ensure that identifier has the correct type
                    if (e instanceof J.Identifier && e.getType() == null) {
                        J.Identifier i = (J.Identifier) e;
                        e = i.withType(targetType);
                    }
                    return e;
                } else if (maybeClass.toString().equals(oldType.getFullyQualifiedName().replace('$', '.'))) {
                    maybeRemoveImport(oldType.getOwningClass());
                    return updateOuterClassTypes(TypeTree.build(((JavaType.FullyQualified) targetType).getFullyQualifiedName())
                            .withPrefix(fieldAccess.getPrefix()));
                }
            }
            return super.visitFieldAccess(fieldAccess, ctx);
        }

        @Override
        public J visitIdentifier(J.Identifier ident, ExecutionContext ctx) {
            // Do not modify the identifier if it's on a inner class definition.
            if (Boolean.TRUE.equals(ignoreDefinition) && getCursor().getParent() != null &&
                getCursor().getParent().getValue() instanceof J.ClassDeclaration) {
                return super.visitIdentifier(ident, ctx);
            }
            // if the ident's type is equal to the type we're looking for, and the classname of the type we're looking for is equal to the ident's string representation
            // Then transform it, otherwise leave it alone
            if (TypeUtils.isOfClassType(ident.getType(), originalType.getFullyQualifiedName())) {
                String className = originalType.getClassName();
                JavaType.FullyQualified iType = TypeUtils.asFullyQualified(ident.getType());
                if (iType != null && iType.getOwningClass() != null) {
                    className = originalType.getFullyQualifiedName().substring(iType.getOwningClass().getFullyQualifiedName().length() + 1);
                }

                JavaSourceFile sf = getCursor().firstEnclosing(JavaSourceFile.class);
                if (ident.getSimpleName().equals(className)) {
                    if (targetType instanceof JavaType.FullyQualified) {
                        if (((JavaType.FullyQualified) targetType).getOwningClass() != null) {
                            return updateOuterClassTypes(TypeTree.build(((JavaType.FullyQualified) targetType).getClassName())
                                    .withType(null)
                                    .withPrefix(ident.getPrefix()));
                        } else {
                            if (hasNoConflictingImport(sf)) {
                                ident = ident.withSimpleName(((JavaType.FullyQualified) targetType).getClassName());
                            } else {
                                ident = ident.withSimpleName(((JavaType.FullyQualified) targetType).getFullyQualifiedName());
                            }
                        }
                    } else if (targetType instanceof JavaType.Primitive) {
                        ident = ident.withSimpleName(((JavaType.Primitive) targetType).getKeyword());
                    }
                }

                // Recreate any static imports as needed
                if (sf != null) {
                    for (J.Import anImport : sf.getImports()) {
                        if (anImport.isStatic() && anImport.getQualid().getTarget().getType() != null) {
                            JavaType.FullyQualified fqn = TypeUtils.asFullyQualified(anImport.getQualid().getTarget().getType());
                            if (fqn != null && TypeUtils.isOfClassType(fqn, originalType.getFullyQualifiedName()) &&
                                ident.getSimpleName().equals(anImport.getQualid().getSimpleName())) {
                                JavaType.FullyQualified targetFqn = (JavaType.FullyQualified) targetType;
                                maybeAddImport((targetFqn).getFullyQualifiedName(), ident.getSimpleName());
                                break;
                            }
                        }
                    }
                }
            }
            ident = ident.withType(updateType(ident.getType()));
            return visitAndCast(ident, ctx, super::visitIdentifier);
        }

        @Override
        public J visitMethodInvocation(J.MethodInvocation method, ExecutionContext ctx) {
            if (method.getMethodType() != null && method.getMethodType().hasFlags(Flag.Static)) {
                if (method.getMethodType().getDeclaringType().isAssignableFrom(originalType)) {
                    JavaSourceFile cu = getCursor().firstEnclosingOrThrow(JavaSourceFile.class);

                    for (J.Import anImport : cu.getImports()) {
                        if (anImport.isStatic() && anImport.getQualid().getTarget().getType() != null) {
                            JavaType.FullyQualified fqn = TypeUtils.asFullyQualified(anImport.getQualid().getTarget().getType());
                            if (fqn != null && TypeUtils.isOfClassType(fqn, originalType.getFullyQualifiedName()) &&
                                method.getSimpleName().equals(anImport.getQualid().getSimpleName())) {
                                JavaType.FullyQualified targetFqn = (JavaType.FullyQualified) targetType;

                                addImport(targetFqn);
                                maybeAddImport((targetFqn).getFullyQualifiedName(), method.getName().getSimpleName());
                                break;
                            }
                        }
                    }
                }
            }
            return super.visitMethodInvocation(method, ctx);
        }

        private Expression updateOuterClassTypes(Expression typeTree) {
            if (typeTree instanceof J.FieldAccess) {
                JavaType.FullyQualified type = (JavaType.FullyQualified) targetType;

                if (type.getOwningClass() == null) {
                    // just a performance shortcut when this isn't an inner class
                    return typeTree.withType(updateType(targetType));
                }

                Stack<Expression> typeStack = new Stack<>();
                typeStack.push(typeTree);

                Stack<JavaType.FullyQualified> attrStack = new Stack<>();
                attrStack.push(type);

                for (Expression t = ((J.FieldAccess) typeTree).getTarget(); ; ) {
                    typeStack.push(t);
                    if (t instanceof J.FieldAccess) {
                        if (Character.isUpperCase(((J.FieldAccess) t).getSimpleName().charAt(0))) {
                            if (attrStack.peek().getOwningClass() != null) {
                                attrStack.push(attrStack.peek().getOwningClass());
                            }
                        }
                        t = ((J.FieldAccess) t).getTarget();
                    } else if (t instanceof J.Identifier) {
                        if (Character.isUpperCase(((J.Identifier) t).getSimpleName().charAt(0))) {
                            if (attrStack.peek().getOwningClass() != null) {
                                attrStack.push(attrStack.peek().getOwningClass());
                            }
                        }
                        break;
                    }
                }

                Expression attributed = null;
                for (Expression e = typeStack.pop(); ; e = typeStack.pop()) {
                    if (e instanceof J.Identifier) {
                        if (attrStack.size() == typeStack.size() + 1) {
                            attributed = ((J.Identifier) e).withType(attrStack.pop());
                        } else {
                            attributed = e;
                        }
                    } else if (e instanceof J.FieldAccess) {
                        if (attrStack.size() == typeStack.size() + 1) {
                            attributed = ((J.FieldAccess) e).withTarget(attributed)
                                    .withType(attrStack.pop());
                        } else {
                            attributed = ((J.FieldAccess) e).withTarget(attributed);
                        }
                    }
                    if (typeStack.isEmpty()) {
                        break;
                    }
                }

                assert attributed != null;
                return attributed;
            }
            return typeTree;
        }

        private @Nullable JavaType updateType(@Nullable JavaType oldType) {
            if (oldType == null || oldType instanceof JavaType.Unknown) {
                return oldType;
            }

            JavaType type = oldNameToChangedType.get(oldType);
            if (type != null) {
                return type;
            }

            if (oldType instanceof JavaType.Parameterized) {
                JavaType.Parameterized pt = (JavaType.Parameterized) oldType;
                pt = pt.withTypeParameters(ListUtils.map(pt.getTypeParameters(), tp -> {
                    if (tp instanceof JavaType.FullyQualified) {
                        JavaType.FullyQualified tpFq = (JavaType.FullyQualified) tp;
                        if (isTargetFullyQualifiedType(tpFq)) {
                            return updateType(tpFq);
                        }
                    }
                    return tp;
                }));

                if (isTargetFullyQualifiedType(pt)) {
                    pt = pt.withType((JavaType.FullyQualified) updateType(pt.getType()));
                }
                oldNameToChangedType.put(oldType, pt);
                oldNameToChangedType.put(pt, pt);
                return pt;
            } else if (oldType instanceof JavaType.FullyQualified) {
                JavaType.FullyQualified original = TypeUtils.asFullyQualified(oldType);
                if (isTargetFullyQualifiedType(original)) {
                    oldNameToChangedType.put(oldType, targetType);
                    return targetType;
                }
            } else if (oldType instanceof JavaType.GenericTypeVariable) {
                JavaType.GenericTypeVariable gtv = (JavaType.GenericTypeVariable) oldType;
                gtv = gtv.withBounds(ListUtils.map(gtv.getBounds(), b -> {
                    if (b instanceof JavaType.FullyQualified && isTargetFullyQualifiedType((JavaType.FullyQualified) b)) {
                        return updateType(b);
                    }
                    return b;
                }));

                oldNameToChangedType.put(oldType, gtv);
                oldNameToChangedType.put(gtv, gtv);
                return gtv;
            } else if (oldType instanceof JavaType.Variable) {
                JavaType.Variable variable = (JavaType.Variable) oldType;
                variable = variable.withOwner(updateType(variable.getOwner()));
                variable = variable.withType(updateType(variable.getType()));
                oldNameToChangedType.put(oldType, variable);
                oldNameToChangedType.put(variable, variable);
                return variable;
            } else if (oldType instanceof JavaType.Array) {
                JavaType.Array array = (JavaType.Array) oldType;
                array = array.withElemType(updateType(array.getElemType()));
                oldNameToChangedType.put(oldType, array);
                oldNameToChangedType.put(array, array);
                return array;
            }

            return oldType;
        }

        private JavaType.@Nullable Method updateType(JavaType.@Nullable Method oldMethodType) {
            if (oldMethodType != null) {
                JavaType.Method method = (JavaType.Method) oldNameToChangedType.get(oldMethodType);
                if (method != null) {
                    return method;
                }

                method = oldMethodType;
                method = method.withDeclaringType((JavaType.FullyQualified) updateType(method.getDeclaringType()))
                        .withReturnType(updateType(method.getReturnType()))
                        .withParameterTypes(ListUtils.map(method.getParameterTypes(), this::updateType));
                oldNameToChangedType.put(oldMethodType, method);
                oldNameToChangedType.put(method, method);
                return method;
            }
            return null;
        }

        private boolean isTargetFullyQualifiedType(JavaType.@Nullable FullyQualified fq) {
            return fq != null && TypeUtils.isOfClassType(fq, originalType.getFullyQualifiedName()) && targetType instanceof JavaType.FullyQualified;
        }

        private boolean hasNoConflictingImport(@Nullable JavaSourceFile sf) {
            JavaType.FullyQualified oldType = TypeUtils.asFullyQualified(originalType);
            JavaType.FullyQualified newType = TypeUtils.asFullyQualified(targetType);
            if (sf == null || oldType == null || newType == null) {
                return true; // No way to be sure so we retain previous behaviour
            }
            for (J.Import anImport : sf.getImports()) {
                JavaType.FullyQualified currType = TypeUtils.asFullyQualified(anImport.getQualid().getType());
                if (currType != null &&
                    !TypeUtils.isOfType(currType, oldType) &&
                    !TypeUtils.isOfType(currType, newType) &&
                    currType.getClassName().equals(newType.getClassName())) {
                    return false;
                }
            }
            return true;
        }
    }

    @Value
    @EqualsAndHashCode(callSuper = false)
    private static class ReferenceChangeTypeVisitor extends TreeVisitor<Tree, ExecutionContext> {
        Map<Tree, Reference> matches;
        Reference.Renamer renamer;

        @Override
        public Tree postVisit(Tree tree, ExecutionContext ctx) {
            Reference reference = matches.get(tree);
            if (reference != null && reference.supportsRename()) {
                return reference.rename(renamer, getCursor(), ctx);
            }
            return tree;
        }
    }

    private static class ChangeClassDefinition extends JavaIsoVisitor<ExecutionContext> {
        private final JavaType.Class originalType;
        private final JavaType.Class targetType;
        private final MethodMatcher originalConstructor;

        private ChangeClassDefinition(String oldFullyQualifiedTypeName, String newFullyQualifiedTypeName) {
            this.originalType = JavaType.ShallowClass.build(oldFullyQualifiedTypeName);
            this.targetType = JavaType.ShallowClass.build(newFullyQualifiedTypeName);
            this.originalConstructor = new MethodMatcher(oldFullyQualifiedTypeName + "<constructor>(..)");
        }

        @Override
        public J visit(@Nullable Tree tree, ExecutionContext ctx) {
            if (tree instanceof JavaSourceFile) {
                JavaSourceFile cu = (JavaSourceFile) tree;
                for (J.ClassDeclaration declaration : cu.getClasses()) {
                    // Check the class name instead of source path, as it might differ
                    String fqn = declaration.getType().getFullyQualifiedName();
                    if (fqn.equals(originalType.getFullyQualifiedName())) {
                        getCursor().putMessage("UPDATE_PACKAGE", true);
                        break;
                    }
                }

                String oldPath = cu.getSourcePath().toString().replace('\\', '/');
                // The old FQN must exist in the path.
                String oldFqn = fqnToPath(originalType.getFullyQualifiedName());
                String newFqn = fqnToPath(targetType.getFullyQualifiedName());

                Path newPath = Paths.get(oldPath.replaceFirst(oldFqn, newFqn));
                if (updatePath(cu, oldPath, newPath.toString())) {
                    cu = cu.withSourcePath(newPath);
                }
                return super.visit(cu, ctx);
            }
            return super.visit(tree, ctx);
        }

        private String fqnToPath(String fullyQualifiedName) {
            int index = fullyQualifiedName.indexOf("$");
            String topLevelClassName = index == -1 ? fullyQualifiedName : fullyQualifiedName.substring(0, index);
            return topLevelClassName.replace('.', '/');
        }

        private boolean updatePath(JavaSourceFile sf, String oldPath, String newPath) {
            return !oldPath.equals(newPath) && sf.getClasses().stream()
                    .anyMatch(o -> !o.hasModifier(J.Modifier.Type.Private) &&
                                   o.getType() != null && !o.getType().getFullyQualifiedName().contains("$") &&
                                   TypeUtils.isOfClassType(o.getType(), getTopLevelClassName(originalType).getFullyQualifiedName()));
        }

        @Override
        public J.@Nullable Package visitPackage(J.Package pkg, ExecutionContext ctx) {
            Boolean updatePackage = getCursor().pollNearestMessage("UPDATE_PACKAGE");
            if (updatePackage != null && updatePackage) {
                String original = pkg.getExpression().printTrimmed(getCursor()).replaceAll("\\s", "");
                if (original.equals(originalType.getPackageName())) {
                    JavaType.FullyQualified fq = TypeUtils.asFullyQualified(targetType);
                    if (fq != null) {
                        if (fq.getPackageName().isEmpty()) {
                            getCursor().putMessageOnFirstEnclosing(J.CompilationUnit.class, "UPDATE_PREFIX", true);
                            //noinspection DataFlowIssue
                            return null;
                        } else {
                            String newPkg = targetType.getPackageName();
                            return JavaTemplate.builder(newPkg).contextSensitive().build().apply(getCursor(), pkg.getCoordinates().replace());
                        }
                    }
                }
            }
            //noinspection ConstantConditions
            return pkg;
        }

        @Override
        public J.Import visitImport(J.Import _import, ExecutionContext ctx) {
            Boolean updatePrefix = getCursor().pollNearestMessage("UPDATE_PREFIX");
            if (updatePrefix != null && updatePrefix) {
                _import = _import.withPrefix(Space.EMPTY);
            }
            return super.visitImport(_import, ctx);
        }

        @Override
        public J.ClassDeclaration visitClassDeclaration(J.ClassDeclaration classDecl, ExecutionContext ctx) {
            J.ClassDeclaration cd = super.visitClassDeclaration(classDecl, ctx);
            Boolean updatePrefix = getCursor().pollNearestMessage("UPDATE_PREFIX");
            if (updatePrefix != null && updatePrefix) {
                cd = cd.withPrefix(Space.EMPTY);
            }

            if (TypeUtils.isOfClassType(classDecl.getType(), originalType.getFullyQualifiedName())) {
                String newClassName = getNewClassName(targetType);
                cd = cd.withName(cd.getName().withSimpleName(newClassName));
                cd = cd.withType(updateType(cd.getType()));
            }
            return cd;
        }

        @Override
        public J.MethodDeclaration visitMethodDeclaration(J.MethodDeclaration method, ExecutionContext ctx) {
            if (method.isConstructor() && originalConstructor.matches(method.getMethodType())) {
                method = method.withName(method.getName().withSimpleName(targetType.getClassName()));
                method = method.withMethodType(updateType(method.getMethodType()));
            }
            return super.visitMethodDeclaration(method, ctx);
        }

        private String getNewClassName(JavaType.FullyQualified fq) {
            return fq.getOwningClass() == null ? fq.getClassName() :
                    fq.getFullyQualifiedName().substring(fq.getOwningClass().getFullyQualifiedName().length() + 1);
        }

        private JavaType updateType(@Nullable JavaType oldType) {
            if (oldType instanceof JavaType.FullyQualified) {
                JavaType.FullyQualified original = TypeUtils.asFullyQualified(oldType);
                if (isTargetFullyQualifiedType(original)) {
                    return targetType;
                }
            }

            //noinspection ConstantConditions
            return oldType;
        }

        private JavaType.@Nullable Method updateType(JavaType.@Nullable Method mt) {
            if (mt != null) {
                return mt.withDeclaringType((JavaType.FullyQualified) updateType(mt.getDeclaringType()))
                        .withReturnType(updateType(mt.getReturnType()))
                        .withParameterTypes(ListUtils.map(mt.getParameterTypes(), this::updateType));
            }
            return null;
        }

        private boolean isTargetFullyQualifiedType(JavaType.@Nullable FullyQualified fq) {
            return fq != null && TypeUtils.isOfClassType(fq, originalType.getFullyQualifiedName());
        }
    }

    public static boolean containsClassDefinition(JavaSourceFile sourceFile, String fullyQualifiedTypeName) {
        AtomicBoolean found = new AtomicBoolean(false);
        JavaIsoVisitor<AtomicBoolean> visitor = new JavaIsoVisitor<AtomicBoolean>() {

            @Override
            public @Nullable J visit(@Nullable Tree tree, AtomicBoolean found) {
                if (found.get()) {
                    return (J) tree;
                }
                return super.visit(tree, found);
            }

            @Override
            public J.ClassDeclaration visitClassDeclaration(J.ClassDeclaration classDecl, AtomicBoolean found) {
                if (found.get()) {
                    return classDecl;
                }

                if (classDecl.getType() != null && TypeUtils.isOfClassType(classDecl.getType(), fullyQualifiedTypeName)) {
                    found.set(true);
                    return classDecl;
                }
                return super.visitClassDeclaration(classDecl, found);
            }
        };
        visitor.visit(sourceFile, found);
        return found.get();
    }

    public static JavaType.FullyQualified getTopLevelClassName(JavaType.FullyQualified classType) {
        if (classType.getOwningClass() == null || TypeUtils.fullyQualifiedNamesAreEqual(classType.getFullyQualifiedName(),
                classType.getOwningClass().getFullyQualifiedName())) {
            return classType;
        }
        return getTopLevelClassName(classType.getOwningClass());
    }

    private static boolean hasSameFQN(J.Import import_, JavaType targetType) {
        JavaType.FullyQualified type = TypeUtils.asFullyQualified(targetType);
        String fqn = type != null ? type.getFullyQualifiedName() : null;

        JavaType.FullyQualified curType = TypeUtils.asFullyQualified(Optional.ofNullable(import_.getQualid()).map(J.FieldAccess::getType).orElse(null));
        String curFqn = curType != null ? curType.getFullyQualifiedName() : null;

        return fqn != null && fqn.equals(curFqn);
    }
}<|MERGE_RESOLUTION|>--- conflicted
+++ resolved
@@ -30,11 +30,8 @@
 import java.nio.file.Paths;
 import java.util.*;
 import java.util.concurrent.atomic.AtomicBoolean;
-<<<<<<< HEAD
 import java.util.regex.Matcher;
 import java.util.regex.Pattern;
-=======
->>>>>>> 28dce26c
 
 import static java.util.Objects.requireNonNull;
 
@@ -102,7 +99,6 @@
                     if (!Boolean.TRUE.equals(ignoreDefinition) && containsClassDefinition(cu, oldFullyQualifiedTypeName)) {
                         return SearchResult.found(cu);
                     }
-<<<<<<< HEAD
                     if (Traits.literal().asVisitor((Literal lit, AtomicBoolean bool) -> {
                         String string = lit.getString();
                         if (string != null && string.contains(oldFullyQualifiedTypeName)) {
@@ -112,8 +108,6 @@
                     }).reduce(cu, new AtomicBoolean(false), getCursor().getParentTreeCursor()).get()) {
                         return SearchResult.found(cu);
                     }
-=======
->>>>>>> 28dce26c
                     return new UsesType<>(oldFullyQualifiedTypeName, true).visitNonNull(cu, ctx);
                 } else if (tree instanceof SourceFileWithReferences) {
                     SourceFileWithReferences cu = (SourceFileWithReferences) tree;
@@ -164,7 +158,6 @@
         private final Pattern stringLiteralPattern;
 
         private JavaChangeTypeVisitor(String oldFullyQualifiedTypeName, String newFullyQualifiedTypeName, @Nullable Boolean ignoreDefinition) {
-<<<<<<< HEAD
             this.oldFullyQualifiedTypeName = oldFullyQualifiedTypeName;
             this.newFullyQualifiedTypeName = newFullyQualifiedTypeName;
             this.originalType = JavaType.ShallowClass.build(oldFullyQualifiedTypeName);
@@ -172,12 +165,6 @@
             this.ignoreDefinition = ignoreDefinition;
             this.importAlias = null;
             this.stringLiteralPattern = Pattern.compile("\\b" + oldFullyQualifiedTypeName + "\\b");
-=======
-            this.originalType = JavaType.ShallowClass.build(oldFullyQualifiedTypeName);
-            this.targetType = JavaType.buildType(newFullyQualifiedTypeName);
-            this.ignoreDefinition = ignoreDefinition;
-            importAlias = null;
->>>>>>> 28dce26c
         }
 
         @Override
@@ -227,7 +214,6 @@
             return updateType(javaType);
         }
 
-<<<<<<< HEAD
         @Override
         public J visitLiteral(J.Literal literal, ExecutionContext ctx) {
             J.Literal lit = literal;
@@ -241,8 +227,6 @@
             return super.visitLiteral(lit, ctx);
         }
 
-=======
->>>>>>> 28dce26c
         private void addImport(JavaType.FullyQualified owningClass) {
             if (importAlias != null) {
                 maybeAddImport(owningClass.getPackageName(), owningClass.getClassName(), null, importAlias.getSimpleName(), true);
