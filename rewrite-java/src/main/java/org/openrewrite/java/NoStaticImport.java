--- conflicted
+++ resolved
@@ -67,22 +67,6 @@
                     if (m.getName().getSimpleName().equals("super")) {
                         return m;
                     }
-<<<<<<< HEAD
-
-                    JavaType.FullyQualified receiverType = m.getMethodType().getDeclaringType();
-                    RemoveImport<ExecutionContext> op = new RemoveImport<>(receiverType.getFullyQualifiedName() + "." + method.getSimpleName(), true);
-                    if (!getAfterVisit().contains(op)) {
-                        doAfterVisit(op);
-                    }
-
-                    // Do not replace if receiverType is the same as surrounding class
-                    if (getCursor().firstEnclosing(J.ClassDeclaration.class).getType().equals(receiverType)) {
-                        return m;
-                    }
-                    // Do not replace if method is in a wrapping outer class; not looking up more than one level
-                    JavaType.FullyQualified owningClass = getCursor().firstEnclosing(J.ClassDeclaration.class).getType().getOwningClass();
-                    if (owningClass != null && owningClass.equals(receiverType)) {
-=======
 
                     JavaType.FullyQualified receiverType = m.getMethodType().getDeclaringType();
                     RemoveImport<ExecutionContext> op = new RemoveImport<>(receiverType.getFullyQualifiedName() + "." + method.getSimpleName(), true);
@@ -100,7 +84,6 @@
                             enclosingClass.getType().getSupertype() != null && enclosingClass.getType().getSupertype().equals(receiverType)
 
                     ) {
->>>>>>> 712b5d3d
                         return m;
                     }
 
