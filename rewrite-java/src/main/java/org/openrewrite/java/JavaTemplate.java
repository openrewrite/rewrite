/*
 * Copyright 2020 the original author or authors.
 * <p>
 * Licensed under the Apache License, Version 2.0 (the "License");
 * you may not use this file except in compliance with the License.
 * You may obtain a copy of the License at
 * <p>
 * https://www.apache.org/licenses/LICENSE-2.0
 * <p>
 * Unless required by applicable law or agreed to in writing, software
 * distributed under the License is distributed on an "AS IS" BASIS,
 * WITHOUT WARRANTIES OR CONDITIONS OF ANY KIND, either express or implied.
 * See the License for the specific language governing permissions and
 * limitations under the License.
 */
package org.openrewrite.java;

import lombok.Value;
import lombok.experimental.NonFinal;
import org.openrewrite.Cursor;
import org.openrewrite.Incubating;
import org.openrewrite.internal.StringUtils;
import org.openrewrite.internal.lang.Nullable;
import org.openrewrite.java.internal.template.JavaTemplateJavaExtension;
import org.openrewrite.java.internal.template.JavaTemplateParser;
import org.openrewrite.java.internal.template.Substitutions;
import org.openrewrite.java.tree.J;
import org.openrewrite.java.tree.JavaCoordinates;
import org.openrewrite.template.SourceTemplate;

<<<<<<< HEAD
import java.io.IOException;
import java.io.InputStream;
import java.lang.reflect.InvocationTargetException;
import java.lang.reflect.Method;
import java.nio.file.Files;
import java.nio.file.Path;
=======
>>>>>>> 0c3cb26d
import java.util.HashSet;
import java.util.Set;
import java.util.function.Consumer;

@SuppressWarnings("unused")
public class JavaTemplate implements SourceTemplate<J, JavaCoordinates> {

    @Nullable
    private static Path TEMPLATE_CLASSPATH_DIR;

    protected static Path getTemplateClasspathDir() {
        if (TEMPLATE_CLASSPATH_DIR == null) {
            try {
                TEMPLATE_CLASSPATH_DIR = Files.createTempDirectory("java-template");
                Path templateDir = Files.createDirectories(TEMPLATE_CLASSPATH_DIR.resolve("org/openrewrite/java/internal/template"));
                try (InputStream in = JavaTemplateParser.class.getClassLoader().getResourceAsStream("org/openrewrite/java/internal/template/__M__.class")) {
                    assert in != null;
                    Files.copy(in, templateDir.resolve("__M__.class"));
                }
                try (InputStream in = JavaTemplateParser.class.getClassLoader().getResourceAsStream("org/openrewrite/java/internal/template/__P__.class")) {
                    assert in != null;
                    Files.copy(in, templateDir.resolve("__P__.class"));
                }
            } catch (IOException e) {
                throw new RuntimeException(e);
            }
        }
        return TEMPLATE_CLASSPATH_DIR;
    }

    private final String code;
    private final int parameterCount;
    private final Consumer<String> onAfterVariableSubstitution;
    private final JavaTemplateParser templateParser;

    private JavaTemplate(boolean contextSensitive, JavaParser.Builder<?, ?> parser, String code, Set<String> imports,
                         Consumer<String> onAfterVariableSubstitution, Consumer<String> onBeforeParseTemplate) {
        this(code, StringUtils.countOccurrences(code, "#{"), onAfterVariableSubstitution, new JavaTemplateParser(contextSensitive, augmentClasspath(parser), onAfterVariableSubstitution, onBeforeParseTemplate, imports));
    }

    private static JavaParser.Builder<?,?> augmentClasspath(JavaParser.Builder<?,?> parserBuilder) {
        return parserBuilder.addClasspath(getTemplateClasspathDir());
    }

    protected JavaTemplate(String code, int parameterCount, Consumer<String> onAfterVariableSubstitution, JavaTemplateParser templateParser) {
        this.code = code;
        this.parameterCount = parameterCount;
        this.onAfterVariableSubstitution = onAfterVariableSubstitution;
        this.templateParser = templateParser;
    }

    public String getCode() {
        return code;
    }

    @Override
    @SuppressWarnings("unchecked")
    public <J2 extends J> J2 apply(Cursor scope, JavaCoordinates coordinates, Object... parameters) {
        if (!(scope.getValue() instanceof J)) {
            throw new IllegalArgumentException("`scope` must point to a J instance.");
        }

<<<<<<< HEAD
        if (parameters.length != parameterCount) {
            throw new IllegalArgumentException("This template requires " + parameterCount + " parameters.");
        }

        Substitutions substitutions = substitutions(parameters);
=======
        Substitutions substitutions = new Substitutions(code, parameters);
>>>>>>> 0c3cb26d
        String substitutedTemplate = substitutions.substitute();
        onAfterVariableSubstitution.accept(substitutedTemplate);

        //noinspection ConstantConditions
        return (J2) new JavaTemplateJavaExtension(templateParser, substitutions, substitutedTemplate, coordinates)
                .getMixin()
                .visit(scope.getValue(), 0, scope.getParentOrThrow());
    }

    protected Substitutions substitutions(Object[] parameters) {
        return new Substitutions(code, parameters);
    }

    @Incubating(since = "8.0.0")
    public static boolean matches(String template, Cursor cursor) {
        return JavaTemplate.builder(template).build().matches(cursor);
    }

    @Incubating(since = "7.38.0")
    public boolean matches(Cursor cursor) {
        return matcher(cursor).find();
    }

    @Incubating(since = "7.38.0")
    public Matcher matcher(Cursor cursor) {
        return new Matcher(cursor);
    }

    @Incubating(since = "7.38.0")
    @Value
    public class Matcher {
        Cursor cursor;

        @NonFinal
        JavaTemplateSemanticallyEqual.TemplateMatchResult matchResult;

        Matcher(Cursor cursor) {
            this.cursor = cursor;
        }

        public boolean find() {
            matchResult = JavaTemplateSemanticallyEqual.matchesTemplate(JavaTemplate.this, cursor);
            return matchResult.isMatch();
        }

        public J parameter(int i) {
            return matchResult.getMatchedParameters().get(i);
        }
    }

    public static <J2 extends J> J2 apply(String template, Cursor scope, JavaCoordinates coordinates, Object... parameters) {
        return builder(template).build().apply(scope, coordinates, parameters);
    }

    public static Builder builder(String code) {
        return new Builder(code);
    }

    @SuppressWarnings("unused")
    public static class Builder {

        private final String code;
        private final Set<String> imports = new HashSet<>();

        private boolean contextSensitive;

        private JavaParser.Builder<?, ?> parser = org.openrewrite.java.JavaParser.fromJavaVersion();

        private Consumer<String> onAfterVariableSubstitution = s -> {
        };
        private Consumer<String> onBeforeParseTemplate = s -> {
        };

        protected Builder(String code) {
            this.code = code.trim();
        }

        /**
         * A template snippet is context-sensitive when it refers to the class, variables, methods, or other symbols
         * visible from its insertion scope. When a template is completely self-contained, it is not context-sensitive.
         * Context-free template snippets can be cached, since it does not matter where the resulting LST elements will
         * be inserted. Since the LST elements in a context-sensitive snippet vary depending on where they are inserted
         * the resulting LST elements cannot be reused between different insertion points and are not cached.
         * <p>
         * An example of a context-free snippet might be something like this, to be used as a local variable declaration:
         * <code>int i = 1</code>;
         * <p>
         * An example of a context-sensitive snippet is:
         * <code>int i = a</code>;
         * This cannot be made sense of without the surrounding scope which includes the declaration of "a".
         */
        public Builder contextSensitive() {
            this.contextSensitive = true;
            return this;
        }

        public Builder imports(String... fullyQualifiedTypeNames) {
            for (String typeName : fullyQualifiedTypeNames) {
                validateImport(typeName);
                this.imports.add("import " + typeName + ";\n");
            }
            return this;
        }

        public Builder staticImports(String... fullyQualifiedMemberTypeNames) {
            for (String typeName : fullyQualifiedMemberTypeNames) {
                validateImport(typeName);
                this.imports.add("import static " + typeName + ";\n");
            }
            return this;
        }

        private void validateImport(String typeName) {
            if (StringUtils.isBlank(typeName)) {
                throw new IllegalArgumentException("Imports must not be blank");
            } else if (typeName.startsWith("import ") || typeName.startsWith("static ")) {
                throw new IllegalArgumentException("Imports are expressed as fully-qualified names and should not include an \"import \" or \"static \" prefix");
            } else if (typeName.endsWith(";") || typeName.endsWith("\n")) {
                throw new IllegalArgumentException("Imports are expressed as fully-qualified names and should not include a suffixed terminator");
            }
        }

        public Builder javaParser(JavaParser.Builder<?, ?> parser) {
            this.parser = parser;
            return this;
        }

        public Builder doAfterVariableSubstitution(Consumer<String> afterVariableSubstitution) {
            this.onAfterVariableSubstitution = afterVariableSubstitution;
            return this;
        }

        public Builder doBeforeParseTemplate(Consumer<String> beforeParseTemplate) {
            this.onBeforeParseTemplate = beforeParseTemplate;
            return this;
        }

        public JavaTemplate build() {
            return new JavaTemplate(contextSensitive, parser.clone(), code, imports,
                    onAfterVariableSubstitution, onBeforeParseTemplate);
        }
    }
}<|MERGE_RESOLUTION|>--- conflicted
+++ resolved
@@ -28,15 +28,12 @@
 import org.openrewrite.java.tree.JavaCoordinates;
 import org.openrewrite.template.SourceTemplate;
 
-<<<<<<< HEAD
 import java.io.IOException;
 import java.io.InputStream;
 import java.lang.reflect.InvocationTargetException;
 import java.lang.reflect.Method;
 import java.nio.file.Files;
 import java.nio.file.Path;
-=======
->>>>>>> 0c3cb26d
 import java.util.HashSet;
 import java.util.Set;
 import java.util.function.Consumer;
@@ -99,15 +96,7 @@
             throw new IllegalArgumentException("`scope` must point to a J instance.");
         }
 
-<<<<<<< HEAD
-        if (parameters.length != parameterCount) {
-            throw new IllegalArgumentException("This template requires " + parameterCount + " parameters.");
-        }
-
         Substitutions substitutions = substitutions(parameters);
-=======
-        Substitutions substitutions = new Substitutions(code, parameters);
->>>>>>> 0c3cb26d
         String substitutedTemplate = substitutions.substitute();
         onAfterVariableSubstitution.accept(substitutedTemplate);
 
