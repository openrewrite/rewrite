/*
 * Copyright 2020 the original author or authors.
 * <p>
 * Licensed under the Apache License, Version 2.0 (the "License");
 * you may not use this file except in compliance with the License.
 * You may obtain a copy of the License at
 * <p>
 * https://www.apache.org/licenses/LICENSE-2.0
 * <p>
 * Unless required by applicable law or agreed to in writing, software
 * distributed under the License is distributed on an "AS IS" BASIS,
 * WITHOUT WARRANTIES OR CONDITIONS OF ANY KIND, either express or implied.
 * See the License for the specific language governing permissions and
 * limitations under the License.
 */
package org.openrewrite.java;

import lombok.Getter;
import lombok.Value;
import lombok.experimental.NonFinal;
import org.openrewrite.Cursor;
import org.openrewrite.Incubating;
import org.openrewrite.internal.StringUtils;
import org.openrewrite.internal.lang.Nullable;
import org.openrewrite.java.internal.template.JavaTemplateJavaExtension;
import org.openrewrite.java.internal.template.JavaTemplateParser;
import org.openrewrite.java.internal.template.Substitutions;
import org.openrewrite.java.tree.J;
import org.openrewrite.java.tree.JavaCoordinates;
import org.openrewrite.template.SourceTemplate;

import java.io.IOException;
import java.io.InputStream;
import java.nio.file.Files;
import java.nio.file.Path;
import java.util.HashSet;
import java.util.Set;
import java.util.function.Consumer;

@SuppressWarnings("unused")
public class JavaTemplate implements SourceTemplate<J, JavaCoordinates> {
<<<<<<< HEAD

    @Nullable
    private static Path TEMPLATE_CLASSPATH_DIR;

    protected static Path getTemplateClasspathDir() {
        if (TEMPLATE_CLASSPATH_DIR == null) {
            try {
                TEMPLATE_CLASSPATH_DIR = Files.createTempDirectory("java-template");
                Path templateDir = Files.createDirectories(TEMPLATE_CLASSPATH_DIR.resolve("org/openrewrite/java/internal/template"));
                try (InputStream in = JavaTemplateParser.class.getClassLoader().getResourceAsStream("org/openrewrite/java/internal/template/__M__.class")) {
                    assert in != null;
                    Files.copy(in, templateDir.resolve("__M__.class"));
                }
                try (InputStream in = JavaTemplateParser.class.getClassLoader().getResourceAsStream("org/openrewrite/java/internal/template/__P__.class")) {
                    assert in != null;
                    Files.copy(in, templateDir.resolve("__P__.class"));
                }
            } catch (IOException e) {
                throw new RuntimeException(e);
            }
        }
        return TEMPLATE_CLASSPATH_DIR;
    }

    private final String code;
=======
    @Getter
    private final String code;

>>>>>>> b67be040
    private final Consumer<String> onAfterVariableSubstitution;
    private final JavaTemplateParser templateParser;

    private JavaTemplate(boolean contextSensitive, JavaParser.Builder<?, ?> parser, String code, Set<String> imports,
                         Consumer<String> onAfterVariableSubstitution, Consumer<String> onBeforeParseTemplate) {
        this(code, onAfterVariableSubstitution, new JavaTemplateParser(contextSensitive, augmentClasspath(parser), onAfterVariableSubstitution, onBeforeParseTemplate, imports));
    }

    private static JavaParser.Builder<?,?> augmentClasspath(JavaParser.Builder<?,?> parserBuilder) {
        return parserBuilder.classpathEntry(getTemplateClasspathDir());
    }

    protected JavaTemplate(String code, Consumer<String> onAfterVariableSubstitution, JavaTemplateParser templateParser) {
        this.code = code;
        this.onAfterVariableSubstitution = onAfterVariableSubstitution;
<<<<<<< HEAD
        this.templateParser = templateParser;
=======
        this.templateParser = new JavaTemplateParser(contextSensitive, javaParser, onAfterVariableSubstitution, onBeforeParseTemplate, imports);
>>>>>>> b67be040
    }

    @Override
    @SuppressWarnings("unchecked")
    public <J2 extends J> J2 apply(Cursor scope, JavaCoordinates coordinates, Object... parameters) {
        if (!(scope.getValue() instanceof J)) {
            throw new IllegalArgumentException("`scope` must point to a J instance.");
        }

        Substitutions substitutions = substitutions(parameters);
        String substitutedTemplate = substitutions.substitute();
        onAfterVariableSubstitution.accept(substitutedTemplate);

        //noinspection ConstantConditions
        return (J2) new JavaTemplateJavaExtension(templateParser, substitutions, substitutedTemplate, coordinates)
                .getMixin()
                .visit(scope.getValue(), 0, scope.getParentOrThrow());
    }

    protected Substitutions substitutions(Object[] parameters) {
        return new Substitutions(code, parameters);
    }

    @Incubating(since = "8.0.0")
    public static boolean matches(String template, Cursor cursor) {
        return JavaTemplate.builder(template).build().matches(cursor);
    }

    @Incubating(since = "7.38.0")
    public boolean matches(Cursor cursor) {
        return matcher(cursor).find();
    }

    @Incubating(since = "7.38.0")
    public Matcher matcher(Cursor cursor) {
        return new Matcher(cursor);
    }

    @Incubating(since = "7.38.0")
    @Value
    public class Matcher {
        Cursor cursor;

        @NonFinal
        JavaTemplateSemanticallyEqual.TemplateMatchResult matchResult;

        Matcher(Cursor cursor) {
            this.cursor = cursor;
        }

        public boolean find() {
            matchResult = JavaTemplateSemanticallyEqual.matchesTemplate(JavaTemplate.this, cursor);
            return matchResult.isMatch();
        }

        public J parameter(int i) {
            return matchResult.getMatchedParameters().get(i);
        }
    }

    public static <J2 extends J> J2 apply(String template, Cursor scope, JavaCoordinates coordinates, Object... parameters) {
        return builder(template).build().apply(scope, coordinates, parameters);
    }

    public static Builder builder(String code) {
        return new Builder(code);
    }

    @SuppressWarnings("unused")
    public static class Builder {

        private final String code;
        private final Set<String> imports = new HashSet<>();

        private boolean contextSensitive;

        private JavaParser.Builder<?, ?> parser = org.openrewrite.java.JavaParser.fromJavaVersion();

        private Consumer<String> onAfterVariableSubstitution = s -> {
        };
        private Consumer<String> onBeforeParseTemplate = s -> {
        };

        protected Builder(String code) {
            this.code = code.trim();
        }

        /**
         * A template snippet is context-sensitive when it refers to the class, variables, methods, or other symbols
         * visible from its insertion scope. When a template is completely self-contained, it is not context-sensitive.
         * Context-free template snippets can be cached, since it does not matter where the resulting LST elements will
         * be inserted. Since the LST elements in a context-sensitive snippet vary depending on where they are inserted
         * the resulting LST elements cannot be reused between different insertion points and are not cached.
         * <p>
         * An example of a context-free snippet might be something like this, to be used as a local variable declaration:
         * <code>int i = 1</code>;
         * <p>
         * An example of a context-sensitive snippet is:
         * <code>int i = a</code>;
         * This cannot be made sense of without the surrounding scope which includes the declaration of "a".
         */
        public Builder contextSensitive() {
            this.contextSensitive = true;
            return this;
        }

        public Builder imports(String... fullyQualifiedTypeNames) {
            for (String typeName : fullyQualifiedTypeNames) {
                validateImport(typeName);
                this.imports.add("import " + typeName + ";\n");
            }
            return this;
        }

        public Builder staticImports(String... fullyQualifiedMemberTypeNames) {
            for (String typeName : fullyQualifiedMemberTypeNames) {
                validateImport(typeName);
                this.imports.add("import static " + typeName + ";\n");
            }
            return this;
        }

        private void validateImport(String typeName) {
            if (StringUtils.isBlank(typeName)) {
                throw new IllegalArgumentException("Imports must not be blank");
            } else if (typeName.startsWith("import ") || typeName.startsWith("static ")) {
                throw new IllegalArgumentException("Imports are expressed as fully-qualified names and should not include an \"import \" or \"static \" prefix");
            } else if (typeName.endsWith(";") || typeName.endsWith("\n")) {
                throw new IllegalArgumentException("Imports are expressed as fully-qualified names and should not include a suffixed terminator");
            }
        }

        public Builder javaParser(JavaParser.Builder<?, ?> parser) {
            this.parser = parser;
            return this;
        }

        public Builder doAfterVariableSubstitution(Consumer<String> afterVariableSubstitution) {
            this.onAfterVariableSubstitution = afterVariableSubstitution;
            return this;
        }

        public Builder doBeforeParseTemplate(Consumer<String> beforeParseTemplate) {
            this.onBeforeParseTemplate = beforeParseTemplate;
            return this;
        }

        public JavaTemplate build() {
            return new JavaTemplate(contextSensitive, parser.clone(), code, imports,
                    onAfterVariableSubstitution, onBeforeParseTemplate);
        }
    }
}<|MERGE_RESOLUTION|>--- conflicted
+++ resolved
@@ -39,7 +39,6 @@
 
 @SuppressWarnings("unused")
 public class JavaTemplate implements SourceTemplate<J, JavaCoordinates> {
-<<<<<<< HEAD
 
     @Nullable
     private static Path TEMPLATE_CLASSPATH_DIR;
@@ -64,12 +63,9 @@
         return TEMPLATE_CLASSPATH_DIR;
     }
 
-    private final String code;
-=======
     @Getter
     private final String code;
 
->>>>>>> b67be040
     private final Consumer<String> onAfterVariableSubstitution;
     private final JavaTemplateParser templateParser;
 
@@ -85,11 +81,7 @@
     protected JavaTemplate(String code, Consumer<String> onAfterVariableSubstitution, JavaTemplateParser templateParser) {
         this.code = code;
         this.onAfterVariableSubstitution = onAfterVariableSubstitution;
-<<<<<<< HEAD
         this.templateParser = templateParser;
-=======
-        this.templateParser = new JavaTemplateParser(contextSensitive, javaParser, onAfterVariableSubstitution, onBeforeParseTemplate, imports);
->>>>>>> b67be040
     }
 
     @Override
