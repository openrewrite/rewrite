/*
 * Copyright 2023 the original author or authors.
 * <p>
 * Licensed under the Apache License, Version 2.0 (the "License");
 * you may not use this file except in compliance with the License.
 * You may obtain a copy of the License at
 * <p>
 * https://www.apache.org/licenses/LICENSE-2.0
 * <p>
 * Unless required by applicable law or agreed to in writing, software
 * distributed under the License is distributed on an "AS IS" BASIS,
 * WITHOUT WARRANTIES OR CONDITIONS OF ANY KIND, either express or implied.
 * See the License for the specific language governing permissions and
 * limitations under the License.
 */
package org.openrewrite.java.recipes;

import org.openrewrite.*;
import org.openrewrite.internal.lang.Nullable;
import org.openrewrite.marker.SearchResult;
import org.openrewrite.yaml.ChangePropertyKey;
import org.openrewrite.yaml.CommentOutProperty;
import org.openrewrite.yaml.YamlIsoVisitor;
import org.openrewrite.yaml.tree.Yaml;
import org.openrewrite.yaml.tree.YamlKey;

import java.util.Collections;
import java.util.List;
import java.util.Set;
import java.util.stream.Collectors;


public class RemoveApplicabilityTestFromYamlRecipe extends Recipe {

    @Override
    public String getDisplayName() {
        return "Remove any-source applicability and migrate single-source applicability tests in YAML recipe";
    }

    @Override
    public String getDescription() {
<<<<<<< HEAD
        return "Removes any-source applicability tests from YAML recipes, as the are no " +
               "longer supported in Rewrite 8 and migrates single-source applicability tests to preconditions.";
=======
        return "Remove the applicability test from the YAML recipe when migrating from Rewrite 7 to 8, " +
               "as these have been replaced by preconditions.";
>>>>>>> 1055b336
    }

    @Override
    public Set<String> getTags() {
        return Collections.singleton("Rewrite8 migration");
    }

    @Override
    public TreeVisitor<?, ExecutionContext> getVisitor() {
        TreeVisitor<?, ExecutionContext> yamlRecipeCheckVisitor = new YamlIsoVisitor<ExecutionContext>() {
            @Override
            public Yaml.Mapping.Entry visitMappingEntry(Yaml.Mapping.Entry entry, ExecutionContext ctx) {
                List<String> keys = getCursor().getPathAsStream()
                        .filter(Yaml.Mapping.Entry.class::isInstance)
                        .map(Yaml.Mapping.Entry.class::cast)
                        .map(Yaml.Mapping.Entry::getKey)
                        .map(YamlKey::getValue)
                        .collect(Collectors.toList());
                Collections.reverse(keys);
                String prop = String.join(".", keys);

                if (prop.equals("applicability.anySource") || prop.equals("applicability.singleSource")) {
                    return SearchResult.found(entry);
                }
                return super.visitMappingEntry(entry, ctx);
            }
        };

<<<<<<< HEAD
        return Preconditions.check(yamlRecipeCheckVisitor, new YamlIsoVisitor<ExecutionContext>() {
                    @Override
                    public Yaml visit(@Nullable Tree tree, ExecutionContext ctx) {
                        Tree visited = new ChangePropertyKey(
                                "applicability.singleSource",
                                "preconditions",
                                false,
                                null
                        ).getVisitor().visit(tree, ctx);

                        String commentText = "Applicability tests are no longer supported for yaml recipes, please remove or require " +
                                             "migrating the recipe to Java code";
                        return (Yaml) new CommentOutProperty("applicability.anySource",
                                commentText).getVisitor().visit(visited, ctx);
                    }
                }
        );
=======
        String commentText = "Applicability tests are no longer supported for yaml recipes, please move to using preconditions";
        return Preconditions.check(yamlRecipeCheckVisitor, new CommentOutProperty("applicability",
            commentText).getVisitor());
>>>>>>> 1055b336
    }
}<|MERGE_RESOLUTION|>--- conflicted
+++ resolved
@@ -39,13 +39,8 @@
 
     @Override
     public String getDescription() {
-<<<<<<< HEAD
         return "Removes any-source applicability tests from YAML recipes, as the are no " +
                "longer supported in Rewrite 8 and migrates single-source applicability tests to preconditions.";
-=======
-        return "Remove the applicability test from the YAML recipe when migrating from Rewrite 7 to 8, " +
-               "as these have been replaced by preconditions.";
->>>>>>> 1055b336
     }
 
     @Override
@@ -74,7 +69,6 @@
             }
         };
 
-<<<<<<< HEAD
         return Preconditions.check(yamlRecipeCheckVisitor, new YamlIsoVisitor<ExecutionContext>() {
                     @Override
                     public Yaml visit(@Nullable Tree tree, ExecutionContext ctx) {
@@ -87,15 +81,9 @@
 
                         String commentText = "Applicability tests are no longer supported for yaml recipes, please remove or require " +
                                              "migrating the recipe to Java code";
-                        return (Yaml) new CommentOutProperty("applicability.anySource",
-                                commentText).getVisitor().visit(visited, ctx);
+                        return (Yaml) new CommentOutProperty("applicability.anySource", commentText).getVisitor().visit(visited, ctx);
                     }
                 }
         );
-=======
-        String commentText = "Applicability tests are no longer supported for yaml recipes, please move to using preconditions";
-        return Preconditions.check(yamlRecipeCheckVisitor, new CommentOutProperty("applicability",
-            commentText).getVisitor());
->>>>>>> 1055b336
     }
 }