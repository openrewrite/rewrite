/*
 * Copyright 2021 the original author or authors.
 * <p>
 * Licensed under the Apache License, Version 2.0 (the "License");
 * you may not use this file except in compliance with the License.
 * You may obtain a copy of the License at
 * <p>
 * https://www.apache.org/licenses/LICENSE-2.0
 * <p>
 * Unless required by applicable law or agreed to in writing, software
 * distributed under the License is distributed on an "AS IS" BASIS,
 * WITHOUT WARRANTIES OR CONDITIONS OF ANY KIND, either express or implied.
 * See the License for the specific language governing permissions and
 * limitations under the License.
 */
package org.openrewrite.java;

import lombok.Getter;
import org.jspecify.annotations.Nullable;
<<<<<<< HEAD
=======
import org.openrewrite.ExecutionContext;
import org.openrewrite.Tree;
import org.openrewrite.TreeVisitor;
import org.openrewrite.internal.StringUtils;
import org.openrewrite.properties.tree.Properties;
>>>>>>> 804abca7
import org.openrewrite.trait.Reference;

@Getter
public class PackageMatcher implements Reference.Renamer, Reference.Matcher, Reference.ReferenceUpdateProvider {

    private final @Nullable String targetPackage;

    @Getter
    private final Boolean recursive;

    public PackageMatcher(@Nullable String targetPackage) {
        this(targetPackage, false);
    }

    public PackageMatcher(@Nullable String targetPackage, boolean recursive) {
        this.targetPackage = targetPackage;
        this.recursive = recursive;
    }

    @Override
    public boolean matchesReference(Reference reference) {
        if (reference.getKind().equals(Reference.Kind.TYPE) || reference.getKind().equals(Reference.Kind.PACKAGE)) {
            String recursivePackageNamePrefix = targetPackage + ".";
            if (reference.getValue().equals(targetPackage) || recursive && reference.getValue().startsWith(recursivePackageNamePrefix)) {
                return true;
            }
        }
        return false;
    }

<<<<<<< HEAD
=======
    @Override
    public TreeVisitor<Tree, ExecutionContext> rename(String newValue) {
        return new TreeVisitor<Tree, ExecutionContext>() {
            @Override
            public @Nullable Tree visit(@Nullable Tree tree, ExecutionContext ctx) {
                if (StringUtils.isNotEmpty(newValue)) {
                    if (tree instanceof Properties.Entry) {
                        Properties.Entry entry = (Properties.Entry) tree;
                        return entry.withValue(entry.getValue().withText(getReplacement(entry.getValue().getText(), targetPackage, newValue)));
                    }
                    if (tree instanceof Xml.Attribute) {
                        return ((Xml.Attribute) tree).withValue(((Xml.Attribute) tree).getValue().withValue(getReplacement(((Xml.Attribute) tree).getValueAsString(), targetPackage, newValue)));
                    }
                    if (tree instanceof Xml.Tag) {
                        if (((Xml.Tag) tree).getValue().isPresent()) {
                            return ((Xml.Tag) tree).withValue(getReplacement(((Xml.Tag) tree).getValue().get(), targetPackage, newValue));
                        }
                    }
                }
                return super.visit(tree, ctx);
            }
        };
    }

>>>>>>> 804abca7
    String getReplacement(String value, @Nullable String oldValue, String newValue) {
        if (oldValue != null) {
            if (recursive) {
                return value.replace(oldValue, newValue);
            } else if (value.startsWith(oldValue) && Character.isUpperCase(value.charAt(oldValue.length() + 1))) {
                return value.replace(oldValue, newValue);
            }
        }
        return value;
    }

    @Override
    public Reference.ReferenceUpdateFunction getReferenceUpdateFunction() {
        return (reference, newValue) -> reference.withValueFromString(getReplacement(reference.getValue(), targetPackage, newValue));
    }

    @Override
    public boolean acceptsReferenceForUpdate(Reference reference) {
        return reference.supportsUpdate() && matchesReference(reference);
    }
}<|MERGE_RESOLUTION|>--- conflicted
+++ resolved
@@ -17,18 +17,10 @@
 
 import lombok.Getter;
 import org.jspecify.annotations.Nullable;
-<<<<<<< HEAD
-=======
-import org.openrewrite.ExecutionContext;
-import org.openrewrite.Tree;
-import org.openrewrite.TreeVisitor;
-import org.openrewrite.internal.StringUtils;
-import org.openrewrite.properties.tree.Properties;
->>>>>>> 804abca7
 import org.openrewrite.trait.Reference;
 
 @Getter
-public class PackageMatcher implements Reference.Renamer, Reference.Matcher, Reference.ReferenceUpdateProvider {
+public class PackageMatcher implements Reference.Renamer, Reference.Matcher {
 
     private final @Nullable String targetPackage;
 
@@ -55,33 +47,6 @@
         return false;
     }
 
-<<<<<<< HEAD
-=======
-    @Override
-    public TreeVisitor<Tree, ExecutionContext> rename(String newValue) {
-        return new TreeVisitor<Tree, ExecutionContext>() {
-            @Override
-            public @Nullable Tree visit(@Nullable Tree tree, ExecutionContext ctx) {
-                if (StringUtils.isNotEmpty(newValue)) {
-                    if (tree instanceof Properties.Entry) {
-                        Properties.Entry entry = (Properties.Entry) tree;
-                        return entry.withValue(entry.getValue().withText(getReplacement(entry.getValue().getText(), targetPackage, newValue)));
-                    }
-                    if (tree instanceof Xml.Attribute) {
-                        return ((Xml.Attribute) tree).withValue(((Xml.Attribute) tree).getValue().withValue(getReplacement(((Xml.Attribute) tree).getValueAsString(), targetPackage, newValue)));
-                    }
-                    if (tree instanceof Xml.Tag) {
-                        if (((Xml.Tag) tree).getValue().isPresent()) {
-                            return ((Xml.Tag) tree).withValue(getReplacement(((Xml.Tag) tree).getValue().get(), targetPackage, newValue));
-                        }
-                    }
-                }
-                return super.visit(tree, ctx);
-            }
-        };
-    }
-
->>>>>>> 804abca7
     String getReplacement(String value, @Nullable String oldValue, String newValue) {
         if (oldValue != null) {
             if (recursive) {
