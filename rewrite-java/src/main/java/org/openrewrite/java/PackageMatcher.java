--- conflicted
+++ resolved
@@ -18,11 +18,6 @@
 import lombok.Getter;
 import org.jspecify.annotations.Nullable;
 import org.openrewrite.trait.Reference;
-<<<<<<< HEAD
-import org.openrewrite.xml.tree.Xml;
-import org.openrewrite.yaml.tree.Yaml;
-=======
->>>>>>> 287e247e
 
 @Getter
 public class PackageMatcher implements Reference.Matcher {
@@ -53,35 +48,8 @@
     }
 
     @Override
-<<<<<<< HEAD
-    public TreeVisitor<Tree, ExecutionContext> rename(String newValue) {
-        return new TreeVisitor<Tree, ExecutionContext>() {
-            @Override
-            public @Nullable Tree visit(@Nullable Tree tree, ExecutionContext ctx) {
-                if (StringUtils.isNotEmpty(newValue)) {
-                    if (tree instanceof Properties.Entry) {
-                        Properties.Entry entry = (Properties.Entry) tree;
-                        return entry.withValue(entry.getValue().withText(getReplacement(entry.getValue().getText(), targetPackage, newValue)));
-                    }
-                    if (tree instanceof Xml.Attribute) {
-                        return ((Xml.Attribute) tree).withValue(((Xml.Attribute) tree).getValue().withValue(getReplacement(((Xml.Attribute) tree).getValueAsString(), targetPackage, newValue)));
-                    }
-                    if (tree instanceof Xml.Tag) {
-                        if (((Xml.Tag) tree).getValue().isPresent()) {
-                            return ((Xml.Tag) tree).withValue(getReplacement(((Xml.Tag) tree).getValue().get(), targetPackage, newValue));
-                        }
-                    }
-                    if (tree instanceof Yaml.Scalar) {
-                        return ((Yaml.Scalar) tree).withValue(getReplacement(((Yaml.Scalar) tree).getValue(), targetPackage, newValue));
-                    }
-                }
-                return super.visit(tree, ctx);
-            }
-        };
-=======
     public Reference.Renamer createRenamer(String newName) {
         return reference -> getReplacement(reference.getValue(), targetPackage, newName);
->>>>>>> 287e247e
     }
 
     String getReplacement(String value, @Nullable String oldValue, String newValue) {
