--- conflicted
+++ resolved
@@ -22,21 +22,7 @@
 import org.openrewrite.*;
 import org.openrewrite.internal.ListUtils;
 import org.openrewrite.java.search.UsesType;
-<<<<<<< HEAD
 import org.openrewrite.java.tree.*;
-=======
-import org.openrewrite.java.tree.Expression;
-import org.openrewrite.java.tree.J;
-import org.openrewrite.java.tree.JavaType;
-import org.openrewrite.java.tree.TypeUtils;
-import org.openrewrite.marker.Marker;
-import org.openrewrite.marker.Markers;
-
-import java.util.Arrays;
-import java.util.List;
-import java.util.UUID;
-import java.util.concurrent.atomic.AtomicBoolean;
->>>>>>> c105bd95
 
 import java.util.*;
 
@@ -121,7 +107,7 @@
                     if (newAttributeValue == null || oldAttributeValue != null) {
                         return a;
                     }
-                    if (attributeName().equals("value")) {
+                    if ("value".equals(attributeName())) {
                         return JavaTemplate
                                 .apply("#{}", getCursor(), a.getCoordinates().replaceArguments(), newAttributeValue);
                     }
@@ -141,85 +127,7 @@
                         } else if (it instanceof J.FieldAccess) {
                             return update((J.FieldAccess) it, finalA, newAttributeValue);
                         } else if (it instanceof J.NewArray) {
-<<<<<<< HEAD
                             return update((J.NewArray) it, finalA, newAttributeValue);
-=======
-                            if (it.getMarkers().findFirst(AlreadyAppended.class).filter(ap -> ap.getValues().equals(newAttributeValue)).isPresent()) {
-                                return it;
-                            }
-
-                            if (newAttributeValue == null) {
-                                return null;
-                            }
-
-                            if (attributeName != null && !"value".equals(attributeValue)) {
-                                return isAnnotationWithOnlyValueMethod(finalA) ? it : createAnnotationAssignment(finalA, "value", it);
-                            }
-
-                            J.NewArray arrayValue = (J.NewArray) it;
-                            List<Expression> initializerList = requireNonNull(arrayValue.getInitializer());
-                            List<String> attributeList = getAttributeValues();
-
-                            if (Boolean.TRUE.equals(appendArray)) {
-                                boolean changed = false;
-                                for (String attrListValues : attributeList) {
-                                    String newAttributeListValue = maybeQuoteStringArgument(attributeName, attrListValues, finalA);
-                                    if (Boolean.FALSE.equals(addOnly) && attributeValIsAlreadyPresent(initializerList, newAttributeListValue)) {
-                                        continue;
-                                    }
-                                    changed = true;
-
-                                    Expression e = requireNonNull(((J.Annotation) JavaTemplate
-                                            .apply(newAttributeListValue, getCursor(), finalA.getCoordinates().replaceArguments()))
-                                            .getArguments()).get(0);
-                                    initializerList.add(e);
-                                }
-                                if (oldAttributeValue != null) { // remove old value from array
-                                    initializerList = ListUtils.map(initializerList, val -> valueMatches(val, oldAttributeValue) ? null : val);
-                                }
-
-                                return changed ? arrayValue.withInitializer(initializerList)
-                                        .withMarkers(it.getMarkers().add(new AlreadyAppended(randomId(), newAttributeValue))) : it;
-                            }
-                            int m = 0;
-                            for (int i = 0; i < requireNonNull(initializerList).size(); i++) {
-                                if (i >= attributeList.size()) {
-                                    initializerList.remove(i);
-                                    i--;
-                                    continue;
-                                }
-
-                                String newAttributeListValue = maybeQuoteStringArgument(attributeName, attributeList.get(i), finalA);
-                                if (initializerList.size() == i + 1) {
-                                    m = i + 1;
-                                }
-
-                                if (initializerList.get(i) instanceof J.Literal && newAttributeListValue.equals(((J.Literal) initializerList.get(i)).getValueSource()) || Boolean.TRUE.equals(addOnly)) {
-                                    continue;
-                                }
-                                if (oldAttributeValue != null && !oldAttributeValue.equals(newAttributeListValue)) {
-                                    continue;
-                                }
-
-                                J.Literal newLiteral = new J.Literal(randomId(), initializerList.get(i).getPrefix(), Markers.EMPTY, newAttributeListValue, newAttributeListValue, null, JavaType.Primitive.String);
-                                initializerList.set(i, newLiteral);
-                            }
-                            if (initializerList.size() < attributeList.size() || Boolean.TRUE.equals(addOnly)) {
-                                if (Boolean.TRUE.equals(addOnly)) {
-                                    m = 0;
-                                }
-                                for (int j = m; j < attributeList.size(); j++) {
-                                    String newAttributeListValue = maybeQuoteStringArgument(attributeName, attributeList.get(j), finalA);
-
-                                    Expression e = requireNonNull(((J.Annotation) JavaTemplate
-                                            .apply(newAttributeListValue, getCursor(), finalA.getCoordinates().replaceArguments()))
-                                            .getArguments()).get(0);
-                                    initializerList.add(j, e);
-                                }
-                            }
-
-                            return arrayValue.withInitializer(initializerList);
->>>>>>> c105bd95
                         }
                         return it;
                     }));
@@ -266,7 +174,7 @@
 
             private @Nullable Expression update(J.Literal literal, J.Annotation annotation, @Nullable String newAttributeValue) {
                 // The only way anything except an assignment can appear is if there's an implicit assignment to "value"
-                if (attributeName().equals("value")) {
+                if ("value".equals(attributeName())) {
                     if (newAttributeValue == null) {
                         return null;
                     }
@@ -284,7 +192,7 @@
 
             private @Nullable Expression update(J.FieldAccess fieldAccess, J.Annotation annotation, @Nullable String newAttributeValue) {
                 // The only way anything except an assignment can appear is if there's an implicit assignment to "value"
-                if (attributeName().equals("value")) {
+                if ("value".equals(attributeName())) {
                     if (newAttributeValue == null) {
                         return null;
                     }
@@ -305,7 +213,7 @@
                 if (newAttributeValue == null) {
                     return null;
                 }
-                if (attributeName != null && !newAttributeValue.equals("value")) {
+                if (attributeName != null && !"value".equals(attributeValue)) {
                     return isAnnotationWithOnlyValueMethod(annotation) ? arrayValue : createAnnotationAssignment(annotation, "value", arrayValue);
                 }
                 return arrayValue.withInitializer(updateInitializer(annotation, requireNonNull(arrayValue.getInitializer()), getAttributeValues()));
@@ -389,29 +297,10 @@
         return getAttributeValues().stream()
                 .map(String::valueOf)
                 .collect(joining("\", \"", "{\"", "\"}"));
-<<<<<<< HEAD
     }
 
     private static boolean isAnnotationWithOnlyValueMethod(J.Annotation annotation) {
-        return getMethods(annotation).size() == 1 && getMethods(annotation).get(0).getName().equals("value");
-=======
-    }
-
-    private boolean isArray(J.Annotation annotation) {
-        String effectiveName = attributeName == null ? "value" : attributeName;
-        List<JavaType.Method> methods = ((JavaType.FullyQualified) requireNonNull(annotation.getAnnotationType().getType())).getMethods();
-        for (JavaType.Method method : methods) {
-            if (effectiveName.equals(method.getName()) && "java.lang.String[]".equals(method.getReturnType().toString())) {
-                return true;
-            }
-        }
-        return false;
-    }
-
-    private static boolean isAnnotationWithOnlyValueMethod(J.Annotation annotation) {
-        return ((JavaType.FullyQualified) requireNonNull(annotation.getAnnotationType().getType())).getMethods().size() == 1 &&
-                "value".equals(((JavaType.FullyQualified) requireNonNull(annotation.getAnnotationType().getType())).getMethods().get(0).getName());
->>>>>>> c105bd95
+        return getMethods(annotation).size() == 1 && "value".equals(getMethods(annotation).get(0).getName());
     }
 
     private static boolean valueMatches(@Nullable Expression expression, @Nullable String oldAttributeValue) {
