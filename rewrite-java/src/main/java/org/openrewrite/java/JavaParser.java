/*
 * Copyright 2020 the original author or authors.
 * <p>
 * Licensed under the Apache License, Version 2.0 (the "License");
 * you may not use this file except in compliance with the License.
 * You may obtain a copy of the License at
 * <p>
 * https://www.apache.org/licenses/LICENSE-2.0
 * <p>
 * Unless required by applicable law or agreed to in writing, software
 * distributed under the License is distributed on an "AS IS" BASIS,
 * WITHOUT WARRANTIES OR CONDITIONS OF ANY KIND, either express or implied.
 * See the License for the specific language governing permissions and
 * limitations under the License.
 */
package org.openrewrite.java;

import io.github.classgraph.ClassGraph;
import io.github.classgraph.Resource;
import io.github.classgraph.ResourceList;
import io.github.classgraph.ScanResult;
import org.intellij.lang.annotations.Language;
import org.openrewrite.ExecutionContext;
import org.openrewrite.InMemoryExecutionContext;
import org.openrewrite.Parser;
import org.openrewrite.SourceFile;
import org.openrewrite.internal.lang.Nullable;
import org.openrewrite.java.internal.JavaTypeCache;
import org.openrewrite.java.marker.JavaSourceSet;
import org.openrewrite.java.tree.J;
import org.openrewrite.style.NamedStyles;

import java.io.ByteArrayInputStream;
import java.io.File;
import java.io.IOException;
import java.io.UncheckedIOException;
import java.lang.reflect.InvocationTargetException;
import java.lang.reflect.Method;
import java.net.URI;
import java.nio.charset.Charset;
import java.nio.file.FileAlreadyExistsException;
import java.nio.file.Files;
import java.nio.file.Path;
import java.nio.file.Paths;
import java.util.*;
import java.util.function.Function;
import java.util.regex.Matcher;
import java.util.regex.Pattern;
import java.util.stream.Stream;

import static java.util.Objects.requireNonNull;
import static java.util.stream.Collectors.joining;
import static java.util.stream.Collectors.toList;

public interface JavaParser extends Parser {

    /**
     * Set to <code>true</code> on an {@link ExecutionContext} supplied to parsing to skip generation of
     * type attribution from the class in {@link JavaSourceSet} marker.
     */
    String SKIP_SOURCE_SET_TYPE_GENERATION = "org.openrewrite.java.skipSourceSetTypeGeneration";

    static List<Path> runtimeClasspath() {
        return new ClassGraph()
                .disableNestedJarScanning()
                .getClasspathURIs().stream()
                .filter(uri -> "file".equals(uri.getScheme()))
                .map(Paths::get).collect(toList());
    }

    /**
     * Convenience utility for constructing a parser with binary dependencies on the runtime classpath of the process
     * constructing the parser.
     *
     * @param artifactNames The "artifact name" of the dependency to look for. Artifact name is the artifact portion of
     *                      group:artifact:version coordinates. For example, for Google's Guava (com.google.guava:guava:VERSION),
     *                      the artifact name is "guava".
     * @return A set of paths of jars on the runtime classpath matching the provided artifact names, to the extent such
     * matching jars can be found.
     */
    static List<Path> dependenciesFromClasspath(String... artifactNames) {
        List<URI> runtimeClasspath = new ClassGraph().disableNestedJarScanning().getClasspathURIs();
        List<Path> artifacts = new ArrayList<>(artifactNames.length);
        List<String> missingArtifactNames = new ArrayList<>(artifactNames.length);
        for (String artifactName : artifactNames) {
            Pattern jarPattern = Pattern.compile(artifactName + "(?:" + "-.*?" + ")?" + "\\.jar$");
            // In a multi-project IDE classpath, some classpath entries aren't jars
            Pattern explodedPattern = Pattern.compile("/" + artifactName + "/");
            boolean lacking = true;
            for (URI cpEntry : runtimeClasspath) {
                if (!"file".equals(cpEntry.getScheme())) {
                    // exclude any `jar` entries which could result from `Bundle-ClassPath` in `MANIFEST.MF`
                    continue;
                }
                String cpEntryString = cpEntry.toString();
                Path path = Paths.get(cpEntry);
                if (jarPattern.matcher(cpEntryString).find() ||
                        explodedPattern.matcher(cpEntryString).find() && path.toFile().isDirectory()) {
                    artifacts.add(path);
                    lacking = false;
                    // Do not break because jarPattern matches "foo-bar-1.0.jar" and "foo-1.0.jar" to "foo"
                }
            }
            if (lacking) {
                missingArtifactNames.add(artifactName);
            }
        }

        if (!missingArtifactNames.isEmpty()) {
            throw new IllegalArgumentException("Unable to find runtime dependencies beginning with: " +
                    missingArtifactNames.stream().map(a -> "'" + a + "'").sorted().collect(joining(", ")) +
                    ", classpath: " + runtimeClasspath);
        }

        return artifacts;
    }

    static List<Path> dependenciesFromResources(ExecutionContext ctx, String... artifactNamesWithVersions) {
        List<Path> artifacts = new ArrayList<>(artifactNamesWithVersions.length);
        Set<String> missingArtifactNames = new LinkedHashSet<>(artifactNamesWithVersions.length);
        File resourceTarget = JavaParserExecutionContextView.view(ctx)
                .getParserClasspathDownloadTarget();

        nextArtifact:
        for (String artifactName : artifactNamesWithVersions) {
            Pattern jarPattern = Pattern.compile("[/\\\\]" + artifactName + "-?.*\\.jar$");
            File[] extracted = resourceTarget.listFiles();
            if (extracted != null) {
                for (File file : extracted) {
                    if (jarPattern.matcher(file.getName()).find()) {
                        artifacts.add(file.toPath());
                        continue nextArtifact;
                    }
                }
            }
            missingArtifactNames.add(artifactName);
        }

        if (missingArtifactNames.isEmpty()) {
            return artifacts;
        }

        Class<?> caller;
        try {
            // StackWalker is only available in Java 15+, but right now we only use classloader isolated
            // recipe instances in Java 17 environments, so we can safely use StackWalker there.
            Class<?> options = Class.forName("java.lang.StackWalker$Option");
            Object retainOption = options.getDeclaredField("RETAIN_CLASS_REFERENCE").get(null);

            Class<?> walkerClass = Class.forName("java.lang.StackWalker");
            Method getInstance = walkerClass.getDeclaredMethod("getInstance", options);
            Object walker = getInstance.invoke(null, retainOption);
            Method getDeclaringClass = Class.forName("java.lang.StackWalker$StackFrame").getDeclaredMethod("getDeclaringClass");
            caller = (Class<?>) walkerClass.getMethod("walk", Function.class).invoke(walker, (Function<Stream<Object>, Object>) s -> s
                    .map(f -> {
                        try {
                            return (Class<?>) getDeclaringClass.invoke(f);
                        } catch (IllegalAccessException | InvocationTargetException e) {
                            throw new RuntimeException(e);
                        }
                    })
                    .filter(c -> !c.getName().equals(JavaParser.class.getName()) &&
                            !c.getName().equals(JavaParser.Builder.class.getName()))
                    .findFirst()
                    .orElseThrow(() -> new IllegalStateException("Unable to find caller of JavaParser.dependenciesFromResources(..)")));
        } catch (ClassNotFoundException | NoSuchFieldException | IllegalAccessException |
                 NoSuchMethodException | InvocationTargetException e) {
            caller = JavaParser.class;
        }

        try (ScanResult result = new ClassGraph().acceptPaths("META-INF/rewrite/classpath")
                .addClassLoader(caller.getClassLoader())
                .scan()) {
            ResourceList resources = result.getResourcesWithExtension(".jar");

            for (String artifactName : new ArrayList<>(missingArtifactNames)) {
                Pattern jarPattern = Pattern.compile(artifactName + "-?.*\\.jar$");
                for (Resource resource : resources) {
                    if (jarPattern.matcher(resource.getPath()).find()) {
                        try {
                            Path artifact = resourceTarget.toPath().resolve(Paths.get(resource.getPath()).getFileName());
                            if (!Files.exists(artifact)) {
                                try {
                                    Files.copy(
                                            requireNonNull(caller.getResourceAsStream("/" + resource.getPath())),
                                            artifact
                                    );
                                } catch (FileAlreadyExistsException ignore) {
                                    // can happen when tests run in parallel, for example
                                }
                            }
                            missingArtifactNames.remove(artifactName);
                            artifacts.add(artifact);
                        } catch (IOException e) {
                            throw new UncheckedIOException(e);
                        }
                        break;
                    }
                }
            }

            if (!missingArtifactNames.isEmpty()) {
                //noinspection ConstantValue
                throw new IllegalArgumentException("Unable to find classpath resource dependencies beginning with: " +
                        missingArtifactNames.stream().map(a -> "'" + a + "'").sorted().collect(joining(", ", "", ".\n")) +
                        "The caller is of type " + caller.getName() + ".\n" +
                        "The resources resolvable from the caller's classpath are: " +
                        resources.stream().map(Resource::getPath).sorted().collect(joining(", "))
                );
            }
        }

        return artifacts;
    }

    /**
     * Builds a Java parser with a language level equal to that of the JDK running this JVM process.
     */
    static JavaParser.Builder<? extends JavaParser, ?> fromJavaVersion() {
        JavaParser.Builder<? extends JavaParser, ?> javaParser;
        String[] versionParts = System.getProperty("java.version").split("[.-]");
        int version = Integer.parseInt(versionParts[0]);
        if (version == 1) {
            version = 8;
        }

        if (version >= 21) {
            try {
                javaParser = (JavaParser.Builder<? extends JavaParser, ?>) Class
                        .forName("org.openrewrite.java.Java21Parser")
                        .getDeclaredMethod("builder")
                        .invoke(null);
                return javaParser;
            } catch (Exception e) {
                //Fall through, look for a parser on an older version.
            }
        }

        if (version >= 17) {
            try {
                javaParser = (JavaParser.Builder<? extends JavaParser, ?>) Class
                        .forName("org.openrewrite.java.Java17Parser")
                        .getDeclaredMethod("builder")
                        .invoke(null);
                return javaParser;
            } catch (Exception e) {
                //Fall through, look for a parser on an older version.
            }
        }

        if (version >= 11) {
            try {
                javaParser = (JavaParser.Builder<? extends JavaParser, ?>) Class
                        .forName("org.openrewrite.java.Java11Parser")
                        .getDeclaredMethod("builder")
                        .invoke(null);
                return javaParser;
            } catch (Exception e) {
                //Fall through, look for a parser on an older version.
            }
        }

        try {
            javaParser = (JavaParser.Builder<? extends JavaParser, ?>) Class
                    .forName("org.openrewrite.java.Java8Parser")
                    .getDeclaredMethod("builder")
                    .invoke(null);
            return javaParser;
        } catch (Exception e) {
            //Fall through to an exception without making this the "cause".
        }

        throw new IllegalStateException("Unable to create a Java parser instance. " +
                "`rewrite-java-8`, `rewrite-java-11`, `rewrite-java-17`, or `rewrite-java-21` must be on the classpath.");
    }

    @Override
    default Stream<SourceFile> parse(ExecutionContext ctx, @Language("java") String... sources) {
        return parseInputs(
                Arrays.stream(sources)
                        .map(sourceFile -> new Input(
                                sourcePathFromSourceText(Paths.get(""), sourceFile), null,
                                () -> new ByteArrayInputStream(sourceFile.getBytes(getCharset(ctx))), true
                        ))
                        .collect(toList()),
                null,
                ctx
        );
    }

    @Override
    default Stream<SourceFile> parse(@Language("java") String... sources) {
        InMemoryExecutionContext ctx = new InMemoryExecutionContext();
        return parse(ctx, sources);
    }

    @Override
    default boolean accept(Path path) {
        return path.toString().endsWith(".java");
    }

    /**
     * Clear any in-memory parser caches that may prevent re-parsing of classes with the same fully qualified name in
     * different rounds
     */
    JavaParser reset();

    JavaParser reset(Collection<URI> uris);

    /**
     * Changes the classpath on the parser. Intended for use in multiple pass parsing, where we want to keep the
     * compiler symbol table intact for type attribution on later parses, i.e. for maven multi-module projects.
     *
     * @param classpath new classpath to use
     */
    void setClasspath(Collection<Path> classpath);

    @SuppressWarnings("unchecked")
    abstract class Builder<P extends JavaParser, B extends Builder<P, B>> extends Parser.Builder {
        protected Collection<Path> classpath = Collections.emptyList();
        protected Collection<String> artifactNames = Collections.emptyList();
        protected Collection<byte[]> classBytesClasspath = Collections.emptyList();
        protected JavaTypeCache javaTypeCache = new JavaTypeCache();

        @Nullable
        protected Collection<Input> dependsOn;

        protected Charset charset = Charset.defaultCharset();
        protected boolean logCompilationWarningsAndErrors = false;
        protected final List<NamedStyles> styles = new ArrayList<>();

        public Builder() {
            super(J.CompilationUnit.class);
        }

        public B logCompilationWarningsAndErrors(boolean logCompilationWarningsAndErrors) {
            this.logCompilationWarningsAndErrors = logCompilationWarningsAndErrors;
            return (B) this;
        }

        public B typeCache(JavaTypeCache javaTypeCache) {
            this.javaTypeCache = javaTypeCache;
            return (B) this;
        }

        public B charset(Charset charset) {
            this.charset = charset;
            return (B) this;
        }

        @SuppressWarnings("unused")
        public B dependsOn(Collection<Input> inputs) {
            this.dependsOn = inputs;
            return (B) this;
        }

        public B dependsOn(@Language("java") String... inputsAsStrings) {
            this.dependsOn = Arrays.stream(inputsAsStrings)
                    .map(Input::fromString)
                    .collect(toList());
            return (B) this;
        }

        public B classpath(Collection<Path> classpath) {
            this.artifactNames = Collections.emptyList();
            this.classpath = classpath;
            return (B) this;
        }

<<<<<<< HEAD
        B addClasspath(Path classpath) {
            if (this.classpath.isEmpty()) {
                this.classpath = Collections.singletonList(classpath);
            } else {
                this.classpath.add(classpath);
            }
            return (B) this;
        }

        public B classpath(String... classpath) {
            this.classpath = dependenciesFromClasspath(classpath);
=======
        public B classpath(String... artifactNames) {
            this.artifactNames = Arrays.asList(artifactNames);
            this.classpath = Collections.emptyList();
>>>>>>> 0c3cb26d
            return (B) this;
        }

        @SuppressWarnings("UnusedReturnValue")
        public B classpathFromResources(ExecutionContext ctx, String... classpath) {
            this.artifactNames = Collections.emptyList();
            this.classpath = dependenciesFromResources(ctx, classpath);
            return (B) this;
        }

        public B classpath(byte[]... classpath) {
            this.classBytesClasspath = Arrays.asList(classpath);
            return (B) this;
        }

        public B styles(Iterable<? extends NamedStyles> styles) {
            for (NamedStyles style : styles) {
                this.styles.add(style);
            }
            return (B) this;
        }

        protected Collection<Path> resolvedClasspath() {
            if (!artifactNames.isEmpty()) {
                classpath = JavaParser.dependenciesFromClasspath(artifactNames.toArray(new String[0]));
                artifactNames = Collections.emptyList();
            }
            return classpath;
        }

        public abstract P build();

        @Override
        public String getDslName() {
            return "java";
        }

        @Override
        public Builder<P, B> clone() {
            Builder<P, B> clone = (Builder<P, B>) super.clone();
            clone.javaTypeCache = this.javaTypeCache.clone();
            return clone;
        }
    }

    @Override
    default Path sourcePathFromSourceText(Path prefix, String sourceCode) {
        Pattern packagePattern = Pattern.compile("^package\\s+([^;]+);");
        Pattern classPattern = Pattern.compile("(class|interface|enum|record)\\s*(<[^>]*>)?\\s+(\\w+)");

        Function<String, String> simpleName = sourceStr -> {
            Matcher classMatcher = classPattern.matcher(sourceStr);
            return classMatcher.find() ? classMatcher.group(3) : null;
        };

        Matcher packageMatcher = packagePattern.matcher(sourceCode);
        String pkg = packageMatcher.find() ? packageMatcher.group(1).replace('.', '/') + "/" : "";

        String className = Optional.ofNullable(simpleName.apply(sourceCode))
                .orElse(Long.toString(System.nanoTime())) + ".java";

        return prefix.resolve(Paths.get(pkg + className));
    }
}<|MERGE_RESOLUTION|>--- conflicted
+++ resolved
@@ -367,8 +367,8 @@
             return (B) this;
         }
 
-<<<<<<< HEAD
         B addClasspath(Path classpath) {
+            this.artifactNames = Collections.emptyList();
             if (this.classpath.isEmpty()) {
                 this.classpath = Collections.singletonList(classpath);
             } else {
@@ -379,11 +379,6 @@
 
         public B classpath(String... classpath) {
             this.classpath = dependenciesFromClasspath(classpath);
-=======
-        public B classpath(String... artifactNames) {
-            this.artifactNames = Arrays.asList(artifactNames);
-            this.classpath = Collections.emptyList();
->>>>>>> 0c3cb26d
             return (B) this;
         }
 
