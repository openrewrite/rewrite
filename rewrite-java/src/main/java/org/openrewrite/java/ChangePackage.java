--- conflicted
+++ resolved
@@ -29,12 +29,9 @@
 import java.util.HashMap;
 import java.util.IdentityHashMap;
 import java.util.Map;
-<<<<<<< HEAD
 import java.util.concurrent.atomic.AtomicBoolean;
 import java.util.regex.Matcher;
 import java.util.regex.Pattern;
-=======
->>>>>>> 28dce26c
 
 import static java.util.Objects.requireNonNull;
 
@@ -97,7 +94,6 @@
                 stopAfterPreVisit();
                 if (tree instanceof JavaSourceFile) {
                     JavaSourceFile cu = (JavaSourceFile) tree;
-<<<<<<< HEAD
                     if (Traits.literal().asVisitor((Literal lit, AtomicBoolean bool) -> {
                         String string = lit.getString();
                         if (string != null && string.contains(oldPackageName)) {
@@ -107,8 +103,6 @@
                     }).reduce(cu, new AtomicBoolean(false), getCursor().getParentTreeCursor()).get()) {
                         return SearchResult.found(cu);
                     }
-=======
->>>>>>> 28dce26c
                     if (cu.getPackageDeclaration() != null) {
                         String original = cu.getPackageDeclaration().getExpression()
                                 .printTrimmed(getCursor()).replaceAll("\\s", "");
@@ -255,7 +249,6 @@
         }
 
         @Override
-<<<<<<< HEAD
         public J visitLiteral(J.Literal literal, ExecutionContext ctx) {
             J.Literal lit = literal;
             if (literal.getType() == JavaType.Primitive.String && lit.getValue() != null) {
@@ -269,8 +262,6 @@
         }
 
         @Override
-=======
->>>>>>> 28dce26c
         public J postVisit(J tree, ExecutionContext ctx) {
             J j = super.postVisit(tree, ctx);
             if (j instanceof J.MethodDeclaration) {
