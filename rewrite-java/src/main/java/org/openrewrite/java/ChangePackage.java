--- conflicted
+++ resolved
@@ -90,12 +90,8 @@
             public @Nullable Tree preVisit(@Nullable Tree tree, ExecutionContext ctx) {
                 stopAfterPreVisit();
                 if (tree instanceof JavaSourceFile) {
-<<<<<<< HEAD
-                    JavaSourceFile cu = (JavaSourceFile) requireNonNull(tree);
+                    JavaSourceFile cu = (JavaSourceFile) tree;
                     boolean recursive = ChangePackage.this.recursive == null || ChangePackage.this.recursive;
-=======
-                    JavaSourceFile cu = (JavaSourceFile) tree;
->>>>>>> a303b797
                     if (cu.getPackageDeclaration() != null) {
                         String original = cu.getPackageDeclaration().getExpression()
                                 .printTrimmed(getCursor()).replaceAll("\\s", "");
