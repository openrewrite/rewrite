--- conflicted
+++ resolved
@@ -1,201 +1,200 @@
-/*
- * Copyright 2020 the original author or authors.
- * <p>
- * Licensed under the Apache License, Version 2.0 (the "License");
- * you may not use this file except in compliance with the License.
- * You may obtain a copy of the License at
- * <p>
- * https://www.apache.org/licenses/LICENSE-2.0
- * <p>
- * Unless required by applicable law or agreed to in writing, software
- * distributed under the License is distributed on an "AS IS" BASIS,
- * WITHOUT WARRANTIES OR CONDITIONS OF ANY KIND, either express or implied.
- * See the License for the specific language governing permissions and
- * limitations under the License.
- */
-package org.openrewrite.java;
-
-import org.openrewrite.AbstractSourceVisitor;
-import org.openrewrite.Formatting;
-import org.openrewrite.Incubating;
-import org.openrewrite.Tree;
-import org.openrewrite.internal.StringUtils;
-import org.openrewrite.java.style.TabAndIndentStyle;
-import org.openrewrite.java.tree.J;
-import org.openrewrite.refactor.Formatter;
-
-import java.text.Normalizer;
-import java.util.*;
-import java.util.concurrent.atomic.AtomicBoolean;
-import java.util.regex.Pattern;
-import java.util.stream.Collectors;
-import java.util.stream.Stream;
-
-import static java.util.Arrays.stream;
-import static java.util.function.Function.identity;
-import static java.util.stream.Collectors.counting;
-import static java.util.stream.IntStream.range;
-import static org.openrewrite.internal.StringUtils.splitCStyleComments;
-
-/**
- * A general purpose means of formatting arbitrarily complex blocks of code relative based on their
- * surrounding context.
- * <p>
- * TODO when complete, this should replace {@link ShiftFormatRightVisitor}.
- */
-@Incubating(since = "2.1.0")
-public class AutoFormat extends JavaIsoRefactorVisitor {
-    private final J[] scope;
-
-    public AutoFormat(J... scope) {
-        this.scope = scope;
-        setCursoringOn();
-    }
-
-    @Override
-    public boolean isIdempotent() {
-        return false;
-    }
-
-    @Override
-<<<<<<< HEAD
-    public J visitClassDecl(J.ClassDecl classDecl) {
-        J.ClassDecl cd = refactor(classDecl, super::visitClassDecl);
-
-        if(stream(scope).anyMatch(s -> getCursor().isScopeInPath(s))) {
-            // check annotations formatting
-            List<J.Annotation> annotations = new ArrayList<>(cd.getAnnotations());
-            if (!annotations.isEmpty()) {
-
-                // Ensure all annotations have a \n in their prefixes
-                // The first annotation is skipped because the whitespace prior to it is stored in the formatting for ClassDecl
-                for (int i = 1; i < annotations.size(); i++) {
-                    if (!annotations.get(i).getPrefix().contains("\n")) {
-                        annotations.set(i, annotations.get(i).withPrefix("\n"));
-                    }
-                }
-
-                cd = cd.withAnnotations(annotations);
-
-                // ensure first statement following annotations has \n in prefix
-                List<J.Modifier> modifiers = new ArrayList<>(cd.getModifiers());
-                if (!modifiers.isEmpty()) {
-                    if (!modifiers.get(0).getPrefix().contains("\n")) {
-                        modifiers.set(0, modifiers.get(0).withPrefix("\n"));
-                        cd = cd.withModifiers(modifiers);
-                    }
-                } else if (!cd.getKind().getPrefix().contains("\n")) {
-                    cd = cd.withKind(cd.getKind().withPrefix("\n"));
-                }
-            }
-        }
-        return cd;
-    }
-
-    @Override
-    public J visitMethod(J.MethodDecl m) {
-        if(stream(scope).anyMatch(s -> getCursor().isScopeInPath(s))) {
-            // Format comments
-            Formatting originalFormatting = m.getFormatting();
-            List<String> splitPrefix = splitCStyleComments(originalFormatting.getPrefix());
-
-            // Ensure that there is exactly one blank line separating a methodDecl from whatever proceeds it
-            String newPrefix = Stream.concat(
-                    Stream.of(splitPrefix.get(0))
-                            .map(it -> StringUtils.ensureNewlineCountBeforeComment(it, 2)),
-                    splitPrefix.stream().skip(1)
-            ).collect(Collectors.joining());
-
-            m = m.withFormatting(originalFormatting.withPrefix(newPrefix));
-            // Annotations should each appear on their own line
-            List<J.Annotation> annotations = new ArrayList<>(m.getAnnotations());
-            if(!annotations.isEmpty()) {
-
-                // ensure all annotations except the first have a \n in their prefixes
-                // The first annotation doesn't need a \n since the prefix of the MethodDecl itself should contain that \n
-                for(int i = 1; i < annotations.size(); i++) {
-                    if(!annotations.get(i).getPrefix().contains("\n")) {
-                        annotations.set(i, annotations.get(i).withPrefix("\n"));
-                    }
-                }
-
-                m = m.withAnnotations(annotations);
-
-                List<J.Modifier> modifiers = new ArrayList<>(m.getModifiers());
-
-                // ensure first modifier following annotations has \n in prefix
-                if(!modifiers.isEmpty()) {
-                    if(!modifiers.get(0).getPrefix().contains("\n")) {
-                        modifiers.set(0, modifiers.get(0).withPrefix("\n"));
-                        m = m.withModifiers(modifiers);
-                    }
-                }
-                // returnTypeExpr
-                else if(m.getReturnTypeExpr() != null && !m.getReturnTypeExpr().getPrefix().contains("\n")) {
-                    m = m.withReturnTypeExpr(m.getReturnTypeExpr().withPrefix("\n"));
-                }
-                // name
-                else if(!m.getName().getPrefix().contains("\n")) {
-                    m = m.withName(m.getName().withPrefix("\n"));
-                }
-
-            }
-        }
-
-        return refactor(m, super::visitMethod);
-=======
-    public J.CompilationUnit visitCompilationUnit(J.CompilationUnit cu) {
-        FindIndentExceptScope findIndent = new FindIndentExceptScope(0);
-        findIndent.visit(cu);
-
-        TabAndIndentStyle tabAndIndentStyle = cu.getStyle(TabAndIndentStyle.class)
-                .orElse(new TabAndIndentStyle());
-
-        int mostCommonIndent = findIndent.getMostCommonIndent();
-
-        wholeSourceIndent = new Formatter.Result(
-                0,
-                mostCommonIndent == 0 ?
-                        tabAndIndentStyle.getIndentSize() :
-                        mostCommonIndent,
-                mostCommonIndent == 0 ?
-                        !tabAndIndentStyle.isUseTabCharacter() :
-                        findIndent.isIndentedWithSpaces()
-        );
-
-        return super.visitCompilationUnit(cu);
->>>>>>> 0ff506b1
-    }
-
-    @Override
-    public J reduce(J r1, J r2) {
-        J j = super.reduce(r1, r2);
-        if (r2 != null && r2.getPrefix().startsWith("|")) {
-            j = j.withPrefix(r2.getPrefix().substring(1));
-        }
-        return j;
-    }
-
-    @Override
-    public J visitTree(Tree tree) {
-        J j = super.visitTree(tree);
-
-        String prefix = tree.getPrefix();
-        if (prefix.contains("\n") && stream(scope).anyMatch(s -> getCursor().isScopeInPath(s))) {
-            int indentMultiple = (int) getCursor().getPathAsStream().filter(J.Block.class::isInstance).count();
-            if(tree instanceof J.Block.End) {
-                indentMultiple--;
-            }
-            Formatter.Result wholeSourceIndent = formatter.wholeSourceIndent();
-            String shiftedPrefix = "|" + prefix.substring(0, prefix.lastIndexOf('\n') + 1) + range(0, indentMultiple * wholeSourceIndent.getIndentToUse())
-                    .mapToObj(n -> wholeSourceIndent.isIndentedWithSpaces() ? " " : "\t")
-                    .collect(Collectors.joining(""));
-
-            if (!shiftedPrefix.equals(prefix)) {
-                j = j.withPrefix(shiftedPrefix);
-            }
-        }
-
-        return j;
-    }
-}
+/*
+ * Copyright 2020 the original author or authors.
+ * <p>
+ * Licensed under the Apache License, Version 2.0 (the "License");
+ * you may not use this file except in compliance with the License.
+ * You may obtain a copy of the License at
+ * <p>
+ * https://www.apache.org/licenses/LICENSE-2.0
+ * <p>
+ * Unless required by applicable law or agreed to in writing, software
+ * distributed under the License is distributed on an "AS IS" BASIS,
+ * WITHOUT WARRANTIES OR CONDITIONS OF ANY KIND, either express or implied.
+ * See the License for the specific language governing permissions and
+ * limitations under the License.
+ */
+package org.openrewrite.java;
+
+import org.openrewrite.AbstractSourceVisitor;
+import org.openrewrite.Formatting;
+import org.openrewrite.Incubating;
+import org.openrewrite.Tree;
+import org.openrewrite.internal.StringUtils;
+import org.openrewrite.java.style.TabAndIndentStyle;
+import org.openrewrite.java.tree.J;
+import org.openrewrite.refactor.Formatter;
+
+import java.text.Normalizer;
+import java.util.*;
+import java.util.concurrent.atomic.AtomicBoolean;
+import java.util.regex.Pattern;
+import java.util.stream.Collectors;
+import java.util.stream.Stream;
+
+import static java.util.Arrays.stream;
+import static java.util.function.Function.identity;
+import static java.util.stream.Collectors.counting;
+import static java.util.stream.IntStream.range;
+import static org.openrewrite.internal.StringUtils.splitCStyleComments;
+
+/**
+ * A general purpose means of formatting arbitrarily complex blocks of code relative based on their
+ * surrounding context.
+ * <p>
+ * TODO when complete, this should replace {@link ShiftFormatRightVisitor}.
+ */
+@Incubating(since = "2.1.0")
+public class AutoFormat extends JavaIsoRefactorVisitor {
+    private final J[] scope;
+
+    public AutoFormat(J... scope) {
+        this.scope = scope;
+    }
+
+    @Override
+    public J.CompilationUnit visitCompilationUnit(J.CompilationUnit cu) {
+        andThen(new FixNewlines());
+        andThen(new FixIndentation());
+        return super.visitCompilationUnit(cu);
+    }
+
+    @Override
+    public boolean isIdempotent() {
+        return false;
+    }
+
+    private class FixNewlines extends JavaIsoRefactorVisitor {
+
+        FixNewlines() {
+            setCursoringOn();
+        }
+
+        @Override
+        public J.ClassDecl visitClassDecl(J.ClassDecl classDecl) {
+            J.ClassDecl cd = super.visitClassDecl(classDecl);
+
+            if(stream(scope).anyMatch(s -> getCursor().isScopeInPath(s))) {
+                // check annotations formatting
+                List<J.Annotation> annotations = new ArrayList<>(cd.getAnnotations());
+                if (!annotations.isEmpty()) {
+
+                    // Ensure all annotations have a \n in their prefixes
+                    // The first annotation is skipped because the whitespace prior to it is stored in the formatting for ClassDecl
+                    for (int i = 1; i < annotations.size(); i++) {
+                        if (!annotations.get(i).getPrefix().contains("\n")) {
+                            annotations.set(i, annotations.get(i).withPrefix("\n"));
+                        }
+                    }
+
+                    cd = cd.withAnnotations(annotations);
+
+                    // ensure first statement following annotations has \n in prefix
+                    List<J.Modifier> modifiers = new ArrayList<>(cd.getModifiers());
+                    if (!modifiers.isEmpty()) {
+                        if (!modifiers.get(0).getPrefix().contains("\n")) {
+                            modifiers.set(0, modifiers.get(0).withPrefix("\n"));
+                            cd = cd.withModifiers(modifiers);
+                        }
+                    } else if (!cd.getKind().getPrefix().contains("\n")) {
+                        cd = cd.withKind(cd.getKind().withPrefix("\n"));
+                    }
+                }
+            }
+            return cd;
+        }
+
+        @Override
+        public J.MethodDecl visitMethod(J.MethodDecl methodDecl) {
+            J.MethodDecl m = super.visitMethod(methodDecl);
+            if(stream(scope).anyMatch(s -> getCursor().isScopeInPath(s))) {
+                // Format comments
+                Formatting originalFormatting = m.getFormatting();
+                List<String> splitPrefix = splitCStyleComments(originalFormatting.getPrefix());
+
+                // Ensure that there is exactly one blank line separating a methodDecl from whatever proceeds it
+                String newPrefix = Stream.concat(
+                        Stream.of(splitPrefix.get(0))
+                                .map(it -> StringUtils.ensureNewlineCountBeforeComment(it, 2)),
+                        splitPrefix.stream().skip(1)
+                ).collect(Collectors.joining());
+
+                m = m.withFormatting(originalFormatting.withPrefix(newPrefix));
+                // Annotations should each appear on their own line
+                List<J.Annotation> annotations = new ArrayList<>(m.getAnnotations());
+                if(!annotations.isEmpty()) {
+
+                    // ensure all annotations except the first have a \n in their prefixes
+                    // The first annotation doesn't need a \n since the prefix of the MethodDecl itself should contain that \n
+                    for(int i = 1; i < annotations.size(); i++) {
+                        if(!annotations.get(i).getPrefix().contains("\n")) {
+                            annotations.set(i, annotations.get(i).withPrefix("\n"));
+                        }
+                    }
+
+                    m = m.withAnnotations(annotations);
+
+                    List<J.Modifier> modifiers = new ArrayList<>(m.getModifiers());
+
+                    // ensure first modifier following annotations has \n in prefix
+                    if(!modifiers.isEmpty()) {
+                        if(!modifiers.get(0).getPrefix().contains("\n")) {
+                            modifiers.set(0, modifiers.get(0).withPrefix("\n"));
+                            m = m.withModifiers(modifiers);
+                        }
+                    }
+                    // returnTypeExpr
+                    else if(m.getReturnTypeExpr() != null && !m.getReturnTypeExpr().getPrefix().contains("\n")) {
+                        m = m.withReturnTypeExpr(m.getReturnTypeExpr().withPrefix("\n"));
+                    }
+                    // name
+                    else if(!m.getName().getPrefix().contains("\n")) {
+                        m = m.withName(m.getName().withPrefix("\n"));
+                    }
+
+                }
+            }
+
+            return m;
+        }
+
+    }
+
+    private class FixIndentation extends JavaIsoRefactorVisitor {
+        FixIndentation() {
+            setCursoringOn();
+        }
+
+        @Override
+        public J reduce(J r1, J r2) {
+            J j = super.reduce(r1, r2);
+            if (r2 != null && r2.getPrefix().startsWith("|")) {
+                j = j.withPrefix(r2.getPrefix().substring(1));
+            }
+            return j;
+        }
+
+        @Override
+        public J visitTree(Tree tree) {
+            J j = super.visitTree(tree);
+
+            String prefix = tree.getPrefix();
+            if (prefix.contains("\n") && stream(scope).anyMatch(s -> getCursor().isScopeInPath(s))) {
+                int indentMultiple = (int) getCursor().getPathAsStream().filter(J.Block.class::isInstance).count();
+                if(tree instanceof J.Block.End) {
+                    indentMultiple--;
+                }
+                Formatter.Result wholeSourceIndent = formatter.wholeSourceIndent();
+                String shiftedPrefix = "|" + prefix.substring(0, prefix.lastIndexOf('\n') + 1) + range(0, indentMultiple * wholeSourceIndent.getIndentToUse())
+                        .mapToObj(n -> wholeSourceIndent.isIndentedWithSpaces() ? " " : "\t")
+                        .collect(Collectors.joining(""));
+
+                if (!shiftedPrefix.equals(prefix)) {
+                    j = j.withPrefix(shiftedPrefix);
+                }
+            }
+
+            return j;
+        }
+    }
+
+}