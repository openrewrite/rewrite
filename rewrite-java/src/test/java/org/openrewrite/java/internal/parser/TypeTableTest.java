/*
 * Copyright 2025 the original author or authors.
 * <p>
 * Licensed under the Apache License, Version 2.0 (the "License");
 * you may not use this file except in compliance with the License.
 * You may obtain a copy of the License at
 * <p>
 * https://www.apache.org/licenses/LICENSE-2.0
 * <p>
 * Unless required by applicable law or agreed to in writing, software
 * distributed under the License is distributed on an "AS IS" BASIS,
 * WITHOUT WARRANTIES OR CONDITIONS OF ANY KIND, either express or implied.
 * See the License for the specific language governing permissions and
 * limitations under the License.
 */
package org.openrewrite.java.internal.parser;

import lombok.SneakyThrows;
import org.junit.jupiter.api.BeforeEach;
import org.junit.jupiter.api.Disabled;
import org.junit.jupiter.api.Nested;
import org.junit.jupiter.api.Test;
import org.junit.jupiter.api.io.TempDir;
import org.objectweb.asm.ClassWriter;
import org.objectweb.asm.FieldVisitor;
import org.objectweb.asm.Opcodes;
import org.openrewrite.ExecutionContext;
import org.openrewrite.InMemoryExecutionContext;
import org.openrewrite.java.JavaParser;
import org.openrewrite.java.JavaParserExecutionContextView;
import org.openrewrite.java.tree.J;
import org.openrewrite.java.tree.JavaType;
import org.openrewrite.test.RewriteTest;

import javax.tools.JavaCompiler;
import javax.tools.ToolProvider;
import java.io.ByteArrayInputStream;
import java.io.ByteArrayOutputStream;
import java.io.IOException;
import java.io.InputStream;
import java.nio.file.*;
import java.nio.file.attribute.BasicFileAttributes;
import java.util.List;
import java.util.concurrent.atomic.AtomicLong;
import java.util.jar.JarEntry;
import java.util.jar.JarOutputStream;
import java.util.zip.GZIPInputStream;

import static io.micrometer.core.instrument.util.DoubleFormat.decimalOrNan;
import static java.util.Objects.requireNonNull;
import static org.assertj.core.api.Assertions.assertThat;
import static org.openrewrite.java.Assertions.java;
import static org.openrewrite.java.internal.parser.TypeTable.VERIFY_CLASS_WRITING;

/**
 * Consolidated test suite for TypeTable functionality including annotation escaping,
 * enum constant handling, constant field processing, and integration tests.
 */
@SuppressWarnings("SameParameterValue")
class TypeTableTest implements RewriteTest {

    @TempDir
    Path tempDir;
    
    ExecutionContext ctx;
    JavaCompiler compiler;
    Path tsv;

    @BeforeEach
    void setUp() {
        ctx = new InMemoryExecutionContext();
        ctx.putMessage(VERIFY_CLASS_WRITING, true);
        JavaParserExecutionContextView.view(ctx).setParserClasspathDownloadTarget(tempDir.toFile());
        compiler = ToolProvider.getSystemJavaCompiler();
        tsv = tempDir.resolve("types.tsv.zip");
    }

    /**
     * Helper method to compile Java source to a class file
     */
    Path compileToClassFile(String source, String className) throws Exception {
        Path srcDir = tempDir.resolve("src");
        Files.createDirectories(srcDir);
        
        // Extract simple class name for file
        String simpleClassName = className.contains(".") ? 
            className.substring(className.lastIndexOf('.') + 1) : className;
        Path sourceFile = srcDir.resolve(simpleClassName + ".java");
        Files.writeString(sourceFile, source);
        
        int result = compiler.run(null, null, null, "-d", tempDir.toString(), sourceFile.toString());
        assertThat(result).isEqualTo(0);
        
        return tempDir.resolve(className.replace('.', '/') + ".class");
    }

    /**
     * Helper method to compile multiple Java sources and return their class files
     */
    Path[] compileToClassFiles(String... sourceAndClassPairs) throws Exception {
        if (sourceAndClassPairs.length % 2 != 0) {
            throw new IllegalArgumentException("Must provide source,className pairs");
        }
        
        Path srcDir = tempDir.resolve("src");
        Files.createDirectories(srcDir);
        
        // Write all source files first
        for (int i = 0; i < sourceAndClassPairs.length; i += 2) {
            String source = sourceAndClassPairs[i];
            String className = sourceAndClassPairs[i + 1];
            String simpleClassName = className.contains(".") ? 
                className.substring(className.lastIndexOf('.') + 1) : className;
            Path sourceFile = srcDir.resolve(simpleClassName + ".java");
            Files.writeString(sourceFile, source);
        }
        
        // Compile all sources together so they can reference each other
        Path[] sourceFiles = new Path[sourceAndClassPairs.length / 2];
        for (int i = 0; i < sourceAndClassPairs.length; i += 2) {
            String className = sourceAndClassPairs[i + 1];
            String simpleClassName = className.contains(".") ? 
                className.substring(className.lastIndexOf('.') + 1) : className;
            sourceFiles[i / 2] = srcDir.resolve(simpleClassName + ".java");
        }
        
        String[] compilerArgs = new String[sourceFiles.length + 2];
        compilerArgs[0] = "-d";
        compilerArgs[1] = tempDir.toString();
        for (int i = 0; i < sourceFiles.length; i++) {
            compilerArgs[i + 2] = sourceFiles[i].toString();
        }
        
        int result = compiler.run(null, null, null, compilerArgs);
        assertThat(result).isEqualTo(0);
        
        // Return paths to the compiled class files
        Path[] classFiles = new Path[sourceAndClassPairs.length / 2];
        for (int i = 0; i < sourceAndClassPairs.length; i += 2) {
            String className = sourceAndClassPairs[i + 1];
            classFiles[i / 2] = tempDir.resolve(className.replace('.', '/') + ".class");
        }
        return classFiles;
    }

    /**
     * Helper method to create a JAR file from class files
     */
<<<<<<< HEAD
    Path createJarFromClasses(String jarName, Path... classFiles) throws Exception {
        Path jarFile = tempDir.resolve(jarName);
        try (JarOutputStream jos = new JarOutputStream(Files.newOutputStream(jarFile))) {
            for (Path classFile : classFiles) {
                String relativePath = tempDir.relativize(classFile).toString();
                JarEntry entry = new JarEntry(relativePath);
                jos.putNextEntry(entry);
                jos.write(Files.readAllBytes(classFile));
                jos.closeEntry();
=======
    @Test
    void writeAllRuntimeClasspathJars() throws Exception {
        try (TypeTable.Writer writer = TypeTable.newWriter(Files.newOutputStream(tsv))) {
            long jarsSize = 0;
            for (Path classpath : JavaParser.runtimeClasspath()) {
                jarsSize += writeJar(classpath, writer);
>>>>>>> fb789bb6
            }
        }
        return jarFile;
    }

<<<<<<< HEAD
    /**
     * Helper method to process a JAR through TypeTable and return the TSV content
     */
    String processJarThroughTypeTable(Path jarFile, String groupId, String artifactId, String version) throws Exception {
        ByteArrayOutputStream baos = new ByteArrayOutputStream();
        try (TypeTable.Writer writer = TypeTable.newWriter(baos)) {
            writer.jar(groupId, artifactId, version).write(jarFile);
        }
        
        // Decompress and return TSV content
        try (InputStream is = new ByteArrayInputStream(baos.toByteArray());
             InputStream gzis = new GZIPInputStream(is);
             java.util.Scanner scanner = new java.util.Scanner(gzis)) {
            return scanner.useDelimiter("\\A").next();
        }
    }

    @Nested
    class AnnotationEscapingTests {

        @Test
        void annotationArraysAreNotDoubleEscaped() throws Exception {
            //language=java
            String annotationSource = """
                package com.example;
                
                import java.lang.annotation.*;
                
                @Retention(RetentionPolicy.RUNTIME)
                @interface TestAnnotation {
                    String[] values();
                }
                """;

            //language=java
            String classSource = """
                package com.example;
                
                @TestAnnotation(values = {"text/plain;charset=UTF-8", "application/json"})
                public class AnnotatedClass {
                    @TestAnnotation(values = {"field", "annotation"})
                    public String field = "test";
                }
                """;

            Path[] classFiles = compileToClassFiles(
                annotationSource, "com.example.TestAnnotation",
                classSource, "com.example.AnnotatedClass"
            );
            Path jarFile = createJarFromClasses("test.jar", classFiles);
            String tsvContent = processJarThroughTypeTable(jarFile, "com.example", "test", "1.0");

            // Verify that annotation arrays contain unescaped quotes
            assertThat(tsvContent).contains("@Lcom/example/TestAnnotation;(values={\"text/plain;charset=UTF-8\",\"application/json\"})");
            assertThat(tsvContent).contains("@Lcom/example/TestAnnotation;(values={\"field\",\"annotation\"})");
        }

        @Test
        void controlCharactersAreEscapedInAnnotations() throws Exception {
            //language=java
            String annotationSource = """
                package com.example;
                
                import java.lang.annotation.*;
                
                @Retention(RetentionPolicy.RUNTIME)
                @interface TestAnnotation {
                    String value();
                }
                """;

            //language=java
            String classSource = """
                package com.example;
                
                @TestAnnotation("line1\\nline2\\ttab\\rcarriage")
                public class ControlCharsClass {}
                """;

            Path[] classFiles = compileToClassFiles(
                annotationSource, "com.example.TestAnnotation",
                classSource, "com.example.ControlCharsClass"
            );
            Path jarFile = createJarFromClasses("test.jar", classFiles);
            String tsvContent = processJarThroughTypeTable(jarFile, "com.example", "test", "1.0");

            // Verify control characters are properly escaped
            assertThat(tsvContent).contains("@Lcom/example/TestAnnotation;(value=\"line1\\nline2\\ttab\\rcarriage\")");
        }
    }

    @Nested
    class EnumConstantTests {

        @Test
        void enumConstantsHaveNoConstantValues() throws Exception {
            //language=java
            String enumSource = """
                package com.example;
                
                public enum TestEnum {
                    VALUE1("First"),
                    VALUE2("Second");
                
                    private final String description;
                
                    TestEnum(String description) {
                        this.description = description;
                    }
                
                    public String getDescription() {
                        return description;
=======
    @Disabled
    @Test
    void writeAllMavenLocal() throws Exception {
        Path m2Repo = Paths.get(System.getProperty("user.home"), ".m2", "repository");
        try (TypeTable.Writer writer = TypeTable.newWriter(Files.newOutputStream(tsv))) {
            AtomicLong jarsSize = new AtomicLong();
            AtomicLong jarCount = new AtomicLong();
            Files.walkFileTree(m2Repo, new SimpleFileVisitor<>() {
                @Override
                @SneakyThrows
                public FileVisitResult visitFile(Path file, BasicFileAttributes attrs) {
                    if (file.toString().endsWith(".jar")) {
                        jarsSize.addAndGet(writeJar(file, writer));
                        if (jarCount.incrementAndGet() > 500) {
                            return FileVisitResult.TERMINATE;
                        }
>>>>>>> fb789bb6
                    }
                
                    // Regular constants should still have values
                    public static final String CONSTANT = "test";
                    public static final int NUMBER = 42;
                }
                """;

            Path classFile = compileToClassFile(enumSource, "com.example.TestEnum");
            Path jarFile = createJarFromClasses("test.jar", classFile);
            String tsvContent = processJarThroughTypeTable(jarFile, "com.example", "test", "1.0");

            // Verify enum constants don't have constant values (empty last column)
            assertThat(tsvContent).contains("VALUE1\tLcom/example/TestEnum;\t\t\t\t\t");
            assertThat(tsvContent).contains("VALUE2\tLcom/example/TestEnum;\t\t\t\t\t");
            
            // Verify regular constants do have values
            assertThat(tsvContent).contains("CONSTANT\tLjava/lang/String;\t\t\t\t\t\"test\"");
            assertThat(tsvContent).contains("NUMBER\tI\t\t\t\t\t42");
        }

        @Test
        void canCompileAgainstTypeTableGeneratedEnum() throws Exception {
            // Create a simple enum that can be compiled against
            ClassWriter cw = new ClassWriter(ClassWriter.COMPUTE_FRAMES);
            cw.visit(Opcodes.V1_8, Opcodes.ACC_PUBLIC | Opcodes.ACC_FINAL | Opcodes.ACC_SUPER | Opcodes.ACC_ENUM,
                    "TestEnum", "Ljava/lang/Enum<LTestEnum;>;", "java/lang/Enum", null);
            
            // Enum constant without ConstantValue (this is the fix!)
            FieldVisitor fv = cw.visitField(Opcodes.ACC_PUBLIC | Opcodes.ACC_STATIC | Opcodes.ACC_FINAL | Opcodes.ACC_ENUM,
                    "VALUE1", "LTestEnum;", null, null);
            fv.visitEnd();
            
            // Regular static final field with ConstantValue
            fv = cw.visitField(Opcodes.ACC_PUBLIC | Opcodes.ACC_STATIC | Opcodes.ACC_FINAL,
                    "CONSTANT", "Ljava/lang/String;", null, "test");
            fv.visitEnd();
            
            cw.visitEnd();
            
            Path enumClassFile = tempDir.resolve("TestEnum.class");
            Files.write(enumClassFile, cw.toByteArray());
            
            // Test compilation against this enum
            //language=java
            String testCode = """
                public class TestUseEnum {
                    public void test() {
                        TestEnum e = TestEnum.VALUE1;
                        String constant = TestEnum.CONSTANT;
                        System.out.println(e + " " + constant);
                    }
                }
                """;
                
            Path testFile = tempDir.resolve("TestUseEnum.java");
            Files.writeString(testFile, testCode);
            
            // This should compile successfully without "cannot have a constant value" errors
            int compileResult = compiler.run(null, null, null, 
                "-cp", tempDir.toString(), 
                testFile.toString());
                
            assertThat(compileResult)
                .as("Compilation against properly generated enum should succeed")
                .isEqualTo(0);
        }
    }

    @Nested
    class ConstantFieldTests {

        @Test
        void primitiveConstantsAreStored() throws Exception {
            //language=java
            String source = """
                package com.example;
                
                public class Constants {
                    public static final int INT_CONST = 42;
                    public static final long LONG_CONST = 123L;
                    public static final float FLOAT_CONST = 3.14f;
                    public static final double DOUBLE_CONST = 2.718;
                    public static final boolean BOOL_CONST = true;
                    public static final char CHAR_CONST = 'A';
                    public static final byte BYTE_CONST = 1;
                    public static final short SHORT_CONST = 100;
                    public static final String STRING_CONST = "Hello";
                
                    // Non-constant static final fields should not have values
                    public static final Object OBJECT_CONST = new Object();
                    public static final int[] ARRAY_CONST = {1, 2, 3};
                }
                """;

            Path classFile = compileToClassFile(source, "com.example.Constants");
            Path jarFile = createJarFromClasses("test.jar", classFile);
            String tsvContent = processJarThroughTypeTable(jarFile, "com.example", "test", "1.0");

            // Verify primitive constants have values
            assertThat(tsvContent).contains("INT_CONST\tI\t\t\t\t\t42");
            assertThat(tsvContent).contains("LONG_CONST\tJ\t\t\t\t\t123");
            assertThat(tsvContent).contains("STRING_CONST\tLjava/lang/String;\t\t\t\t\t\"Hello\"");
            
            // Verify non-constant fields don't have values
            assertThat(tsvContent).contains("OBJECT_CONST\tLjava/lang/Object;\t\t\t\t\t");
            assertThat(tsvContent).contains("ARRAY_CONST\t[I\t\t\t\t\t");
        }
    }

<<<<<<< HEAD
    @Nested
    class IntegrationTests {

        /**
         * Snappy isn't optimal for compression, but is excellent for portability since it
         * requires no native libraries or JNI.
         */
        @Test
        void writeAllRuntimeClasspathJars() throws IOException {
            try (TypeTable.Writer writer = TypeTable.newWriter(Files.newOutputStream(tsv))) {
                long jarsSize = 0;
                for (Path classpath : JavaParser.runtimeClasspath()) {
                    jarsSize += writeJar(classpath, writer);
=======
    @Test
    void writeReadJunitJupiterApi() throws Exception {
        try (TypeTable.Writer writer = TypeTable.newWriter(Files.newOutputStream(tsv))) {
            for (Path classpath : JavaParser.runtimeClasspath()) {
                if (classpath.toFile().getName().contains("junit-jupiter-api")) {
                    writeJar(classpath, writer);
>>>>>>> fb789bb6
                }
                System.out.println("Total size of table " + humanReadableByteCount(Files.size(tsv)));
                System.out.println("Total size of jars " + humanReadableByteCount(jarsSize));
            }
        }

        @Disabled
        @Test
        void writeAllMavenLocal() throws IOException {
            Path m2Repo = Paths.get(System.getProperty("user.home"), ".m2", "repository");
            try (TypeTable.Writer writer = TypeTable.newWriter(Files.newOutputStream(tsv))) {
                AtomicLong jarsSize = new AtomicLong();
                AtomicLong jarCount = new AtomicLong();
                Files.walkFileTree(m2Repo, new SimpleFileVisitor<>() {
                    @SneakyThrows
                    @Override
                    public FileVisitResult visitFile(Path file, BasicFileAttributes attrs) {
                        if (file.toString().endsWith(".jar")) {
                            jarsSize.addAndGet(writeJar(file, writer));
                            if (jarCount.incrementAndGet() > 500) {
                                return FileVisitResult.TERMINATE;
                            }
                        }
                        return FileVisitResult.CONTINUE;
                    }
                });
                System.out.println("Total size of table " + humanReadableByteCount(Files.size(tsv)));
                System.out.println("Total size of jars " + humanReadableByteCount(jarsSize.get()));
            }
        }

<<<<<<< HEAD
        @Test
        void writeReadJunitJupiterApi() throws IOException {
            try (TypeTable.Writer writer = TypeTable.newWriter(Files.newOutputStream(tsv))) {
                for (Path classpath : JavaParser.runtimeClasspath()) {
                    if (classpath.toFile().getName().contains("junit-jupiter-api")) {
                        writeJar(classpath, writer);
                    }
                }
            }

            TypeTable table = new TypeTable(ctx, tsv.toUri().toURL(), List.of("junit-jupiter-api"));
            Path classesDir = table.load("junit-jupiter-api");
            assertThat(Files.walk(requireNonNull(classesDir))).noneMatch(p -> p.getFileName().toString().endsWith("$1.class"));

            assertThat(classesDir)
              .isNotNull()
              .isDirectoryRecursivelyContaining("glob:**/Assertions.class")
              .isDirectoryRecursivelyContaining("glob:**/BeforeEach.class"); // No fields or methods

            // Demonstrate that the bytecode we wrote for the classes in this
            // JAR is sufficient for the compiler to type attribute code that depends
            // on them.
            rewriteRun(
              spec -> spec.parser(JavaParser.fromJavaVersion()
                .classpath(List.of(classesDir))),
              java(
                """
                  import org.junit.jupiter.api.Assertions;
                  import org.junit.jupiter.api.BeforeEach;
                  import org.junit.jupiter.api.Test;
                  
                  class Test {
                  
                      @BeforeEach
                      void before() {
                      }
                  
                      @Test
                      void foo() {
                          Assertions.assertTrue(true);
                      }
=======
        TypeTable table = new TypeTable(ctx, tsv.toUri().toURL(), List.of("junit-jupiter-api"));
        Path classesDir = table.load("junit-jupiter-api");
        assertThat(Files.walk(requireNonNull(classesDir))).noneMatch(p -> p.getFileName().toString().endsWith("$1.class"));

        assertThat(classesDir)
          .isNotNull()
          .isDirectoryRecursivelyContaining("glob:**/Assertions.class")
          .isDirectoryRecursivelyContaining("glob:**/BeforeEach.class"); // No fields or methods

        // Demonstrate that the bytecode we wrote for the classes in this
        // JAR is sufficient for the compiler to type attribute code that depends
        // on them.
        rewriteRun(
          spec -> spec.parser(JavaParser.fromJavaVersion()
            .classpath(List.of(classesDir))),
          java(
            """
              import org.junit.jupiter.api.Assertions;
              import org.junit.jupiter.api.BeforeEach;
              import org.junit.jupiter.api.Test;

              class Test {

                  @BeforeEach
                  void before() {
>>>>>>> fb789bb6
                  }
                  """
              )
            );
        }

        @Test
        void writeReadWithAnnotations() throws Exception {
            // Create our own test annotation JAR
            //language=java
            String annotationSource = """
                package test.validation;
                
                import java.lang.annotation.*;
                
                @Retention(RetentionPolicy.RUNTIME)
                @Target(ElementType.FIELD)
                @interface TestValidation {
                    String message() default "{test.validation.TestValidation.message}";
                    String[] groups() default {};
                }
                """;

            Path[] classFiles = compileToClassFiles(
                annotationSource, "test.validation.TestValidation"
            );
            Path testJar = createJarFromClasses("test-validation.jar", classFiles);
            
            try (TypeTable.Writer writer = TypeTable.newWriter(Files.newOutputStream(tsv))) {
                writer.jar("test.group", "test-validation", "1.0").write(testJar);
            }

            TypeTable table = new TypeTable(ctx, tsv.toUri().toURL(), List.of("test-validation"));
            Path classesDir = table.load("test-validation");
            
            // Verify that TypeTable can successfully load classes from our JAR
            assertThat(classesDir).isNotNull();
            assertThat(classesDir)
                .isDirectoryRecursivelyContaining("glob:**/TestValidation.class");
        }

        @Test
        void annotationAttributeValuesPreservedThroughTypeTableRoundtrip() throws Exception {
            // Create annotation with various default values to test escaping and preservation
            //language=java
            String annotationSource = """
                package test.annotations;
                
                import java.lang.annotation.*;
                
                @Retention(RetentionPolicy.RUNTIME)
                @Target({ElementType.TYPE, ElementType.FIELD})
                public @interface ValidationRule {
                    String message() default "{validation.rule.message}";
                    String[] values() default {"text/plain;charset=UTF-8", "application/json"};
                    String specialChars() default "line1\\nline2\\ttab\\rcarriage";
                    int priority() default 100;
                    boolean enabled() default true;
                }
                """;

            Path[] classFiles = compileToClassFiles(
                annotationSource, "test.annotations.ValidationRule"
            );
            Path testJar = createJarFromClasses("validation-rules.jar", classFiles);
            
            // Write through TypeTable
            try (TypeTable.Writer writer = TypeTable.newWriter(Files.newOutputStream(tsv))) {
                writer.jar("test.group", "validation-rules", "1.0").write(testJar);
            }

            // Load back via TypeTable
            TypeTable table = new TypeTable(ctx, tsv.toUri().toURL(), List.of("validation-rules"));
            Path classesDir = table.load("validation-rules");
            assertThat(classesDir).isNotNull();

            // Test that JavaParser can parse code using the annotation 
            // This validates that TypeTable preserved the annotation structure correctly
            rewriteRun(
              spec -> spec.parser(JavaParser.fromJavaVersion()
                .classpath(List.of(classesDir)).logCompilationWarningsAndErrors(true)),
              java(
                """
                  import test.annotations.ValidationRule;
                  
                  @ValidationRule
                  class TestClass {
                      @ValidationRule(message = "custom message")
                      private String field;
                  }
                  """,
                spec -> spec.afterRecipe(cu -> {
                    // Verify that the annotation types are properly resolved
                    J.ClassDeclaration clazz = cu.getClasses().getFirst();
                    J.Annotation classAnnotation = clazz.getLeadingAnnotations().getFirst();
                    JavaType.Class annotationType = (JavaType.Class) classAnnotation.getType();
                    
                    assertThat(annotationType).isNotNull();
                    assertThat(annotationType.getFullyQualifiedName()).isEqualTo("test.annotations.ValidationRule");
                    
                    // Verify the annotation has the expected methods (proving structure is preserved)
                    assertThat(annotationType.getMethods()).hasSize(5);
                    assertThat(annotationType.getMethods().stream().map(m -> m.getName()))
                      .containsExactlyInAnyOrder("message", "values", "specialChars", "priority", "enabled");
                      
                    // Verify all default values are preserved through the TypeTable roundtrip
                    assertThat(annotationType.getMethods().stream()
                      .filter(m -> m.getName().equals("message"))
                      .findFirst())
                      .isPresent()
                      .get()
                      .satisfies(method -> 
                        assertThat(method.getDefaultValue()).containsExactly("{validation.rule.message}")
                      );
                    
                    assertThat(annotationType.getMethods().stream()
                      .filter(m -> m.getName().equals("values"))
                      .findFirst())
                      .isPresent()
                      .get()
                      .satisfies(method -> 
                        assertThat(method.getDefaultValue()).containsExactly("text/plain;charset=UTF-8", "application/json")
                      );
                      
                    assertThat(annotationType.getMethods().stream()
                      .filter(m -> m.getName().equals("specialChars"))
                      .findFirst())
                      .isPresent()
                      .get()
                      .satisfies(method -> 
                        assertThat(method.getDefaultValue()).containsExactly("line1\nline2\ttab\rcarriage")
                      );
                      
                    assertThat(annotationType.getMethods().stream()
                      .filter(m -> m.getName().equals("priority"))
                      .findFirst())
                      .isPresent()
                      .get()
                      .satisfies(method -> 
                        assertThat(method.getDefaultValue()).containsExactly("100")
                      );
                      
                    assertThat(annotationType.getMethods().stream()
                      .filter(m -> m.getName().equals("enabled"))
                      .findFirst())
                      .isPresent()
                      .get()
                      .satisfies(method -> 
                        assertThat(method.getDefaultValue()).containsExactly("true")
                      );

                    // Verify field-level annotation is also properly typed with same default values
                    J.VariableDeclarations field = (J.VariableDeclarations) clazz.getBody().getStatements().getFirst();
                    J.Annotation fieldAnnotation = field.getLeadingAnnotations().getFirst();
                    JavaType.Class fieldAnnotationType = (JavaType.Class) fieldAnnotation.getType();
                    
                    assertThat(fieldAnnotationType).isNotNull();
                    assertThat(fieldAnnotationType.getFullyQualifiedName()).isEqualTo("test.annotations.ValidationRule");
                    
                    // Field annotation should have the same type information (including default values)
                    // even when explicitly overriding some attributes
                    assertThat(fieldAnnotationType.getMethods().stream()
                      .filter(m -> m.getName().equals("message"))
                      .findFirst())
                      .isPresent()
                      .get()
                      .satisfies(method -> 
                        assertThat(method.getDefaultValue()).containsExactly("{validation.rule.message}")
                      );
                })
              )
            );
        }

    }

    // Helper methods for integration tests
    private static long writeJar(Path classpath, TypeTable.Writer writer) throws IOException {
        String fileName = classpath.toFile().getName();
        if (fileName.endsWith(".jar")) {
            String[] artifactVersion = fileName.replaceAll(".jar$", "")
              .split("-(?=\\d)");
            if (artifactVersion.length > 1) {
                writer
                  .jar("unknown", artifactVersion[0], artifactVersion[1])
                  .write(classpath);
                System.out.println("  Wrote " + artifactVersion[0] + ":" + artifactVersion[1]);
            }
            return Files.size(classpath);
        }
        return 0;
    }

    private String humanReadableByteCount(double bytes) {
        int unit = 1024;
        if (bytes < unit || Double.isNaN(bytes)) {
            return decimalOrNan(bytes) + " B";
        }
        int exp = (int) (Math.log(bytes) / Math.log(unit));
        String pre = "KMGTPE".charAt(exp - 1) + "i";
        return decimalOrNan(bytes / Math.pow(unit, exp)) + " " + pre + "B";
    }
}<|MERGE_RESOLUTION|>--- conflicted
+++ resolved
@@ -61,7 +61,7 @@
 
     @TempDir
     Path tempDir;
-    
+
     ExecutionContext ctx;
     JavaCompiler compiler;
     Path tsv;
@@ -81,16 +81,16 @@
     Path compileToClassFile(String source, String className) throws Exception {
         Path srcDir = tempDir.resolve("src");
         Files.createDirectories(srcDir);
-        
+
         // Extract simple class name for file
-        String simpleClassName = className.contains(".") ? 
-            className.substring(className.lastIndexOf('.') + 1) : className;
+        String simpleClassName = className.contains(".") ?
+          className.substring(className.lastIndexOf('.') + 1) : className;
         Path sourceFile = srcDir.resolve(simpleClassName + ".java");
         Files.writeString(sourceFile, source);
-        
+
         int result = compiler.run(null, null, null, "-d", tempDir.toString(), sourceFile.toString());
         assertThat(result).isEqualTo(0);
-        
+
         return tempDir.resolve(className.replace('.', '/') + ".class");
     }
 
@@ -101,39 +101,39 @@
         if (sourceAndClassPairs.length % 2 != 0) {
             throw new IllegalArgumentException("Must provide source,className pairs");
         }
-        
+
         Path srcDir = tempDir.resolve("src");
         Files.createDirectories(srcDir);
-        
+
         // Write all source files first
         for (int i = 0; i < sourceAndClassPairs.length; i += 2) {
             String source = sourceAndClassPairs[i];
             String className = sourceAndClassPairs[i + 1];
-            String simpleClassName = className.contains(".") ? 
-                className.substring(className.lastIndexOf('.') + 1) : className;
+            String simpleClassName = className.contains(".") ?
+              className.substring(className.lastIndexOf('.') + 1) : className;
             Path sourceFile = srcDir.resolve(simpleClassName + ".java");
             Files.writeString(sourceFile, source);
         }
-        
+
         // Compile all sources together so they can reference each other
         Path[] sourceFiles = new Path[sourceAndClassPairs.length / 2];
         for (int i = 0; i < sourceAndClassPairs.length; i += 2) {
             String className = sourceAndClassPairs[i + 1];
-            String simpleClassName = className.contains(".") ? 
-                className.substring(className.lastIndexOf('.') + 1) : className;
+            String simpleClassName = className.contains(".") ?
+              className.substring(className.lastIndexOf('.') + 1) : className;
             sourceFiles[i / 2] = srcDir.resolve(simpleClassName + ".java");
         }
-        
+
         String[] compilerArgs = new String[sourceFiles.length + 2];
         compilerArgs[0] = "-d";
         compilerArgs[1] = tempDir.toString();
         for (int i = 0; i < sourceFiles.length; i++) {
             compilerArgs[i + 2] = sourceFiles[i].toString();
         }
-        
+
         int result = compiler.run(null, null, null, compilerArgs);
         assertThat(result).isEqualTo(0);
-        
+
         // Return paths to the compiled class files
         Path[] classFiles = new Path[sourceAndClassPairs.length / 2];
         for (int i = 0; i < sourceAndClassPairs.length; i += 2) {
@@ -146,7 +146,6 @@
     /**
      * Helper method to create a JAR file from class files
      */
-<<<<<<< HEAD
     Path createJarFromClasses(String jarName, Path... classFiles) throws Exception {
         Path jarFile = tempDir.resolve(jarName);
         try (JarOutputStream jos = new JarOutputStream(Files.newOutputStream(jarFile))) {
@@ -156,20 +155,11 @@
                 jos.putNextEntry(entry);
                 jos.write(Files.readAllBytes(classFile));
                 jos.closeEntry();
-=======
-    @Test
-    void writeAllRuntimeClasspathJars() throws Exception {
-        try (TypeTable.Writer writer = TypeTable.newWriter(Files.newOutputStream(tsv))) {
-            long jarsSize = 0;
-            for (Path classpath : JavaParser.runtimeClasspath()) {
-                jarsSize += writeJar(classpath, writer);
->>>>>>> fb789bb6
             }
         }
         return jarFile;
     }
 
-<<<<<<< HEAD
     /**
      * Helper method to process a JAR through TypeTable and return the TSV content
      */
@@ -178,7 +168,7 @@
         try (TypeTable.Writer writer = TypeTable.newWriter(baos)) {
             writer.jar(groupId, artifactId, version).write(jarFile);
         }
-        
+
         // Decompress and return TSV content
         try (InputStream is = new ByteArrayInputStream(baos.toByteArray());
              InputStream gzis = new GZIPInputStream(is);
@@ -216,8 +206,8 @@
                 """;
 
             Path[] classFiles = compileToClassFiles(
-                annotationSource, "com.example.TestAnnotation",
-                classSource, "com.example.AnnotatedClass"
+              annotationSource, "com.example.TestAnnotation",
+              classSource, "com.example.AnnotatedClass"
             );
             Path jarFile = createJarFromClasses("test.jar", classFiles);
             String tsvContent = processJarThroughTypeTable(jarFile, "com.example", "test", "1.0");
@@ -250,8 +240,8 @@
                 """;
 
             Path[] classFiles = compileToClassFiles(
-                annotationSource, "com.example.TestAnnotation",
-                classSource, "com.example.ControlCharsClass"
+              annotationSource, "com.example.TestAnnotation",
+              classSource, "com.example.ControlCharsClass"
             );
             Path jarFile = createJarFromClasses("test.jar", classFiles);
             String tsvContent = processJarThroughTypeTable(jarFile, "com.example", "test", "1.0");
@@ -282,24 +272,6 @@
                 
                     public String getDescription() {
                         return description;
-=======
-    @Disabled
-    @Test
-    void writeAllMavenLocal() throws Exception {
-        Path m2Repo = Paths.get(System.getProperty("user.home"), ".m2", "repository");
-        try (TypeTable.Writer writer = TypeTable.newWriter(Files.newOutputStream(tsv))) {
-            AtomicLong jarsSize = new AtomicLong();
-            AtomicLong jarCount = new AtomicLong();
-            Files.walkFileTree(m2Repo, new SimpleFileVisitor<>() {
-                @Override
-                @SneakyThrows
-                public FileVisitResult visitFile(Path file, BasicFileAttributes attrs) {
-                    if (file.toString().endsWith(".jar")) {
-                        jarsSize.addAndGet(writeJar(file, writer));
-                        if (jarCount.incrementAndGet() > 500) {
-                            return FileVisitResult.TERMINATE;
-                        }
->>>>>>> fb789bb6
                     }
                 
                     // Regular constants should still have values
@@ -315,7 +287,7 @@
             // Verify enum constants don't have constant values (empty last column)
             assertThat(tsvContent).contains("VALUE1\tLcom/example/TestEnum;\t\t\t\t\t");
             assertThat(tsvContent).contains("VALUE2\tLcom/example/TestEnum;\t\t\t\t\t");
-            
+
             // Verify regular constants do have values
             assertThat(tsvContent).contains("CONSTANT\tLjava/lang/String;\t\t\t\t\t\"test\"");
             assertThat(tsvContent).contains("NUMBER\tI\t\t\t\t\t42");
@@ -326,23 +298,23 @@
             // Create a simple enum that can be compiled against
             ClassWriter cw = new ClassWriter(ClassWriter.COMPUTE_FRAMES);
             cw.visit(Opcodes.V1_8, Opcodes.ACC_PUBLIC | Opcodes.ACC_FINAL | Opcodes.ACC_SUPER | Opcodes.ACC_ENUM,
-                    "TestEnum", "Ljava/lang/Enum<LTestEnum;>;", "java/lang/Enum", null);
-            
+              "TestEnum", "Ljava/lang/Enum<LTestEnum;>;", "java/lang/Enum", null);
+
             // Enum constant without ConstantValue (this is the fix!)
             FieldVisitor fv = cw.visitField(Opcodes.ACC_PUBLIC | Opcodes.ACC_STATIC | Opcodes.ACC_FINAL | Opcodes.ACC_ENUM,
-                    "VALUE1", "LTestEnum;", null, null);
+              "VALUE1", "LTestEnum;", null, null);
             fv.visitEnd();
-            
+
             // Regular static final field with ConstantValue
             fv = cw.visitField(Opcodes.ACC_PUBLIC | Opcodes.ACC_STATIC | Opcodes.ACC_FINAL,
-                    "CONSTANT", "Ljava/lang/String;", null, "test");
+              "CONSTANT", "Ljava/lang/String;", null, "test");
             fv.visitEnd();
-            
+
             cw.visitEnd();
-            
+
             Path enumClassFile = tempDir.resolve("TestEnum.class");
             Files.write(enumClassFile, cw.toByteArray());
-            
+
             // Test compilation against this enum
             //language=java
             String testCode = """
@@ -354,18 +326,18 @@
                     }
                 }
                 """;
-                
+
             Path testFile = tempDir.resolve("TestUseEnum.java");
             Files.writeString(testFile, testCode);
-            
+
             // This should compile successfully without "cannot have a constant value" errors
-            int compileResult = compiler.run(null, null, null, 
-                "-cp", tempDir.toString(), 
-                testFile.toString());
-                
+            int compileResult = compiler.run(null, null, null,
+              "-cp", tempDir.toString(),
+              testFile.toString());
+
             assertThat(compileResult)
-                .as("Compilation against properly generated enum should succeed")
-                .isEqualTo(0);
+              .as("Compilation against properly generated enum should succeed")
+              .isEqualTo(0);
         }
     }
 
@@ -403,14 +375,13 @@
             assertThat(tsvContent).contains("INT_CONST\tI\t\t\t\t\t42");
             assertThat(tsvContent).contains("LONG_CONST\tJ\t\t\t\t\t123");
             assertThat(tsvContent).contains("STRING_CONST\tLjava/lang/String;\t\t\t\t\t\"Hello\"");
-            
+
             // Verify non-constant fields don't have values
             assertThat(tsvContent).contains("OBJECT_CONST\tLjava/lang/Object;\t\t\t\t\t");
             assertThat(tsvContent).contains("ARRAY_CONST\t[I\t\t\t\t\t");
         }
     }
 
-<<<<<<< HEAD
     @Nested
     class IntegrationTests {
 
@@ -424,14 +395,6 @@
                 long jarsSize = 0;
                 for (Path classpath : JavaParser.runtimeClasspath()) {
                     jarsSize += writeJar(classpath, writer);
-=======
-    @Test
-    void writeReadJunitJupiterApi() throws Exception {
-        try (TypeTable.Writer writer = TypeTable.newWriter(Files.newOutputStream(tsv))) {
-            for (Path classpath : JavaParser.runtimeClasspath()) {
-                if (classpath.toFile().getName().contains("junit-jupiter-api")) {
-                    writeJar(classpath, writer);
->>>>>>> fb789bb6
                 }
                 System.out.println("Total size of table " + humanReadableByteCount(Files.size(tsv)));
                 System.out.println("Total size of jars " + humanReadableByteCount(jarsSize));
@@ -463,7 +426,6 @@
             }
         }
 
-<<<<<<< HEAD
         @Test
         void writeReadJunitJupiterApi() throws IOException {
             try (TypeTable.Writer writer = TypeTable.newWriter(Files.newOutputStream(tsv))) {
@@ -505,33 +467,6 @@
                       void foo() {
                           Assertions.assertTrue(true);
                       }
-=======
-        TypeTable table = new TypeTable(ctx, tsv.toUri().toURL(), List.of("junit-jupiter-api"));
-        Path classesDir = table.load("junit-jupiter-api");
-        assertThat(Files.walk(requireNonNull(classesDir))).noneMatch(p -> p.getFileName().toString().endsWith("$1.class"));
-
-        assertThat(classesDir)
-          .isNotNull()
-          .isDirectoryRecursivelyContaining("glob:**/Assertions.class")
-          .isDirectoryRecursivelyContaining("glob:**/BeforeEach.class"); // No fields or methods
-
-        // Demonstrate that the bytecode we wrote for the classes in this
-        // JAR is sufficient for the compiler to type attribute code that depends
-        // on them.
-        rewriteRun(
-          spec -> spec.parser(JavaParser.fromJavaVersion()
-            .classpath(List.of(classesDir))),
-          java(
-            """
-              import org.junit.jupiter.api.Assertions;
-              import org.junit.jupiter.api.BeforeEach;
-              import org.junit.jupiter.api.Test;
-
-              class Test {
-
-                  @BeforeEach
-                  void before() {
->>>>>>> fb789bb6
                   }
                   """
               )
@@ -556,21 +491,21 @@
                 """;
 
             Path[] classFiles = compileToClassFiles(
-                annotationSource, "test.validation.TestValidation"
+              annotationSource, "test.validation.TestValidation"
             );
             Path testJar = createJarFromClasses("test-validation.jar", classFiles);
-            
+
             try (TypeTable.Writer writer = TypeTable.newWriter(Files.newOutputStream(tsv))) {
                 writer.jar("test.group", "test-validation", "1.0").write(testJar);
             }
 
             TypeTable table = new TypeTable(ctx, tsv.toUri().toURL(), List.of("test-validation"));
             Path classesDir = table.load("test-validation");
-            
+
             // Verify that TypeTable can successfully load classes from our JAR
             assertThat(classesDir).isNotNull();
             assertThat(classesDir)
-                .isDirectoryRecursivelyContaining("glob:**/TestValidation.class");
+              .isDirectoryRecursivelyContaining("glob:**/TestValidation.class");
         }
 
         @Test
@@ -594,10 +529,10 @@
                 """;
 
             Path[] classFiles = compileToClassFiles(
-                annotationSource, "test.annotations.ValidationRule"
+              annotationSource, "test.annotations.ValidationRule"
             );
             Path testJar = createJarFromClasses("validation-rules.jar", classFiles);
-            
+
             // Write through TypeTable
             try (TypeTable.Writer writer = TypeTable.newWriter(Files.newOutputStream(tsv))) {
                 writer.jar("test.group", "validation-rules", "1.0").write(testJar);
@@ -608,7 +543,7 @@
             Path classesDir = table.load("validation-rules");
             assertThat(classesDir).isNotNull();
 
-            // Test that JavaParser can parse code using the annotation 
+            // Test that JavaParser can parse code using the annotation
             // This validates that TypeTable preserved the annotation structure correctly
             rewriteRun(
               spec -> spec.parser(JavaParser.fromJavaVersion()
@@ -628,58 +563,58 @@
                     J.ClassDeclaration clazz = cu.getClasses().getFirst();
                     J.Annotation classAnnotation = clazz.getLeadingAnnotations().getFirst();
                     JavaType.Class annotationType = (JavaType.Class) classAnnotation.getType();
-                    
+
                     assertThat(annotationType).isNotNull();
                     assertThat(annotationType.getFullyQualifiedName()).isEqualTo("test.annotations.ValidationRule");
-                    
+
                     // Verify the annotation has the expected methods (proving structure is preserved)
                     assertThat(annotationType.getMethods()).hasSize(5);
                     assertThat(annotationType.getMethods().stream().map(m -> m.getName()))
                       .containsExactlyInAnyOrder("message", "values", "specialChars", "priority", "enabled");
-                      
+
                     // Verify all default values are preserved through the TypeTable roundtrip
                     assertThat(annotationType.getMethods().stream()
                       .filter(m -> m.getName().equals("message"))
                       .findFirst())
                       .isPresent()
                       .get()
-                      .satisfies(method -> 
+                      .satisfies(method ->
                         assertThat(method.getDefaultValue()).containsExactly("{validation.rule.message}")
                       );
-                    
+
                     assertThat(annotationType.getMethods().stream()
                       .filter(m -> m.getName().equals("values"))
                       .findFirst())
                       .isPresent()
                       .get()
-                      .satisfies(method -> 
+                      .satisfies(method ->
                         assertThat(method.getDefaultValue()).containsExactly("text/plain;charset=UTF-8", "application/json")
                       );
-                      
+
                     assertThat(annotationType.getMethods().stream()
                       .filter(m -> m.getName().equals("specialChars"))
                       .findFirst())
                       .isPresent()
                       .get()
-                      .satisfies(method -> 
+                      .satisfies(method ->
                         assertThat(method.getDefaultValue()).containsExactly("line1\nline2\ttab\rcarriage")
                       );
-                      
+
                     assertThat(annotationType.getMethods().stream()
                       .filter(m -> m.getName().equals("priority"))
                       .findFirst())
                       .isPresent()
                       .get()
-                      .satisfies(method -> 
+                      .satisfies(method ->
                         assertThat(method.getDefaultValue()).containsExactly("100")
                       );
-                      
+
                     assertThat(annotationType.getMethods().stream()
                       .filter(m -> m.getName().equals("enabled"))
                       .findFirst())
                       .isPresent()
                       .get()
-                      .satisfies(method -> 
+                      .satisfies(method ->
                         assertThat(method.getDefaultValue()).containsExactly("true")
                       );
 
@@ -687,10 +622,10 @@
                     J.VariableDeclarations field = (J.VariableDeclarations) clazz.getBody().getStatements().getFirst();
                     J.Annotation fieldAnnotation = field.getLeadingAnnotations().getFirst();
                     JavaType.Class fieldAnnotationType = (JavaType.Class) fieldAnnotation.getType();
-                    
+
                     assertThat(fieldAnnotationType).isNotNull();
                     assertThat(fieldAnnotationType.getFullyQualifiedName()).isEqualTo("test.annotations.ValidationRule");
-                    
+
                     // Field annotation should have the same type information (including default values)
                     // even when explicitly overriding some attributes
                     assertThat(fieldAnnotationType.getMethods().stream()
@@ -698,7 +633,7 @@
                       .findFirst())
                       .isPresent()
                       .get()
-                      .satisfies(method -> 
+                      .satisfies(method ->
                         assertThat(method.getDefaultValue()).containsExactly("{validation.rule.message}")
                       );
                 })
