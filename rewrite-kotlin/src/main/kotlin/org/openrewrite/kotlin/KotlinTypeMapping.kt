--- conflicted
+++ resolved
@@ -539,16 +539,11 @@
             if (function.symbol is FirConstructorSymbol) "<constructor>" else methodName(function),
             null,
             paramNames,
-<<<<<<< HEAD
-            null, null, null,
-            null, null
-=======
             null,
             null,
             null,
             null,
             null
->>>>>>> 8c3ae32b
         )
         typeCache.put(signature, method)
         var parentType = when {
@@ -644,16 +639,11 @@
             javaMethod.name.asString(),
             null,
             paramNames,
-<<<<<<< HEAD
-            null, null, null,
-            defaultValues, null
-=======
             null,
             null,
             null,
             defaultValues,
             null
->>>>>>> 8c3ae32b
         )
         typeCache.put(signature, method)
         val exceptionTypes: List<FullyQualified>? = null
@@ -736,16 +726,11 @@
             },
             null,
             paramNames,
-<<<<<<< HEAD
-            null, null, null,
-            null, null
-=======
             null,
             null,
             null,
             null,
             null
->>>>>>> 8c3ae32b
         )
         typeCache.put(signature, method)
         var declaringType: FullyQualified? = null
@@ -1130,16 +1115,11 @@
             "<constructor>",
             null,
             paramNames,
-<<<<<<< HEAD
-            null, null, null,
-            defaultValues, null
-=======
             null,
             null,
             null,
             defaultValues,
             null
->>>>>>> 8c3ae32b
         )
         typeCache.put(signature, method)
         val exceptionTypes: List<FullyQualified>? = null
