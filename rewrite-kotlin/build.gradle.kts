--- conflicted
+++ resolved
@@ -28,19 +28,12 @@
     testImplementation("com.google.testing.compile:compile-testing:0.+")
 }
 
-<<<<<<< HEAD
-kotlin {
-    compilerOptions {
-        jvmTarget = JvmTarget.JVM_1_8
-    }
+tasks.withType<KotlinCompile>().configureEach {
+    kotlinOptions.jvmTarget = if (name.contains("Test")) "21" else "1.8"
 }
 
 tasks.withType<org.jetbrains.kotlin.gradle.tasks.KotlinCompile>().configureEach {
     if (name == "compileTestKotlin") {
         kotlinOptions.jvmTarget = "21"
     }
-=======
-tasks.withType<KotlinCompile>().configureEach {
-    kotlinOptions.jvmTarget = if (name.contains("Test")) "21" else "1.8"
->>>>>>> d5896a8c
 }