plugins {
    id("org.openrewrite.build.language-library")
    id("org.openrewrite.build.java8-text-blocks")
}

group = "org.openrewrite.gradle.tooling"
description = "A model for extracting semantic information out of Gradle build files necessary for refactoring them."

val pluginLocalTestClasspath = configurations.create("pluginLocalTestClasspath")

dependencies {
    constraints {
        // last version which supports java 8, which testGradle4 runs on
        testImplementation("org.assertj:assertj-core:3.27.4!!")
    }
    implementation(gradleApi())

    // NOTE: this is latest.integration because we need to be able to release
    // rewrite-gradle-tooling-model BEFORE rewrite but also need to depend on
    // changes to the ABI of rewrite-maven.
    compileOnly(project(":rewrite-core"))
    compileOnly(project(":rewrite-maven"))

    // These are for org.openrewrite.gradle.toolingapi.Assertions
    compileOnly(project(":rewrite-test"))
    compileOnly(project(":rewrite-gradle"))
    compileOnly(project(":rewrite-groovy"))
    compileOnly(project(":rewrite-kotlin"))
    compileOnly(project(":rewrite-properties"))
    compileOnly(project(":rewrite-toml"))


    testImplementation(project(":rewrite-test"))
    testImplementation(project(":rewrite-gradle")) {
        exclude(group = "org.openrewrite.gradle.tooling")
    }
    testImplementation(project(":rewrite-core"))
    testImplementation(project(":rewrite-maven"))
    testImplementation("com.fasterxml.jackson.core:jackson-core")
    testImplementation("com.fasterxml.jackson.core:jackson-databind")
    testImplementation("com.fasterxml.jackson.dataformat:jackson-dataformat-smile")

    testImplementation("org.assertj:assertj-core:3.+")
    testImplementation(platform("org.junit:junit-bom:5.13.3"))
    testImplementation("org.junit.jupiter:junit-jupiter-api")
    testImplementation("org.junit.jupiter:junit-jupiter-params")
    testRuntimeOnly("org.junit.jupiter:junit-jupiter-engine")
    "pluginLocalTestClasspath"(project(":rewrite-gradle-tooling-model:plugin"))
}

tasks.named<JavaCompile>("compileJava").configure {
    options.release.set(8)
}

val testGradle4 = tasks.register<Test>("testGradle4") {
    systemProperty("org.openrewrite.test.gradleVersion", "4.10")
    systemProperty("jarLocationForTest", tasks.named<Jar>("jar").get().archiveFile.get().asFile.absolutePath)
    // Gradle 4 predates support for Java 11
    javaLauncher.set(javaToolchains.launcherFor {
        languageVersion.set(JavaLanguageVersion.of(8))
    })
}

val testManifestFile = layout.buildDirectory.file("test-manifest/test-manifest.txt")
val testManifestTask = tasks.register("testManifest") {
    inputs.files(pluginLocalTestClasspath)
    outputs.file(testManifestFile)
    doLast {
        testManifestFile.get().asFile.writeText(pluginLocalTestClasspath.files.joinToString(separator = "\n") { it.absolutePath })
    }
}
<<<<<<< HEAD
tasks.named<Jar>("sourcesJar").configure {
    dependsOn(testManifestTask)
}
tasks.named<ProcessResources>("processResources").configure {
    dependsOn(testManifestTask)
}
tasks.named("licenseMain").configure {
    dependsOn(testManifestTask)
=======
artifacts {
    // So that rewrite-gradle can retrieve the manifest, too
    add(pluginLocalTestClasspath.name, testManifestTask)
>>>>>>> e1b27fd9
}
tasks.withType<Test>().configureEach {
    useJUnitPlatform()
    dependsOn(testManifestTask)
    systemProperty("org.openrewrite.gradle.local.use-embedded-classpath", testManifestFile.get().asFile)
}

tasks.named("check").configure {
    dependsOn(testGradle4)
}<|MERGE_RESOLUTION|>--- conflicted
+++ resolved
@@ -69,20 +69,10 @@
         testManifestFile.get().asFile.writeText(pluginLocalTestClasspath.files.joinToString(separator = "\n") { it.absolutePath })
     }
 }
-<<<<<<< HEAD
-tasks.named<Jar>("sourcesJar").configure {
-    dependsOn(testManifestTask)
-}
-tasks.named<ProcessResources>("processResources").configure {
-    dependsOn(testManifestTask)
-}
-tasks.named("licenseMain").configure {
-    dependsOn(testManifestTask)
-=======
+
 artifacts {
     // So that rewrite-gradle can retrieve the manifest, too
     add(pluginLocalTestClasspath.name, testManifestTask)
->>>>>>> e1b27fd9
 }
 tasks.withType<Test>().configureEach {
     useJUnitPlatform()
