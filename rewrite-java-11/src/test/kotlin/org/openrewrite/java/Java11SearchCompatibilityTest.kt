--- conflicted
+++ resolved
@@ -1,57 +1,48 @@
-/*
- * Copyright 2020 the original author or authors.
- * <p>
- * Licensed under the Apache License, Version 2.0 (the "License");
- * you may not use this file except in compliance with the License.
- * You may obtain a copy of the License at
- * <p>
- * https://www.apache.org/licenses/LICENSE-2.0
- * <p>
- * Unless required by applicable law or agreed to in writing, software
- * distributed under the License is distributed on an "AS IS" BASIS,
- * WITHOUT WARRANTIES OR CONDITIONS OF ANY KIND, either express or implied.
- * See the License for the specific language governing permissions and
- * limitations under the License.
- */
-package org.openrewrite.java
-
-import org.junit.jupiter.api.Nested
-import org.junit.jupiter.api.extension.ExtendWith
-import org.openrewrite.java.search.*
-
-class Java11SearchCompatibilityTest: JavaSearchCompatibilityKit() {
-    override fun javaParser(): Java11Parser = Java11Parser.builder().build()
-}
-
-//@ExtendWith(JavaParserResolver::class)
-//class Java11FindAnnotationTest: Java11Test(), FindAnnotationTest
-//
-//@ExtendWith(JavaParserResolver::class)
-//class Java11FindFieldsTest: Java11Test(), FindFieldsTest
-//
-//@ExtendWith(JavaParserResolver::class)
-//class Java11FindInheritedFieldsTest: Java11Test(), FindInheritedFieldsTest
-//
-//@ExtendWith(JavaParserResolver::class)
-//class Java11FindMethodTest: Java11Test(), FindMethodTest
-//
-//@ExtendWith(JavaParserResolver::class)
-//class Java11FindReferencesToVariableTest: Java11Test(), FindReferencesToVariableTest
-//
-//@ExtendWith(JavaParserResolver::class)
-//class Java11FindTypeTest: Java11Test(), FindTypeTest
-//
-//@ExtendWith(JavaParserResolver::class)
-//class Java11HasImportTest: Java11Test(), HasImportTest
-//
-//@ExtendWith(JavaParserResolver::class)
-<<<<<<< HEAD
-//class Java11HasTypeTest: Java11Test(), HasTypeTest
-//
-//@ExtendWith(JavaParserResolver::class)
-//class Java11SemanticallyEqualTest: Java11Test(), SemanticallyEqualTest
-
-=======
-//class Java11HasTypeTest: Java11Test(), HasTypeTest
-
->>>>>>> dbe4af94
+/*
+ * Copyright 2020 the original author or authors.
+ * <p>
+ * Licensed under the Apache License, Version 2.0 (the "License");
+ * you may not use this file except in compliance with the License.
+ * You may obtain a copy of the License at
+ * <p>
+ * https://www.apache.org/licenses/LICENSE-2.0
+ * <p>
+ * Unless required by applicable law or agreed to in writing, software
+ * distributed under the License is distributed on an "AS IS" BASIS,
+ * WITHOUT WARRANTIES OR CONDITIONS OF ANY KIND, either express or implied.
+ * See the License for the specific language governing permissions and
+ * limitations under the License.
+ */
+package org.openrewrite.java
+
+import org.junit.jupiter.api.Nested
+import org.junit.jupiter.api.extension.ExtendWith
+import org.openrewrite.java.search.*
+
+class Java11SearchCompatibilityTest: JavaSearchCompatibilityKit() {
+    override fun javaParser(): Java11Parser = Java11Parser.builder().build()
+}
+
+//@ExtendWith(JavaParserResolver::class)
+//class Java11FindAnnotationTest: Java11Test(), FindAnnotationTest
+//
+//@ExtendWith(JavaParserResolver::class)
+//class Java11FindFieldsTest: Java11Test(), FindFieldsTest
+//
+//@ExtendWith(JavaParserResolver::class)
+//class Java11FindInheritedFieldsTest: Java11Test(), FindInheritedFieldsTest
+//
+//@ExtendWith(JavaParserResolver::class)
+//class Java11FindMethodTest: Java11Test(), FindMethodTest
+//
+//@ExtendWith(JavaParserResolver::class)
+//class Java11FindReferencesToVariableTest: Java11Test(), FindReferencesToVariableTest
+//
+//@ExtendWith(JavaParserResolver::class)
+//class Java11FindTypeTest: Java11Test(), FindTypeTest
+//
+//@ExtendWith(JavaParserResolver::class)
+//class Java11HasImportTest: Java11Test(), HasImportTest
+//
+//@ExtendWith(JavaParserResolver::class)
+//class Java11HasTypeTest: Java11Test(), HasTypeTest