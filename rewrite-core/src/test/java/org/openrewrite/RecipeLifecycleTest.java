/*
 * Copyright 2020 the original author or authors.
 * <p>
 * Licensed under the Apache License, Version 2.0 (the "License");
 * you may not use this file except in compliance with the License.
 * You may obtain a copy of the License at
 * <p>
 * https://www.apache.org/licenses/LICENSE-2.0
 * <p>
 * Unless required by applicable law or agreed to in writing, software
 * distributed under the License is distributed on an "AS IS" BASIS,
 * WITHOUT WARRANTIES OR CONDITIONS OF ANY KIND, either express or implied.
 * See the License for the specific language governing permissions and
 * limitations under the License.
 */
package org.openrewrite;

import org.intellij.lang.annotations.Language;
import org.junit.jupiter.api.Disabled;
import org.junit.jupiter.api.Test;
import org.openrewrite.config.Environment;
import org.openrewrite.config.RecipeDescriptor;
import org.openrewrite.config.YamlResourceLoader;
import org.openrewrite.internal.ListUtils;
import org.openrewrite.internal.lang.Nullable;
import org.openrewrite.marker.Markers;
import org.openrewrite.test.RewriteTest;
import org.openrewrite.text.ChangeText;
import org.openrewrite.text.PlainText;
import org.openrewrite.text.PlainTextVisitor;

import java.io.ByteArrayInputStream;
import java.nio.charset.Charset;
import java.nio.charset.StandardCharsets;
import java.nio.file.Path;
import java.nio.file.Paths;
import java.util.Collections;
import java.util.List;
import java.util.Properties;
import java.util.UUID;

import static org.assertj.core.api.Assertions.assertThat;
import static org.assertj.core.api.Assertions.fail;
import static org.openrewrite.Recipe.NOOP;
import static org.openrewrite.Recipe.noop;
import static org.openrewrite.Tree.randomId;
import static org.openrewrite.test.RewriteTest.toRecipe;
import static org.openrewrite.test.SourceSpecs.text;

class RecipeLifecycleTest implements RewriteTest {

    @Test
    void panic() {
        var ctx = new InMemoryExecutionContext();
        ctx.putMessage(Recipe.PANIC, true);

        rewriteRun(
          spec -> spec.recipe(toRecipe(() -> new TreeVisitor<>() {
              @Override
              public Tree visit(@Nullable Tree tree, ExecutionContext executionContext) {
                  fail("Should never have reached a visit method");
                  return tree;
              }
          })).executionContext(ctx),
          text("hello")
        );
    }

    @Test
    void notApplicableRecipe() {
        rewriteRun(
          spec -> spec.recipe(toRecipe(() -> new PlainTextVisitor<>() {
              @Override
              public PlainText visitText(PlainText text, ExecutionContext executionContext) {
                  return text.withText("goodbye");
              }
          }).addApplicableTest(NOOP)),
          text("hello")
        );
    }

    @Test
    void generateFile() {
        rewriteRun(
          spec -> spec
            .recipe(toRecipe()
              .withVisit((before, ctx) -> ListUtils.concat(before, new PlainText(randomId(), Paths.get("test.txt"), Markers.EMPTY, null, false, null, null, "test")))
              .withName("test.GeneratingRecipe")
            )
            .afterRecipe(run -> assertThat(run.getResults().stream()
              .map(r -> r.getRecipeDescriptorsThatMadeChanges().get(0).getName()))
              .containsOnly("test.GeneratingRecipe"))
            .cycles(1).expectedCyclesThatMakeChanges(1),
          text(null, "test", spec -> spec.path("test.txt"))
        );
    }

    @Test
    void deleteFile() {
        var results = new Recipe() {
            @Override
            public String getName() {
                return "test.DeletingRecipe";
            }

            @Override
            public String getDisplayName() {
                return getName();
            }

            @Override
            protected List<SourceFile> visit(List<SourceFile> before, ExecutionContext ctx) {
                return Collections.emptyList();
            }
        }.run(List.of(new PlainText(randomId(), Paths.get("test.txt"), Markers.EMPTY, null, false, null, null, "test"))).getResults();

        assertThat(results.stream().map(r -> r.getRecipeDescriptorsThatMadeChanges().get(0).getName()))
          .containsExactly("test.DeletingRecipe");
    }

    @Test
    void deleteFileByReturningNullFromVisit() {
        rewriteRun(
          spec -> spec.recipe(toRecipe(() -> new PlainTextVisitor<>() {
              @Override
              public @Nullable PlainText visit(@Nullable Tree tree, ExecutionContext executionContext) {
                  return null;
              }
          })),
          text(
            "hello",
            (String) null
          )
        );
    }

    @Issue("https://github.com/openrewrite/rewrite/issues/2711")
    @Test
    void yamlApplicabilityWithAnySource() {
        //language=yaml
        String yamlRecipe = """
          ---
          type: specs.openrewrite.org/v1beta/recipe
          name: org.openrewrite.ApplicabilityExactlyOnce
          displayName: Applicability test runs once for the whole recipe list
          description: >
            An applicability test should be run once and if a match is found, all recipes in the list should be run.
            So if one of the recipes in the list makes a change which would cause the applicability test to no longer match,
            subsequent recipes in the list should still execute.
            
            Given a text file containing the number "1", running this recipe should result in a file which contains "3".
            If the applicability test is incorrectly applied to individual recipes in the list, the (incorrect) result would be "2".
          applicability:
            anySource:
              - org.openrewrite.text.FindAndReplace:
                  find: "1"
                  replace: "Applicable"
          recipeList:
            - org.openrewrite.text.ChangeText:
                  toText: "2"
            - org.openrewrite.text.ChangeText:
                  toText: "3"
          """;
        rewriteRun(
          spec -> spec.recipe(Environment.builder()
            .scanRuntimeClasspath()
            .load(
              new YamlResourceLoader(
                new ByteArrayInputStream(yamlRecipe.getBytes(StandardCharsets.UTF_8)),
                Paths.get("applicability.yml").toUri(),
                new Properties()))
            .build()
            .activateRecipes("org.openrewrite.ApplicabilityExactlyOnce")),
          text("1", "3"),
          text("unknown", "3")
        );
    }

    @Issue("https://github.com/openrewrite/rewrite/issues/2711")
    @Test
    void yamlApplicabilityWithSingleSource() {
        //language=yaml
        String yamlRecipe = """
          ---
          type: specs.openrewrite.org/v1beta/recipe
          name: org.openrewrite.ApplicabilityExactlyOnce
          displayName: Applicability test runs once for the whole recipe list
          description: >
            An applicability test should be run once and if a match is found, all recipes in the list should be run.
            So if one of the recipes in the list makes a change which would cause the applicability test to no longer match,
            subsequent recipes in the list should still execute.
            
            Given a text file containing the number "1", running this recipe should result in a file which contains "3".
            If the applicability test is incorrectly applied to individual recipes in the list, the (incorrect) result would be "2".
          applicability:
            singleSource:
              - org.openrewrite.text.FindAndReplace:
                  find: "1"
                  replace: "A"
          recipeList:
            - org.openrewrite.text.ChangeText:
                  toText: "2"
            - org.openrewrite.text.ChangeText:
                  toText: "3"
          """;
        rewriteRun(
          spec -> spec.recipe(Environment.builder()
              .scanRuntimeClasspath()
              .load(
                new YamlResourceLoader(
                  new ByteArrayInputStream(yamlRecipe.getBytes(StandardCharsets.UTF_8)),
                  Paths.get("applicability.yml").toUri(),
                  new Properties()))
              .build()
              .activateRecipes("org.openrewrite.ApplicabilityExactlyOnce")),
          text("1", "3"),
          text("2")
        );
    }

<<<<<<< HEAD
=======
    @Issue("https://github.com/openrewrite/rewrite/issues/2754")
>>>>>>> 599088e3
    @Test
    void yamlApplicabilityTrueWithRecipesHaveVisitMethodOverridden() {
        //language=yaml
        String yamlRecipe = """
          ---
          type: specs.openrewrite.org/v1beta/recipe
          name: org.openrewrite.RecipesToTransformMultiFiles
          displayName: Recipes in the list which override 'visit()' method should be run if applicability test pass
          description: >
            A recipe has two different ways to run.
            1. Override 'getVisitor()' method, and invoke `getVisitor().visit(@Nullable Tree tree, P p)` to transform a single file.
            2. Override `visit(List<SourceFile> before, ExecutionContext ctx)` method, and invoke it to transform multiple files.
            Typically, for a recipe, only one of the two methods mentioned above is required to be overridden.
            The recipe scheduler invokes both methods in different places in the flow, this test is intended to make sure 
            those recipes that overrides 'visit()' method can be run correctly with the applicability test.
            
            All recipes in the list should be run only when the applicability test pass.
            
            Given a text file containing the number "1", running this recipe should result in a file which has text "1->2->3".
          applicability:
            singleSource:
              - org.openrewrite.text.FindAndReplace:
                  find: "1"
                  replace: "A"
          recipeList:
            - org.openrewrite.text.AppendToTextFile:
                  relativeFileName: "file.txt"
                  content: "->2"
                  preamble: "preamble"
                  appendNewline : false
                  existingFileStrategy: "continue"
            - org.openrewrite.text.AppendToTextFile:
                  relativeFileName: "file.txt"
                  content: "->3"
                  preamble: "preamble"
                  appendNewline : false
                  existingFileStrategy: "continue"
          """;
        rewriteRun(
          spec -> spec.recipe(Environment.builder()
            .scanRuntimeClasspath()
            .load(
              new YamlResourceLoader(
                new ByteArrayInputStream(yamlRecipe.getBytes(StandardCharsets.UTF_8)),
                Paths.get("applicability.yml").toUri(),
                new Properties()))
            .build()
            .activateRecipes("org.openrewrite.RecipesToTransformMultiFiles")),
          text("1",
            "1->2->3",
            spec -> spec.path("file.txt").noTrim())
        );
    }

<<<<<<< HEAD
=======
    @Issue("https://github.com/openrewrite/rewrite/issues/2754")
    @Disabled
>>>>>>> 599088e3
    @Test
    void yamlApplicabilityFalseWithRecipesHaveVisitMethodOverridden() {
        //language=yaml
        String yamlRecipe = """
          ---
          type: specs.openrewrite.org/v1beta/recipe
          name: org.openrewrite.RecipesToTransformMultiFiles
          displayName: Recipes in the list which override 'visit()' method should not be run if applicability test fail
          description: >
            A recipe has two different ways to run.
            1. Override 'getVisitor()' method, and invoke `getVisitor().visit(@Nullable Tree tree, P p)` to transform a single file.
            2. Override `visit(List<SourceFile> before, ExecutionContext ctx)` method, and invoke it to transform multiple files.
            Typically, for a recipe, only one of the two methods mentioned above is required to be overridden.
            The recipe scheduler invokes both methods in different places in the flow, this test is intended to make sure 
            those recipes that overrides 'visit()' method can be run correctly with the applicability test.
            
            All recipes in the list should not be run only when the applicability test fail.
            
            Given a text file containing the number "2", running this recipe should result with no change.
          applicability:
            singleSource:
              - org.openrewrite.text.FindAndReplace:
                  find: "1"
                  replace: "A"
          recipeList:
            - org.openrewrite.text.AppendToTextFile:
                  relativeFileName: "file.txt"
                  content: "->2"
                  preamble: "preamble"
                  appendNewline : false
                  existingFileStrategy: "continue"
            - org.openrewrite.text.AppendToTextFile:
                  relativeFileName: "file.txt"
                  content: "->3"
                  preamble: "preamble"
                  appendNewline : false
                  existingFileStrategy: "continue"
          """;
        rewriteRun(
          spec -> spec.recipe(Environment.builder()
            .scanRuntimeClasspath()
            .load(
              new YamlResourceLoader(
                new ByteArrayInputStream(yamlRecipe.getBytes(StandardCharsets.UTF_8)),
                Paths.get("applicability.yml").toUri(),
                new Properties()))
            .build()
            .activateRecipes("org.openrewrite.RecipesToTransformMultiFiles")),
          text("2",
            spec -> spec.path("file.txt").noTrim())
        );
    }

    class FooVisitor<P> extends TreeVisitor<FooSource, P> {
        @Override
        public @Nullable FooSource preVisit(FooSource tree, P p) {
            //noinspection ConstantConditions
            if (!(tree instanceof FooSource)) {
                throw new RuntimeException("tree is not a FooSource");
            }
            return super.preVisit(tree, p);
        }

        @Override
        public @Nullable FooSource postVisit(FooSource tree, P p) {
            //noinspection ConstantConditions
            if (!(tree instanceof FooSource)) {
                throw new RuntimeException("tree is not a FooSource");
            }
            return super.postVisit(tree, p);
        }
    }

    class FooSource implements SourceFile {
        @Override
        public Path getSourcePath() {
            throw new UnsupportedOperationException();
        }

        @Override
        public <T extends SourceFile> T withSourcePath(Path path) {
            throw new UnsupportedOperationException();
        }

        @Override
        public @Nullable Charset getCharset() {
            throw new UnsupportedOperationException();
        }

        @Override
        public <T extends SourceFile> T withCharset(Charset charset) {
            throw new UnsupportedOperationException();
        }

        @Override
        public boolean isCharsetBomMarked() {
            return false;
        }

        @Override
        public <T extends SourceFile> T withCharsetBomMarked(boolean marked) {
            throw new UnsupportedOperationException();
        }

        @Override
        public @Nullable Checksum getChecksum() {
            throw new UnsupportedOperationException();
        }

        @Override
        public <T extends SourceFile> T withChecksum(@Nullable Checksum checksum) {
            throw new UnsupportedOperationException();
        }

        @Override
        public @Nullable FileAttributes getFileAttributes() {
            throw new UnsupportedOperationException();
        }

        @Override
        public <T extends SourceFile> T withFileAttributes(@Nullable FileAttributes fileAttributes) {
            throw new UnsupportedOperationException();
        }

        @Override
        public UUID getId() {
            throw new UnsupportedOperationException();
        }

        @Override
        public Markers getMarkers() {
            throw new UnsupportedOperationException();
        }

        @Override
        public <T extends Tree> T withMarkers(Markers markers) {
            throw new UnsupportedOperationException();
        }

        @Override
        public <T extends Tree> T withId(UUID id) {
            throw new UnsupportedOperationException();
        }

        @Override
        public <P> boolean isAcceptable(TreeVisitor<?, P> v, P p) {
            return v.isAdaptableTo(FooVisitor.class);
        }
    }

    @Issue("https://github.com/openrewrite/rewrite/issues/389")
    @Test
    void sourceFilesAcceptOnlyApplicableVisitors() {
        var sources = List.of(new FooSource(), new PlainText(randomId(), Paths.get("test.txt"), Markers.build(List.of()), null, false, null, null, "Hello"));
        var fooVisitor = new FooVisitor<ExecutionContext>();
        var textVisitor = new PlainTextVisitor<ExecutionContext>();
        var ctx = new InMemoryExecutionContext();

        for (SourceFile source : sources) {
            fooVisitor.visit(source, ctx);
            textVisitor.visit(source, ctx);
        }
    }

    @Test
    void accurateReportingOfRecipesMakingChanges() {
        rewriteRun(
          spec -> spec
            .recipe(testRecipe("Change1").doNext(noop()).doNext(testRecipe("Change2")))
            .validateRecipeSerialization(false)
            .afterRecipe(run -> {
                var results = run.getResults();
                assertThat(results).hasSize(1);
                assertThat(results.get(0).getRecipeDescriptorsThatMadeChanges().stream().map(RecipeDescriptor::getName))
                  .containsExactlyInAnyOrder("Change1", "Change2");
            })
            .cycles(1).expectedCyclesThatMakeChanges(1),
          text(
            "Hello",
            "Change2Change1Hello"
          )
        );
    }

    @Test
    void recipeDescriptorsReturnCorrectStructure() {
        Recipe r = noop();
        r.doNext(testRecipe("A")
          .doNext(testRecipe("B")
            .doNext(testRecipe("D")
              .doNext(testRecipe("C"))))
          .doNext(noop()));
        r.doNext(testRecipe("A")
          .doNext(testRecipe("B")
            .doNext(testRecipe("E"))
            .doNext(new ChangeText("E1"))
            .doNext(new ChangeText("E2"))));
        r.doNext(testRecipe("E")
          .doNext(testRecipe("F")));
        r.doNext(noop());

        rewriteRun(
          spec -> spec
            .recipe(r)
            .validateRecipeSerialization(false)
            .afterRecipe(run -> {
                var results = run.getResults();
                var recipeDescriptors = results.get(0).getRecipeDescriptorsThatMadeChanges();
                assertThat(recipeDescriptors).hasSize(2);

                var aDescriptor = recipeDescriptors.get(0);
                var bDescriptor = aDescriptor.getRecipeList().get(0);
                // B (2 test recipes, 2 ChangeText with different options and 1 noChangeRecipe) resulting in 4 changes
                assertThat(bDescriptor.getName()).isEqualTo("B");
                assertThat(bDescriptor.getRecipeList()).hasSize(4);
            })
            .cycles(1).expectedCyclesThatMakeChanges(1),
          text(
            "Hello",
            "FE2")
        );
    }

    private Recipe testRecipe(@Language("markdown") String name) {
        return toRecipe(() -> new PlainTextVisitor<>() {
            @Override
            public PlainText visitText(PlainText text, ExecutionContext executionContext) {
                if (!text.getText().contains(name)) {
                    return text.withText(name + text.getText());
                }
                return super.visitText(text, executionContext);
            }
        }).withName(name);
    }
}<|MERGE_RESOLUTION|>--- conflicted
+++ resolved
@@ -16,7 +16,6 @@
 package org.openrewrite;
 
 import org.intellij.lang.annotations.Language;
-import org.junit.jupiter.api.Disabled;
 import org.junit.jupiter.api.Test;
 import org.openrewrite.config.Environment;
 import org.openrewrite.config.RecipeDescriptor;
@@ -218,10 +217,7 @@
         );
     }
 
-<<<<<<< HEAD
-=======
     @Issue("https://github.com/openrewrite/rewrite/issues/2754")
->>>>>>> 599088e3
     @Test
     void yamlApplicabilityTrueWithRecipesHaveVisitMethodOverridden() {
         //language=yaml
@@ -276,11 +272,7 @@
         );
     }
 
-<<<<<<< HEAD
-=======
     @Issue("https://github.com/openrewrite/rewrite/issues/2754")
-    @Disabled
->>>>>>> 599088e3
     @Test
     void yamlApplicabilityFalseWithRecipesHaveVisitMethodOverridden() {
         //language=yaml
