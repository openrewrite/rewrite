/*
 * Copyright 2024 the original author or authors.
 * <p>
 * Licensed under the Apache License, Version 2.0 (the "License");
 * you may not use this file except in compliance with the License.
 * You may obtain a copy of the License at
 * <p>
 * https://www.apache.org/licenses/LICENSE-2.0
 * <p>
 * Unless required by applicable law or agreed to in writing, software
 * distributed under the License is distributed on an "AS IS" BASIS,
 * WITHOUT WARRANTIES OR CONDITIONS OF ANY KIND, either express or implied.
 * See the License for the specific language governing permissions and
 * limitations under the License.
 */
package org.openrewrite;

import org.junit.jupiter.api.Test;
import org.junit.jupiter.params.ParameterizedTest;
import org.junit.jupiter.params.provider.CsvSource;

import java.net.URI;
import java.util.Collections;
import java.util.List;

import static org.assertj.core.api.Assertions.assertThat;
import static org.assertj.core.api.Assertions.catchThrowableOfType;

public class GitRemoteTest {

    @ParameterizedTest
    @CsvSource(textBlock = """
      https://github.com/org/repo, github.com, org/repo, org, repo
      https://github.com/1org/repo, github.com, 1org/repo, 1org, repo
      git@github.com:org/repo.git, github.com, org/repo, org, repo
<<<<<<< HEAD
      git@github.com:1org/1repo.git, github.com, 1org/1repo, 1org, 1repo
=======
      git@github.com:8451LLC/helm.git, github.com, 8451LLC/helm, 8451LLC, helm
>>>>>>> 287e247e
      ssh://github.com/org/repo.git, github.com, org/repo, org, repo
      
      https://gitlab.com/group/repo.git, gitlab.com, group/repo, group, repo
      https://gitlab.com/group/subgroup/subergroup/subestgroup/repo.git, gitlab.com, group/subgroup/subergroup/subestgroup/repo, group/subgroup/subergroup/subestgroup, repo
      git@gitlab.com:group/subgroup/subergroup/subestgroup/repo.git, gitlab.com, group/subgroup/subergroup/subestgroup/repo, group/subgroup/subergroup/subestgroup, repo
      ssh://git@gitlab.com:22/group/subgroup/subergroup/subestgroup/repo.git, gitlab.com, group/subgroup/subergroup/subestgroup/repo, group/subgroup/subergroup/subestgroup, repo
      
      https://bitbucket.org/PRJ/repo, bitbucket.org, PRJ/repo, PRJ, repo
      git@bitbucket.org:PRJ/repo.git, bitbucket.org, PRJ/repo, PRJ, repo
      git@bitbucket.org:1PRJ/repo.git, bitbucket.org, 1PRJ/repo, 1PRJ, repo
      ssh://bitbucket.org/PRJ/repo.git, bitbucket.org, PRJ/repo, PRJ, repo
      
      https://org@dev.azure.com/org/project/_git/repo, dev.azure.com, org/project/repo, org/project, repo
      https://dev.azure.com/org/project/_git/repo, dev.azure.com, org/project/repo, org/project, repo
      git@ssh.dev.azure.com:v3/org/project/repo, dev.azure.com, org/project/repo, org/project, repo
      """)
    void parseKnownRemotes(String cloneUrl, String expectedOrigin, String expectedPath, String expectedOrganization, String expectedRepositoryName) {
        GitRemote.Parser parser = new GitRemote.Parser();
        GitRemote remote = parser.parse(cloneUrl);
        assertThat(remote.getOrigin()).isEqualTo(expectedOrigin);
        assertThat(remote.getPath()).isEqualTo(expectedPath);
        assertThat(remote.getOrganization()).isEqualTo(expectedOrganization);
        assertThat(remote.getRepositoryName()).isEqualTo(expectedRepositoryName);
    }

    @ParameterizedTest
    @CsvSource(textBlock = """
      https://scm.company.com/stash/scm/org/repo.git, scm.company.com/stash/scm, org/repo, org, repo
      https://scm.company.com:1234/stash/scm/org/repo.git, scm.company.com:1234/stash/scm, org/repo, org, repo
      git@scm.company.com:stash/org/repo.git, scm.company.com/stash, org/repo, org, repo
      ssh://scm.company.com/stash/org/repo, scm.company.com/stash, org/repo, org, repo
      
      https://scm.company.com:1234/very/long/context/path/org/repo.git, scm.company.com:1234/very/long/context/path, org/repo, org, repo
      git@scm.company.com:very/long/context/path/org/repo.git, scm.company.com/very/long/context/path, org/repo, org, repo
      """)
    void parseUnknownRemote(String cloneUrl, String expectedOrigin, String expectedPath, String expectedOrganization, String expectedRepositoryName) {
        GitRemote.Parser parser = new GitRemote.Parser();
        GitRemote remote = parser.parse(cloneUrl);
        assertThat(remote.getOrigin()).isEqualTo(expectedOrigin);
        assertThat(remote.getPath()).isEqualTo(expectedPath);
        assertThat(remote.getOrganization()).isEqualTo(expectedOrganization);
        assertThat(remote.getRepositoryName()).isEqualTo(expectedRepositoryName);
    }

    @ParameterizedTest
    @CsvSource(textBlock = """
      https://scm.company.com/stash/scm/org/repo.git, scm.company.com/stash, Bitbucket, scm.company.com/stash, org/repo, org, repo
      http://scm.company.com:80/stash/scm/org/repo.git, http://scm.company.com/stash, Bitbucket, scm.company.com/stash, org/repo, org, repo
      http://scm.company.com:8080/stash/scm/org/repo.git, http://scm.company.com:8080/stash, Bitbucket, scm.company.com:8080/stash, org/repo, org, repo
      https://scm.company.com:443/stash/scm/org/repo.git, scm.company.com/stash, Bitbucket, scm.company.com/stash, org/repo,  org, repo
      https://scm.company.com:1234/stash/scm/org/repo.git, https://scm.company.com:1234/stash, Bitbucket, scm.company.com:1234/stash, org/repo, org, repo
      git@scm.company.com:stash/org/repo.git, scm.company.com/stash, Bitbucket, scm.company.com/stash, org/repo, org, repo
      ssh://scm.company.com/stash/org/repo, scm.company.com/stash, Bitbucket, scm.company.com/stash, org/repo, org, repo
      ssh://scm.company.com:22/stash/org/repo, scm.company.com/stash, Bitbucket, scm.company.com/stash, org/repo, org, repo
      ssh://scm.company.com:7999/stash/org/repo, ssh://scm.company.com:7999/stash, Bitbucket, scm.company.com:7999/stash, org/repo, org, repo
      
      https://scm.company.com/very/long/context/path/org/repo.git, scm.company.com/very/long/context/path, Bitbucket, scm.company.com/very/long/context/path, org/repo, org, repo
      https://scm.company.com:1234/very/long/context/path/org/repo.git, https://scm.company.com:1234/very/long/context/path, Bitbucket, scm.company.com:1234/very/long/context/path, org/repo, org, repo
      git@scm.company.com:very/long/context/path/org/repo.git, scm.company.com/very/long/context/path, Bitbucket, scm.company.com/very/long/context/path, org/repo, org, repo
      
      https://scm.company.com/group/subgroup/subergroup/subestgroup/repo, scm.company.com, GitLab, scm.company.com, group/subgroup/subergroup/subestgroup/repo, group/subgroup/subergroup/subestgroup, repo
      https://scm.company.com:1234/group/subgroup/subergroup/subestgroup/repo, https://scm.company.com:1234, GitLab, scm.company.com:1234, group/subgroup/subergroup/subestgroup/repo, group/subgroup/subergroup/subestgroup, repo
      git@scm.company.com/group/subgroup/subergroup/subestgroup/repo.git, scm.company.com, GitLab, scm.company.com, group/subgroup/subergroup/subestgroup/repo, group/subgroup/subergroup/subestgroup, repo
      git@scm.company.com:group/subgroup/subergroup/subestgroup/repo.git, ssh://scm.company.com, GitLab, scm.company.com, group/subgroup/subergroup/subestgroup/repo, group/subgroup/subergroup/subestgroup, repo
      https://scm.company.com:443/group/subgroup/subergroup/subestgroup/repo.git, scm.company.com, GitLab, scm.company.com, group/subgroup/subergroup/subestgroup/repo, group/subgroup/subergroup/subestgroup, repo
      ssh://scm.company.com:22/group/subgroup/subergroup/subestgroup/repo.git, ssh://scm.company.com, GitLab, scm.company.com, group/subgroup/subergroup/subestgroup/repo, group/subgroup/subergroup/subestgroup, repo
      ssh://scm.company.com:222/group/subgroup/subergroup/subestgroup/repo.git, ssh://scm.company.com:222, GitLab, scm.company.com:222, group/subgroup/subergroup/subestgroup/repo, group/subgroup/subergroup/subestgroup, repo
      
      https://scm.company.com/very/long/context/path/group/subgroup/subergroup/subestgroup/repo, scm.company.com/very/long/context/path, GitLab, scm.company.com/very/long/context/path, group/subgroup/subergroup/subestgroup/repo, group/subgroup/subergroup/subestgroup, repo
      """)
    void parseRegisteredRemote(String cloneUrl, String originToRegister, GitRemote.Service service, String expectedOrigin, String expectedPath, String expectedOrganization, String expectedRepositoryName) {
        GitRemote.Parser parser = new GitRemote.Parser().registerRemote(service, originToRegister);
        GitRemote remote = parser.parse(cloneUrl);
        assertThat(remote.getOrigin()).isEqualTo(expectedOrigin);
        assertThat(remote.getPath()).isEqualTo(expectedPath);
        assertThat(remote.getOrganization()).isEqualTo(expectedOrganization);
        assertThat(remote.getRepositoryName()).isEqualTo(expectedRepositoryName);
    }

    @ParameterizedTest
    @CsvSource(textBlock = """
      https://scm.company.com/very/long/context/path/org/repo.git,
      https://scm.company.com:8443/very/long/context/path/org/repo.git
      http://scm.company.com/very/long/context/path/org/repo.git
      ssh://scm.company.com:7999/very/long/context/path/org/repo.git
      ssh://scm.company.com:222/very/long/context/path/org/repo.git
      ssh://scm.company.com/very/long/context/path/org/repo.git
      scm.company.com:very/long/context/path/org/repo.git
      """)
    void parseRegisteredRemoteServer(String cloneUrl) {
        GitRemote.Parser parser = new GitRemote.Parser()
          .registerRemote(GitRemote.Service.Bitbucket, URI.create("https://scm.company.com/very/long/context/path/"), List.of(
            URI.create("https://scm.company.com:8443/very/long/context/path/"),
            URI.create("http://scm.company.com/very/long/context/path/"),
            URI.create("ssh://scm.company.com:7999/very/long/context/path"),
            URI.create("ssh://scm.company.com:222/very/long/context/path"),
            URI.create("ssh://scm.company.com/very/long/context/path")
          ));
        GitRemote remote = parser.parse(cloneUrl);
        String origin = "scm.company.com/very/long/context/path";
        String expectedPath = "org/repo";
        String expectedOrganization = "org";
        String expectedRepositoryName = "repo";
        assertThat(remote.getOrigin()).isEqualTo(origin);
        assertThat(remote.getPath()).isEqualTo(expectedPath);
        assertThat(remote.getOrganization()).isEqualTo(expectedOrganization);
        assertThat(remote.getRepositoryName()).isEqualTo(expectedRepositoryName);
    }

    @ParameterizedTest
    @CsvSource(textBlock = """
      https://github.com/org/repo.git, https://github.com/org/repo
      ssh://github.com/org/repo.git, ssh://github.com/org/repo
      github.com:org/repo.git, ssh://github.com/org/repo
      github.com/org/repo.git, https://github.com/org/repo
      
      https://github.com/org/repo/, https://github.com/org/repo
      ssh://github.com/org/repo/, ssh://github.com/org/repo
      
      https://github.com:443/org/repo.git, https://github.com/org/repo
      ssh://github.com:22/org/repo.git, ssh://github.com/org/repo
      github.com:org/repo.git, ssh://github.com/org/repo
      
      https://github.com:8443/org/repo, https://github.com:8443/org/repo
      ssh://github.com:8022/org/repo, ssh://github.com:8022/org/repo
      
      https://scm.company.com/very/long/context/path/org/repo.git, https://scm.company.com/very/long/context/path/org/repo
      ssh://scm.company.com/very/long/context/path/org/repo.git, ssh://scm.company.com/very/long/context/path/org/repo
      scm.company.com:very/long/context/path/org/repo.git, ssh://scm.company.com/very/long/context/path/org/repo
      """)
    void normalizeUri(String input, String expected) {
        URI result = GitRemote.Parser.normalize(input);
        assertThat(result).isEqualTo(URI.create(expected));
    }

    @Test
    void normalizePortWithoutSchemaNotSupported() {
        IllegalArgumentException ex = catchThrowableOfType(IllegalArgumentException.class, () -> GitRemote.Parser.normalize("github.com:443/org/repo.git"));
        assertThat(ex).isNotNull().hasMessageContaining("Unable to normalize URL: Specifying a port without a scheme is not supported for URL");
    }

    @ParameterizedTest
    @CsvSource(textBlock = """
      GitHub, github.com, org/repo, https, https://github.com/org/repo.git
      GitHub, github.com, org/repo, ssh, ssh://git@github.com/org/repo.git
      GitHub, https://github.com, org/repo, https, https://github.com/org/repo.git
      GitHub, https://github.com, org/repo, ssh, ssh://git@github.com/org/repo.git
      
      GitLab, gitlab.com, group/subgroup/repo, https, https://gitlab.com/group/subgroup/repo.git
      GitLab, gitlab.com, group/subgroup/repo, ssh, ssh://git@gitlab.com/group/subgroup/repo.git
      AzureDevOps, dev.azure.com, org/project/repo, https, https://dev.azure.com/org/project/_git/repo
      AzureDevOps, dev.azure.com, org/project/repo, ssh, ssh://git@ssh.dev.azure.com/v3/org/project/repo
      BitbucketCloud, bitbucket.org, org/repo, https, https://bitbucket.org/org/repo.git
      BitbucketCloud, bitbucket.org, org/repo, ssh, ssh://git@bitbucket.org/org/repo.git
      
      Bitbucket, scm.company.com/context/bitbucket, org/repo, https, https://scm.company.com/context/bitbucket/scm/org/repo.git
      Bitbucket, scm.company.com/context/bitbucket, org/repo, http, http://scm.company.com/context/bitbucket/scm/org/repo.git
      Bitbucket, scm.company.com/context/bitbucket, org/repo, ssh, ssh://git@scm.company.com:7999/context/bitbucket/org/repo.git
      GitHub, scm.company.com/context/github, org/repo, https, https://scm.company.com/context/github/org/repo.git
      GitHub, scm.company.com/context/github, org/repo, ssh, ssh://git@scm.company.com/context/github/org/repo.git
      GitLab, scm.company.com/context/gitlab, group/subgroup/repo, https, https://scm.company.com/context/gitlab/group/subgroup/repo.git
      GitLab, scm.company.com:8443/context/gitlab, group/subgroup/repo, https, https://scm.company.com:8443/context/gitlab/group/subgroup/repo.git
      GitLab, scm.company.com/context/gitlab, group/subgroup/repo, ssh, ssh://git@scm.company.com:8022/context/gitlab/group/subgroup/repo.git
      
      Bitbucket, scm.company.com:12345/context/bitbucket, org/repo, https, https://scm.company.com:12345/context/bitbucket/scm/org/repo.git
      Bitbucket, scm.company.com:12346/context/bitbucket, org/repo, https, https://scm.company.com:12345/context/bitbucket/scm/org/repo.git
      
      Unknown, scm.unregistered.com/context/path/, org/repo, https, https://scm.unregistered.com/context/path/org/repo.git
      Unknown, scm.unregistered.com/context/path/, org/repo, ssh, ssh://scm.unregistered.com/context/path/org/repo.git
      """)
    void buildUri(GitRemote.Service service, String origin, String path, String protocol, String expectedUri) {
        GitRemote remote = new GitRemote(service, null, origin, path, null, null);
        URI uri = new GitRemote.Parser()
          .registerRemote(GitRemote.Service.Bitbucket, URI.create("https://scm.company.com/context/bitbucket/"), List.of(URI.create("http://scm.company.com/context/bitbucket/"), URI.create("ssh://git@scm.company.com:7999/context/bitbucket")))
          .registerRemote(GitRemote.Service.GitHub, URI.create("https://scm.company.com/context/github"), List.of(URI.create("ssh://git@scm.company.com/context/github/")))
          .registerRemote(GitRemote.Service.GitLab, URI.create("https://scm.company.com/context/gitlab/"), List.of(URI.create("ssh://git@scm.company.com:8022/context/gitlab")))
          .registerRemote(GitRemote.Service.GitLab, URI.create("https://scm.company.com:8443/context/gitlab"), List.of(URI.create("https://scm.company.com/context/gitlab/")))
          .registerRemote(GitRemote.Service.Bitbucket, URI.create("https://scm.company.com:12345/context/bitbucket"), List.of(URI.create("https://scm.company.com:12346/context/bitbucket/")))
          .toUri(remote, protocol);
        assertThat(uri).isEqualTo(URI.create(expectedUri));
    }

    @Test
    void buildUriUnregisteredOriginWithPortNotSupported() {
        GitRemote remote = new GitRemote(GitRemote.Service.Unknown, null, "scm.unregistered.com:8443/context/path", "org/repo", null, null);
        IllegalArgumentException ex = catchThrowableOfType(IllegalArgumentException.class, () -> new GitRemote.Parser().toUri(remote, "ssh"));
        assertThat(ex).isNotNull().hasMessageContaining("Unable to determine protocol/port combination for an unregistered origin with a port");
    }

    @Test
    void shouldNotStripJgit() {
        GitRemote.Parser parser = new GitRemote.Parser();
        GitRemote remote = parser.parse("https://github.com/openrewrite/jgit");
        assertThat(remote.getPath()).isEqualTo("openrewrite/jgit");
    }

    @Test
    void findRemote() {
        GitRemote.Parser parser = new GitRemote.Parser()
          .registerRemote(GitRemote.Service.Bitbucket, URI.create("scm.company.com/stash"), Collections.emptyList());
        assertThat(parser.findRemoteServer("github.com").getService()).isEqualTo(GitRemote.Service.GitHub);
        assertThat(parser.findRemoteServer("gitlab.com").getService()).isEqualTo(GitRemote.Service.GitLab);
        assertThat(parser.findRemoteServer("bitbucket.org").getService()).isEqualTo(GitRemote.Service.BitbucketCloud);
        assertThat(parser.findRemoteServer("dev.azure.com").getService()).isEqualTo(GitRemote.Service.AzureDevOps);
        assertThat(parser.findRemoteServer("scm.company.com/stash").getService()).isEqualTo(GitRemote.Service.Bitbucket);
        assertThat(parser.findRemoteServer("scm.unregistered.com").getService()).isEqualTo(GitRemote.Service.Unknown);
        assertThat(parser.findRemoteServer("scm.unregistered.com").getOrigin()).isEqualTo("scm.unregistered.com");
        assertThat(parser.findRemoteServer("https://scm.unregistered.com").getOrigin()).isEqualTo("scm.unregistered.com");
    }

    @ParameterizedTest
    @CsvSource(textBlock = """
      https://github.com/org/repo, github.com, org/repo, org, repo
      https://GITHUB.COM/ORG/REPO, github.com, ORG/REPO, ORG, REPO
      ssh://GITHUB.COM/ORG/REPO.GIT, github.com, ORG/REPO, ORG, REPO
      https://DEV.AZURE.COM/ORG/PROJECT/_GIT/REPO, dev.azure.com, ORG/PROJECT/REPO, ORG/PROJECT, REPO
      GIT@SSH.DEV.AZURE.COM:V3/ORG/PROJECT/REPO, dev.azure.com, ORG/PROJECT/REPO, ORG/PROJECT, REPO
      """)
    void parseOriginCaseInsensitive(String cloneUrl, String expectedOrigin, String expectedPath, String expectedOrganization, String expectedRepositoryName) {
        GitRemote.Parser parser = new GitRemote.Parser();
        GitRemote remote = parser.parse(cloneUrl);
        assertThat(remote.getOrigin()).isEqualTo(expectedOrigin);
        assertThat(remote.getPath()).isEqualTo(expectedPath);
        assertThat(remote.getOrganization()).isEqualTo(expectedOrganization);
        assertThat(remote.getRepositoryName()).isEqualTo(expectedRepositoryName);
    }

    @ParameterizedTest
    @CsvSource(textBlock = """
      GitHub, GitHub
      GITLAB, GitLab
      bitbucket, Bitbucket
      BitbucketCloud, BitbucketCloud
      Bitbucket Cloud, BitbucketCloud
      BITBUCKET_CLOUD, BitbucketCloud
      AzureDevOps, AzureDevOps
      AZURE_DEVOPS, AzureDevOps
      Azure DevOps, AzureDevOps
      idontknow, Unknown
    """)
    void findServiceForName(String name, GitRemote.Service service){
        assertThat(GitRemote.Service.forName(name)).isEqualTo(service);
    }

    @Test
    void equalsIgnoresCase() {
        assertThat(new GitRemote(GitRemote.Service.GitHub, "https://github.com/org/repo", "github.com", "org/repo", "org", "repo"))
          .isEqualTo(new GitRemote(GitRemote.Service.GitHub, "https://GITHUB.COM/ORG/REPO", "GITHUB.COM", "ORG/REPO", "ORG", "REPO"));
    }

    @Test
    void hashCodeIgnoresCase() {
        assertThat(new GitRemote(GitRemote.Service.GitHub, "https://github.com/org/repo", "github.com", "org/repo", "org", "repo"))
          .hasSameHashCodeAs(new GitRemote(GitRemote.Service.GitHub, "https://GITHUB.COM/ORG/REPO", "GITHUB.COM", "ORG/REPO", "ORG", "REPO"));
    }
}<|MERGE_RESOLUTION|>--- conflicted
+++ resolved
@@ -32,12 +32,10 @@
     @CsvSource(textBlock = """
       https://github.com/org/repo, github.com, org/repo, org, repo
       https://github.com/1org/repo, github.com, 1org/repo, 1org, repo
+      https://github.com/1234/repo, github.com, 1234/repo, 1234, repo
       git@github.com:org/repo.git, github.com, org/repo, org, repo
-<<<<<<< HEAD
       git@github.com:1org/1repo.git, github.com, 1org/1repo, 1org, 1repo
-=======
-      git@github.com:8451LLC/helm.git, github.com, 8451LLC/helm, 8451LLC, helm
->>>>>>> 287e247e
+      git@github.com:1234/1repo.git, github.com, 1234/1repo, 1234, 1repo
       ssh://github.com/org/repo.git, github.com, org/repo, org, repo
       
       https://gitlab.com/group/repo.git, gitlab.com, group/repo, group, repo
