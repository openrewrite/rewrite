/*
 * Copyright 2021 the original author or authors.
 * <p>
 * Licensed under the Apache License, Version 2.0 (the "License");
 * you may not use this file except in compliance with the License.
 * You may obtain a copy of the License at
 * <p>
 * https://www.apache.org/licenses/LICENSE-2.0
 * <p>
 * Unless required by applicable law or agreed to in writing, software
 * distributed under the License is distributed on an "AS IS" BASIS,
 * WITHOUT WARRANTIES OR CONDITIONS OF ANY KIND, either express or implied.
 * See the License for the specific language governing permissions and
 * limitations under the License.
 */
package org.openrewrite;

import io.micrometer.core.instrument.DistributionSummary;
import io.micrometer.core.instrument.Metrics;
import io.micrometer.core.instrument.Timer;
import org.openrewrite.config.RecipeDescriptor;
import org.openrewrite.internal.*;
import org.openrewrite.internal.lang.Nullable;
import org.openrewrite.marker.Generated;
import org.openrewrite.marker.Markup;
import org.openrewrite.marker.RecipesThatMadeChanges;
import org.openrewrite.scheduling.WatchableExecutionContext;
import org.openrewrite.table.SourcesFileErrors;
import org.openrewrite.table.SourcesFileResults;
import org.openrewrite.text.PlainTextParser;

import java.nio.file.Paths;
import java.time.Duration;
import java.util.*;
import java.util.concurrent.Callable;
import java.util.concurrent.CompletableFuture;
import java.util.concurrent.atomic.AtomicBoolean;
import java.util.function.BiFunction;

import static java.util.Collections.*;
import static java.util.Objects.requireNonNull;
import static org.openrewrite.Recipe.PANIC;
import static org.openrewrite.RecipeSchedulerUtils.addRecipesThatMadeChanges;
import static org.openrewrite.RecipeSchedulerUtils.handleUncaughtException;
import static org.openrewrite.Tree.randomId;

public interface RecipeScheduler {
    default <T> List<T> mapAsync(List<T> input, BiFunction<T, Integer, T> mapFn) {
        @SuppressWarnings("unchecked") CompletableFuture<T>[] futures =
                new CompletableFuture[input.size()];

        int k = 0;
        for (int i = 0; i < input.size(); i++) {
            T before = input.get(i);
            final int index = i;
            Callable<T> updateTreeFn = () -> mapFn.apply(before, index);
            futures[k++] = schedule(updateTreeFn);
        }

        CompletableFuture.allOf(futures).join();
        return ListUtils.map(input, (j, in) -> futures[j].join());
    }

    default RecipeRun scheduleRun(Recipe recipe,
                                  List<? extends SourceFile> before,
                                  ExecutionContext ctx,
                                  int maxCycles,
                                  int minCycles) {
        org.openrewrite.table.RecipeRunStats runStatsTable = new org.openrewrite.table.RecipeRunStats(Recipe.noop());
        RecipeRunStats runStats = new RecipeRunStats(recipe);
        RecipeRun recipeRun = new RecipeRun(runStats, emptyList(), emptyMap());

        Set<UUID> sourceFileIds = new HashSet<>();
        before = ListUtils.map(before, sourceFile -> {
            if (!sourceFileIds.add(sourceFile.getId())) {
                return sourceFile.withId(Tree.randomId());
            }
            return sourceFile;
        });

        DistributionSummary.builder("rewrite.recipe.run")
                .tag("recipe", recipe.getDisplayName())
                .description("The distribution of recipe runs and the size of source file batches given to them to process.")
                .baseUnit("source files")
                .register(Metrics.globalRegistry)
                .record(before.size());

        Map<UUID, Stack<Recipe>> recipeThatAddedOrDeletedSourceFile = new HashMap<>();
        List<? extends SourceFile> acc = before;
        List<? extends SourceFile> after = acc;

        WatchableExecutionContext ctxWithWatch = new WatchableExecutionContext(ctx);
        for (int i = 0; i < maxCycles; i++) {
            if (ctx.getMessage(PANIC) != null) {
                break;
            }

            Stack<Recipe> recipeStack = new Stack<>();
            recipeStack.push(recipe);

            after = scheduleVisit(runStats, recipeStack, acc, null, ctxWithWatch, recipeThatAddedOrDeletedSourceFile);
            if (i + 1 >= minCycles && ((after == acc && !ctxWithWatch.hasNewMessages()) || !recipe.causesAnotherCycle())) {
                break;
            }
            acc = after;
            ctxWithWatch.resetHasNewMessages();
        }

        if (after == before) {
            runStatsTable.record(ctx, recipe, runStats);
            return recipeRun.withDataTables(ctx.getMessage(ExecutionContext.DATA_TABLES, emptyMap()));
        }

        Map<UUID, SourceFile> sourceFileIdentities = new HashMap<>();
        for (SourceFile sourceFile : before) {
            sourceFileIdentities.put(sourceFile.getId(), sourceFile);
        }

        List<Result> results = new ArrayList<>();

        // added or changed files
        for (SourceFile s : after) {
            SourceFile original = sourceFileIdentities.get(s.getId());
            if (original != s) {
                if (original == null) {
                    results.add(new Result(null, s, singletonList(recipeThatAddedOrDeletedSourceFile.get(s.getId()))));
                } else {
                    if (original.getMarkers().findFirst(Generated.class).isPresent()) {
                        continue;
                    }

                    results.add(new Result(original, s, s.getMarkers()
                            .findFirst(RecipesThatMadeChanges.class)
                            .orElseThrow(() -> new IllegalStateException("SourceFile changed but no recipe reported making a change"))
                            .getRecipes()));
                }
            }
        }

        Set<UUID> afterIds = new HashSet<>();
        for (SourceFile sourceFile : after) {
            afterIds.add(sourceFile.getId());
        }

        // removed files
        for (SourceFile s : before) {
            if (!afterIds.contains(s.getId()) && !s.getMarkers().findFirst(Generated.class).isPresent()) {
                results.add(new Result(s, null, singleton(recipeThatAddedOrDeletedSourceFile.get(s.getId()))));
            }
        }

        for (Result result : results) {
            SourcesFileResults resultsTable = new SourcesFileResults(Recipe.noop());
            Stack<RecipeDescriptor[]> recipeStack = new Stack<>();

            for (RecipeDescriptor rd : result.getRecipeDescriptorsThatMadeChanges()) {
                recipeStack.push(new RecipeDescriptor[]{null, rd});
            }

            while (!recipeStack.isEmpty()) {
                RecipeDescriptor[] recipeThatMadeChange = recipeStack.pop();
                resultsTable.insertRow(ctx, new SourcesFileResults.Row(
                        result.getBefore() == null ? "" : result.getBefore().getSourcePath().toString(),
                        result.getAfter() == null ? "" : result.getAfter().getSourcePath().toString(),
                        recipeThatMadeChange[0] == null ? "" : recipeThatMadeChange[0].getName(),
                        recipeThatMadeChange[1].getName()));
                for (RecipeDescriptor rd : recipeThatMadeChange[1].getRecipeList()) {
                    recipeStack.push(new RecipeDescriptor[]{recipeThatMadeChange[1], rd});
                }
            }
        }

        runStatsTable.record(ctx, recipe, runStats);
        return recipeRun
                .withResults(results)
                .withDataTables(ctx.getMessage(ExecutionContext.DATA_TABLES, emptyMap()));
    }

    default <S extends SourceFile> List<S> scheduleVisit(RecipeRunStats runStats,
                                                         Stack<Recipe> recipeStack,
                                                         List<S> before,
                                                         @Nullable Map<UUID, Boolean> singleSourceApplicableTestResult,
                                                         ExecutionContext ctx,
                                                         Map<UUID, Stack<Recipe>> recipeThatAddedOrDeletedSourceFile) {
        runStats.calls.incrementAndGet();
        long startTime = System.nanoTime();
        Recipe recipe = recipeStack.peek();

        ctx.putCurrentRecipe(recipe);
        if (ctx instanceof WatchableExecutionContext) {
            ((WatchableExecutionContext) ctx).resetHasNewMessages();
        }

        try {
            if (!recipe.getApplicableTests().isEmpty()) {
                boolean anySourceMatch = false;
                for (S s : before) {
                    boolean allMatch = true;
                    for (TreeVisitor<?, ExecutionContext> applicableTest : recipe.getApplicableTests()) {
                        if (applicableTest.visit(s, ctx) == s) {
                            allMatch = false;
                            break;
                        }
                    }
                    if (allMatch) {
                        anySourceMatch = true;
                        break;
                    }
                }

                if (!anySourceMatch) {
                    return before;
                }
            }

            if (!recipe.getSingleSourceApplicableTests().isEmpty()) {
                if (singleSourceApplicableTestResult == null || singleSourceApplicableTestResult.isEmpty()) {
                    if (singleSourceApplicableTestResult == null) {
                        singleSourceApplicableTestResult = new HashMap<>(before.size());
                    }

                    for (S s : before) {
                        boolean allMatch = true;
                        for (TreeVisitor<?, ExecutionContext> singleSourceApplicableTest : recipe.getSingleSourceApplicableTests()) {
                            if (singleSourceApplicableTest.visit(s, ctx) == s) {
                                allMatch = false;
                                break;
                            }
                        }
                        singleSourceApplicableTestResult.put(s.getId(), allMatch);
                    }
                }
            }
        } catch (Throwable t) {
            return handleUncaughtException(recipeStack, recipeThatAddedOrDeletedSourceFile, before, ctx, recipe, t);
        }

        SourcesFileErrors errorsTable = new SourcesFileErrors(Recipe.noop());
        AtomicBoolean thrownErrorOnTimeout = new AtomicBoolean(false);
        List<S> after;
        final Map<UUID, Boolean> singleSourceApplicableTestResultRef = singleSourceApplicableTestResult;
        boolean hasSingleSourceApplicableTest = singleSourceApplicableTestResult != null
                && !singleSourceApplicableTestResult.isEmpty();

        if (!recipe.validate(ctx).isValid()) {
            after = before;
        } else {
            long getVisitorStartTime = System.nanoTime();
            after = mapAsync(before, (s, index) -> {
                Timer.Builder timer = Timer.builder("rewrite.recipe.visit").tag("recipe", recipe.getDisplayName());
                Timer.Sample sample = Timer.start();

                S afterFile = s;
                try {
                    if (hasSingleSourceApplicableTest && singleSourceApplicableTestResultRef.containsKey(s.getId())
                            && !singleSourceApplicableTestResultRef.get(s.getId())) {
                        return s;
                    }

                    Duration duration = Duration.ofNanos(System.nanoTime() - startTime);
                    if (duration.compareTo(ctx.getRunTimeout(before.size())) > 0) {
                        if (thrownErrorOnTimeout.compareAndSet(false, true)) {
                            RecipeTimeoutException t = new RecipeTimeoutException(recipe);
                            ctx.getOnError().accept(t);
                            ctx.getOnTimeout().accept(t, ctx);
                        }
                        sample.stop(MetricsHelper.successTags(timer, "timeout").register(Metrics.globalRegistry));
                        return s;
                    }

                    if (ctx.getMessage(PANIC) != null) {
                        sample.stop(MetricsHelper.successTags(timer, "panic").register(Metrics.globalRegistry));
                        return s;
                    }

                    TreeVisitor<?, ExecutionContext> visitor = recipe.getVisitor();

                    //noinspection unchecked
                    afterFile = (S) visitor.visitSourceFile(s, ctx);

                    if (visitor.isAcceptable(s, ctx)) {
                        //noinspection unchecked
                        afterFile = (S) visitor.visit(afterFile, ctx);
                    }
                } catch (Throwable t) {
                    sample.stop(MetricsHelper.errorTags(timer, t).register(Metrics.globalRegistry));
                    ctx.getOnError().accept(t);

                    if (t instanceof RecipeRunException) {
                        RecipeRunException vt = (RecipeRunException) t;

                        //noinspection unchecked
                        afterFile = (S) new FindRecipeRunException(vt).visitNonNull(requireNonNull(afterFile), 0);
                    } else if (afterFile != null) {
                        // The applicable test threw an exception, but it was not in a visitor. It cannot be associated to any specific line of code,
                        // and instead we add a marker to the top of the source file to record the exception message.
                        afterFile = Markup.error(afterFile, t);
                    }

                    if (s != null) {
                        errorsTable.insertRow(ctx, new SourcesFileErrors.Row(
                                s.getSourcePath().toString(),
                                recipe.getName(),
                                ExceptionUtils.sanitizeStackTrace(t, RecipeScheduler.class)
                        ));
                    }
                }

                if (afterFile != null && afterFile != s) {
                    afterFile = addRecipesThatMadeChanges(recipeStack, afterFile);
                    sample.stop(MetricsHelper.successTags(timer, "changed").register(Metrics.globalRegistry));
                } else if (afterFile == null) {
                    recipeThatAddedOrDeletedSourceFile.put(requireNonNull(s).getId(), recipeStack);
                    sample.stop(MetricsHelper.successTags(timer, "deleted").register(Metrics.globalRegistry));
                } else {
                    sample.stop(MetricsHelper.successTags(timer, "unchanged").register(Metrics.globalRegistry));
                }
                return afterFile;
            });
            runStats.ownGetVisitor.addAndGet(System.nanoTime() - getVisitorStartTime);
        }

        // The type of the list is widened at this point, since a source file type may be generated that isn't
        // of a type that is in the original set of source files (e.g. only XML files are given, and the
        // recipe generates Java code).
        List<SourceFile> afterWidened;
        final Map<UUID, Boolean> lastSingleSourceApplicableTestResult = singleSourceApplicableTestResult;
        final Map<UUID, Boolean> newSingleSourceApplicableTestResult = new HashMap<>();
        try {
            long ownVisitStartTime = System.nanoTime();

            if (hasSingleSourceApplicableTest) {
                boolean anyFilePassedSingleApplicableTest = false;
                for (Boolean b : singleSourceApplicableTestResult.values()) {
                    if (b) {
                        anyFilePassedSingleApplicableTest = true;
                        break;
                    }
                }
                if (!anyFilePassedSingleApplicableTest) {
                    return after;
                }
            }

            //noinspection unchecked
            afterWidened = recipe.visit((List<SourceFile>) after, ctx);

            if (hasSingleSourceApplicableTest) {
                // update single source applicability test results
                Map<UUID, SourceFile> originalMap = new HashMap<>(after.size());
                for (SourceFile file : after) {
                    originalMap.put(file.getId(), file);
                }

                afterWidened = ListUtils.map(afterWidened, s -> {
                    Boolean singleSourceTestResult = lastSingleSourceApplicableTestResult.get(s.getId());
                    if (singleSourceTestResult != null) {
                        newSingleSourceApplicableTestResult.put(s.getId(), singleSourceTestResult);
                        if (!singleSourceTestResult) {
                            return originalMap.get(s.getId());
                        }
                    } else {
                        // It's a newly generated file
                        newSingleSourceApplicableTestResult.put(s.getId(), true);
                    }
                    return s;
                });
            }

            runStats.ownVisit.addAndGet(System.nanoTime() - ownVisitStartTime);
        } catch (Throwable t) {
            return handleUncaughtException(recipeStack, recipeThatAddedOrDeletedSourceFile, before, ctx, recipe, t);
        }

        if (afterWidened != after) {
            Map<UUID, SourceFile> originalMap = new HashMap<>(after.size());
            for (SourceFile file : after) {
                originalMap.put(file.getId(), file);
            }
            afterWidened = ListUtils.map(afterWidened, s -> {
                SourceFile original = originalMap.get(s.getId());
                if (original == null) {
                    // a new source file generated
                    recipeThatAddedOrDeletedSourceFile.put(s.getId(), recipeStack);
                } else if (s != original) {
                    List<Stack<Recipe>> recipeStackList = new ArrayList<>(1);
                    recipeStackList.add(recipeStack);
                    return s.withMarkers(s.getMarkers().computeByType(
                            new RecipesThatMadeChanges(randomId(), recipeStackList),
                            (r1, r2) -> {
                                r1.getRecipes().addAll(r2.getRecipes());
                                return r1;
                            }));
                }
                return s;
            });

            for (SourceFile maybeDeleted : after) {
                if (!afterWidened.contains(maybeDeleted)) {
                    // a source file deleted
                    recipeThatAddedOrDeletedSourceFile.put(maybeDeleted.getId(), recipeStack);
                }
            }
        }

        for (Recipe r : recipe.getRecipeList()) {
            if (ctx.getMessage(PANIC) != null) {
                //noinspection unchecked
                return (List<S>) afterWidened;
            }

            Stack<Recipe> nextStack = new Stack<>();
            nextStack.addAll(recipeStack);
            nextStack.push(r);

            RecipeRunStats nextStats = null;
            for (RecipeRunStats called : runStats.getCalled()) {
                if (called.recipe == r) {
                    nextStats = called;
                    break;
                }
            }

            // when doNext is called conditionally inside a recipe visitor
            if (nextStats == null) {
                nextStats = new RecipeRunStats(r);
                runStats.getCalled().add(nextStats);
            }

            afterWidened = scheduleVisit(requireNonNull(nextStats),
<<<<<<< HEAD
                nextStack,
                afterWidened,
                newSingleSourceApplicableTestResult,
                ctx, recipeThatAddedOrDeletedSourceFile);
=======
                    nextStack,
                    afterWidened,
                    singleSourceApplicableTestResult,
                    ctx, recipeThatAddedOrDeletedSourceFile);
>>>>>>> 8d0d859e
        }

        long totalTime = System.nanoTime() - startTime;
        runStats.max.compareAndSet(Math.min(runStats.max.get(), totalTime), totalTime);
        runStats.cumulative.addAndGet(totalTime);

        //noinspection unchecked
        return (List<S>) afterWidened;
    }

    <T> CompletableFuture<T> schedule(Callable<T> fn);
}

class RecipeSchedulerUtils {
    public static <S extends SourceFile> S addRecipesThatMadeChanges(Stack<Recipe> recipeStack, S afterFile) {
        List<Stack<Recipe>> recipeStackList = new ArrayList<>(1);
        recipeStackList.add(recipeStack);
        afterFile = afterFile.withMarkers(afterFile.getMarkers().computeByType(
                new RecipesThatMadeChanges(randomId(), recipeStackList),
                (r1, r2) -> {
                    r1.getRecipes().addAll(r2.getRecipes());
                    return r1;
                }));
        return afterFile;
    }

    public static <S extends SourceFile> List<S> handleUncaughtException(Stack<Recipe> recipeStack,
                                                                         Map<UUID, Stack<Recipe>> recipeThatAddedOrDeletedSourceFile,
                                                                         List<S> before,
                                                                         ExecutionContext ctx,
                                                                         Recipe recipe,
                                                                         Throwable t) {
        ctx.getOnError().accept(t);
        ctx.putMessage(PANIC, true);

        if (t instanceof RecipeRunException) {
            RecipeRunException vt = (RecipeRunException) t;

            List<S> exceptionMapped = ListUtils.map(before, sourceFile -> {
                //noinspection unchecked
                S afterFile = (S) new FindRecipeRunException(vt).visitNonNull(requireNonNull((SourceFile) sourceFile), 0);
                if (afterFile != sourceFile) {
                    afterFile = addRecipesThatMadeChanges(recipeStack, afterFile);
                }
                return afterFile;
            });
            if (exceptionMapped != before) {
                return exceptionMapped;
            }
        }

        // The applicable test threw an exception, but it was not in a visitor. It cannot be associated to any specific line of code,
        // and instead we add a new file to record the exception message.
        S exception = PlainTextParser.builder().build()
                .parse("Rewrite encountered an uncaught recipe error in " + recipe.getName() + ".")
                .get(0)
                .withSourcePath(Paths.get("recipe-exception-" + ctx.incrementAndGetUncaughtExceptionCount() + ".txt"));
        exception = Markup.error(exception, t);
        recipeThatAddedOrDeletedSourceFile.put(exception.getId(), recipeStack);
        return ListUtils.concat(before, exception);
    }
}<|MERGE_RESOLUTION|>--- conflicted
+++ resolved
@@ -428,17 +428,10 @@
             }
 
             afterWidened = scheduleVisit(requireNonNull(nextStats),
-<<<<<<< HEAD
                 nextStack,
                 afterWidened,
                 newSingleSourceApplicableTestResult,
                 ctx, recipeThatAddedOrDeletedSourceFile);
-=======
-                    nextStack,
-                    afterWidened,
-                    singleSourceApplicableTestResult,
-                    ctx, recipeThatAddedOrDeletedSourceFile);
->>>>>>> 8d0d859e
         }
 
         long totalTime = System.nanoTime() - startTime;
