--- conflicted
+++ resolved
@@ -387,11 +387,7 @@
         Object localObject = localObjects.getIfPresent(id);
         String lastKnownId = localObject != null ? id : null;
         
-<<<<<<< HEAD
-        RpcReceiveQueue q = new RpcReceiveQueue(remoteRefs.asMap(), logFile, () -> send("GetObject",
-=======
-        RpcReceiveQueue q = new RpcReceiveQueue(remoteRefs, traceFile, () -> send("GetObject",
->>>>>>> ffa8f996
+        RpcReceiveQueue q = new RpcReceiveQueue(remoteRefs.asMap(), traceFile, () -> send("GetObject",
                 new GetObject(id, lastKnownId), GetObjectResponse.class), this::getRef);
         Object remoteObject = q.receive(localObject, null);
         if (q.take().getState() != END_OF_OBJECT) {
@@ -412,10 +408,9 @@
     }
     
     private Object getRef(Integer refId) {
-<<<<<<< HEAD
         // Fetch the complete batch like getObject() does
         List<RpcObjectData> completeBatch = send("GetRef", new GetRef(refId), GetRefResponse.class);
-        
+
         // Create RpcReceiveQueue with the pre-fetched batch
         // Use a simple function that throws for nested refs to avoid recursion
         AtomicBoolean batchConsumed = new AtomicBoolean(false);
@@ -425,13 +420,9 @@
             }
             return completeBatch;
         }, nestedRefId -> {
-=======
-        RpcReceiveQueue q = new RpcReceiveQueue(remoteRefs, traceFile, () -> send("GetRef",
-                new GetRef(refId), GetRefResponse.class), nestedRefId -> {
->>>>>>> ffa8f996
             throw new IllegalStateException("Nested ref calls not supported in GetRef: " + nestedRefId);
         });
-        
+
         // Process the ref object
         Object ref = q.receive(null, null);
         if (q.take().getState() != END_OF_OBJECT) {
