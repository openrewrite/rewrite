/*
 * Copyright 2025 the original author or authors.
 * <p>
 * Licensed under the Apache License, Version 2.0 (the "License");
 * you may not use this file except in compliance with the License.
 * You may obtain a copy of the License at
 * <p>
 * https://www.apache.org/licenses/LICENSE-2.0
 * <p>
 * Unless required by applicable law or agreed to in writing, software
 * distributed under the License is distributed on an "AS IS" BASIS,
 * WITHOUT WARRANTIES OR CONDITIONS OF ANY KIND, either express or implied.
 * See the License for the specific language governing permissions and
 * limitations under the License.
 */
package org.openrewrite.json.format;

import org.jspecify.annotations.Nullable;
import org.openrewrite.Cursor;
import org.openrewrite.Tree;
import org.openrewrite.json.JsonIsoVisitor;
import org.openrewrite.json.style.Autodetect;
import org.openrewrite.json.style.TabsAndIndentsStyle;
import org.openrewrite.json.tree.Json;
import org.openrewrite.style.GeneralFormatStyle;
import org.openrewrite.style.NamedStyles;
import org.openrewrite.style.Style;

import java.util.function.Supplier;

public class AutoFormatVisitor<P> extends JsonIsoVisitor<P> {
    @Nullable
    private final Tree stopAfter;

    public AutoFormatVisitor() {
        this(null);
    }

    public AutoFormatVisitor(@Nullable Tree stopAfter) {
        this.stopAfter = stopAfter;
    }

    @Override
    public Json preVisit(Json tree, P p) {
        stopAfterPreVisit();
        Json.Document doc = getCursor().firstEnclosingOrThrow(Json.Document.class);
        Cursor cursor = getCursor().getParentOrThrow();
        Autodetect autodetectedStyle = Autodetect.detector().sample(doc).build();
        Json js = tree;

<<<<<<< HEAD
        TabsAndIndentsStyle tabsIndentsStyle = Optional.ofNullable(doc.getStyle(TabsAndIndentsStyle.class))
                .orElseGet(() -> NamedStyles.merge(TabsAndIndentsStyle.class, singletonList(autodetectedStyle)));
        assert(tabsIndentsStyle != null);
        GeneralFormatStyle generalStyle = Optional.ofNullable(doc.getStyle(GeneralFormatStyle.class))
                .orElseGet(() -> NamedStyles.merge(GeneralFormatStyle.class, singletonList(autodetectedStyle)));
        assert(generalStyle != null);

        js = new NewLinesVisitor<>(stopAfter).visitNonNull(js, p, cursor.fork());
        js = new TabsAndIndentsVisitor<>(tabsIndentsStyle, stopAfter).visitNonNull(js, p, cursor.fork());
        js = new NormalizeLineBreaksVisitor<>(generalStyle, stopAfter).visitNonNull(js, p, cursor.fork());
=======
        js = new TabsAndIndentsVisitor<>(
                Style.from(TabsAndIndentsStyle.class, doc, () -> autodetectedStyle.getStyle(TabsAndIndentsStyle.class)),
                stopAfter).visitNonNull(js, p, cursor.fork());

        js = new NormalizeLineBreaksVisitor<>(
                Style.from(GeneralFormatStyle.class, doc, () -> autodetectedStyle.getStyle(GeneralFormatStyle.class)),
                stopAfter).visitNonNull(js, p, cursor.fork());
>>>>>>> bf0519d9

        return js;
    }

    @Override
    public Json.Document visitDocument(Json.Document js, P p) {
        Autodetect autodetectedStyle = Autodetect.detector().sample(js).build();

<<<<<<< HEAD
        TabsAndIndentsStyle tabsIndentsStyle = Optional.ofNullable(js.getStyle(TabsAndIndentsStyle.class))
                .orElseGet(() -> NamedStyles.merge(TabsAndIndentsStyle.class, singletonList(autodetectedStyle)));
        assert(tabsIndentsStyle != null);
        GeneralFormatStyle generalStyle = Optional.ofNullable(js.getStyle(GeneralFormatStyle.class))
                .orElseGet(() -> NamedStyles.merge(GeneralFormatStyle.class, singletonList(autodetectedStyle)));
        assert(generalStyle != null);

        js = (Json.Document) new NewLinesVisitor<>(stopAfter).visitNonNull(js, p);
        js = (Json.Document) new TabsAndIndentsVisitor<>(tabsIndentsStyle, stopAfter).visitNonNull(js, p);
        js = (Json.Document) new NormalizeLineBreaksVisitor<>(generalStyle, stopAfter).visitNonNull(js, p);
=======
        js = (Json.Document) new TabsAndIndentsVisitor<>(
                Style.from(TabsAndIndentsStyle.class, js, () -> autodetectedStyle.getStyle(TabsAndIndentsStyle.class)),
                stopAfter).visitNonNull(js, p);

        js = (Json.Document) new NormalizeLineBreaksVisitor<>(
                Style.from(GeneralFormatStyle.class, js, () -> autodetectedStyle.getStyle(GeneralFormatStyle.class)),
                stopAfter).visitNonNull(js, p);
>>>>>>> bf0519d9

        return js;
    }

    @Override
    public @Nullable Json postVisit(Json tree, P p) {
        if (stopAfter != null && stopAfter.isScope(tree)) {
            getCursor().putMessageOnFirstEnclosing(Json.Document.class, "stop", true);
        }
        return super.postVisit(tree, p);
    }

    @Override
    public @Nullable Json visit(@Nullable Tree tree, P p) {
        if (getCursor().getNearestMessage("stop") != null) {
            return (Json) tree;
        }
        return super.visit(tree, p);
    }
}<|MERGE_RESOLUTION|>--- conflicted
+++ resolved
@@ -48,27 +48,12 @@
         Autodetect autodetectedStyle = Autodetect.detector().sample(doc).build();
         Json js = tree;
 
-<<<<<<< HEAD
-        TabsAndIndentsStyle tabsIndentsStyle = Optional.ofNullable(doc.getStyle(TabsAndIndentsStyle.class))
-                .orElseGet(() -> NamedStyles.merge(TabsAndIndentsStyle.class, singletonList(autodetectedStyle)));
-        assert(tabsIndentsStyle != null);
-        GeneralFormatStyle generalStyle = Optional.ofNullable(doc.getStyle(GeneralFormatStyle.class))
-                .orElseGet(() -> NamedStyles.merge(GeneralFormatStyle.class, singletonList(autodetectedStyle)));
-        assert(generalStyle != null);
+        TabsAndIndentsStyle tabsIndentsStyle = Style.from(TabsAndIndentsStyle.class, doc, () -> autodetectedStyle.getStyle(TabsAndIndentsStyle.class));
+        GeneralFormatStyle generalStyle = Style.from(GeneralFormatStyle.class, doc, () -> autodetectedStyle.getStyle(GeneralFormatStyle.class));
 
         js = new NewLinesVisitor<>(stopAfter).visitNonNull(js, p, cursor.fork());
         js = new TabsAndIndentsVisitor<>(tabsIndentsStyle, stopAfter).visitNonNull(js, p, cursor.fork());
         js = new NormalizeLineBreaksVisitor<>(generalStyle, stopAfter).visitNonNull(js, p, cursor.fork());
-=======
-        js = new TabsAndIndentsVisitor<>(
-                Style.from(TabsAndIndentsStyle.class, doc, () -> autodetectedStyle.getStyle(TabsAndIndentsStyle.class)),
-                stopAfter).visitNonNull(js, p, cursor.fork());
-
-        js = new NormalizeLineBreaksVisitor<>(
-                Style.from(GeneralFormatStyle.class, doc, () -> autodetectedStyle.getStyle(GeneralFormatStyle.class)),
-                stopAfter).visitNonNull(js, p, cursor.fork());
->>>>>>> bf0519d9
-
         return js;
     }
 
@@ -76,26 +61,12 @@
     public Json.Document visitDocument(Json.Document js, P p) {
         Autodetect autodetectedStyle = Autodetect.detector().sample(js).build();
 
-<<<<<<< HEAD
-        TabsAndIndentsStyle tabsIndentsStyle = Optional.ofNullable(js.getStyle(TabsAndIndentsStyle.class))
-                .orElseGet(() -> NamedStyles.merge(TabsAndIndentsStyle.class, singletonList(autodetectedStyle)));
-        assert(tabsIndentsStyle != null);
-        GeneralFormatStyle generalStyle = Optional.ofNullable(js.getStyle(GeneralFormatStyle.class))
-                .orElseGet(() -> NamedStyles.merge(GeneralFormatStyle.class, singletonList(autodetectedStyle)));
-        assert(generalStyle != null);
+        TabsAndIndentsStyle tabsIndentsStyle = Style.from(TabsAndIndentsStyle.class, js, () -> autodetectedStyle.getStyle(TabsAndIndentsStyle.class));
+        GeneralFormatStyle generalStyle = Style.from(GeneralFormatStyle.class, js, () -> autodetectedStyle.getStyle(GeneralFormatStyle.class));
 
         js = (Json.Document) new NewLinesVisitor<>(stopAfter).visitNonNull(js, p);
         js = (Json.Document) new TabsAndIndentsVisitor<>(tabsIndentsStyle, stopAfter).visitNonNull(js, p);
         js = (Json.Document) new NormalizeLineBreaksVisitor<>(generalStyle, stopAfter).visitNonNull(js, p);
-=======
-        js = (Json.Document) new TabsAndIndentsVisitor<>(
-                Style.from(TabsAndIndentsStyle.class, js, () -> autodetectedStyle.getStyle(TabsAndIndentsStyle.class)),
-                stopAfter).visitNonNull(js, p);
-
-        js = (Json.Document) new NormalizeLineBreaksVisitor<>(
-                Style.from(GeneralFormatStyle.class, js, () -> autodetectedStyle.getStyle(GeneralFormatStyle.class)),
-                stopAfter).visitNonNull(js, p);
->>>>>>> bf0519d9
 
         return js;
     }
