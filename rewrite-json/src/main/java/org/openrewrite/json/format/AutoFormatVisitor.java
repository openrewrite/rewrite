/*
 * Copyright 2025 the original author or authors.
 * <p>
 * Licensed under the Apache License, Version 2.0 (the "License");
 * you may not use this file except in compliance with the License.
 * You may obtain a copy of the License at
 * <p>
 * https://www.apache.org/licenses/LICENSE-2.0
 * <p>
 * Unless required by applicable law or agreed to in writing, software
 * distributed under the License is distributed on an "AS IS" BASIS,
 * WITHOUT WARRANTIES OR CONDITIONS OF ANY KIND, either express or implied.
 * See the License for the specific language governing permissions and
 * limitations under the License.
 */
package org.openrewrite.json.format;

import org.jspecify.annotations.Nullable;
import org.openrewrite.Cursor;
import org.openrewrite.Tree;
import org.openrewrite.json.JsonIsoVisitor;
import org.openrewrite.json.style.Autodetect;
import org.openrewrite.json.style.TabsAndIndentsStyle;
import org.openrewrite.json.style.WrappingAndBracesStyle;
import org.openrewrite.json.tree.Json;
import org.openrewrite.style.GeneralFormatStyle;
import org.openrewrite.style.Style;

public class AutoFormatVisitor<P> extends JsonIsoVisitor<P> {
    @Nullable
    private final Tree stopAfter;

    public AutoFormatVisitor() {
        this(null);
    }

    public AutoFormatVisitor(@Nullable Tree stopAfter) {
        this.stopAfter = stopAfter;
    }

    @Override
    public Json preVisit(Json tree, P p) {
        stopAfterPreVisit();
        Json.Document doc = getCursor().firstEnclosingOrThrow(Json.Document.class);
        Cursor cursor = getCursor().getParentOrThrow();
        Autodetect autodetectedStyle = Autodetect.detector().sample(doc).build();
        Json js = tree;

<<<<<<< HEAD
        TabsAndIndentsStyle tabsIndentsStyle = Optional.ofNullable(doc.getStyle(TabsAndIndentsStyle.class))
                .orElseGet(() -> NamedStyles.merge(TabsAndIndentsStyle.class, singletonList(autodetectedStyle)));
        assert(tabsIndentsStyle != null);
        GeneralFormatStyle generalStyle = Optional.ofNullable(doc.getStyle(GeneralFormatStyle.class))
                .orElseGet(() -> NamedStyles.merge(GeneralFormatStyle.class, singletonList(autodetectedStyle)));
        assert(generalStyle != null);

        js = new NewLinesVisitor<>(stopAfter).visitNonNull(js, p, cursor.fork());
        js = new TabsAndIndentsVisitor<>(tabsIndentsStyle, stopAfter).visitNonNull(js, p, cursor.fork());
        js = new NormalizeLineBreaksVisitor<>(generalStyle, stopAfter).visitNonNull(js, p, cursor.fork());
=======
        TabsAndIndentsStyle tabsIndentsStyle = Style.from(TabsAndIndentsStyle.class, doc, () -> autodetectedStyle.getStyle(TabsAndIndentsStyle.class));
        GeneralFormatStyle generalStyle = Style.from(GeneralFormatStyle.class, doc, () -> autodetectedStyle.getStyle(GeneralFormatStyle.class));
        WrappingAndBracesStyle wrappingStyle = Style.from(WrappingAndBracesStyle.class, doc, () -> autodetectedStyle.getStyle(WrappingAndBracesStyle.class));
>>>>>>> 990589c2

        js = new WrappingAndBracesVisitor<>(wrappingStyle, generalStyle, stopAfter).visitNonNull(js, p, cursor.fork());
        js = new TabsAndIndentsVisitor<>(wrappingStyle, tabsIndentsStyle, generalStyle, stopAfter).visitNonNull(js, p, cursor.fork());
        js = new NormalizeLineBreaksVisitor<>(generalStyle, stopAfter).visitNonNull(js, p, cursor.fork());
        return js;
    }

    @Override
    public Json.Document visitDocument(Json.Document js, P p) {
        Autodetect autodetectedStyle = Autodetect.detector().sample(js).build();

<<<<<<< HEAD
        TabsAndIndentsStyle tabsIndentsStyle = Optional.ofNullable(js.getStyle(TabsAndIndentsStyle.class))
                .orElseGet(() -> NamedStyles.merge(TabsAndIndentsStyle.class, singletonList(autodetectedStyle)));
        assert(tabsIndentsStyle != null);
        GeneralFormatStyle generalStyle = Optional.ofNullable(js.getStyle(GeneralFormatStyle.class))
                .orElseGet(() -> NamedStyles.merge(GeneralFormatStyle.class, singletonList(autodetectedStyle)));
        assert(generalStyle != null);

        js = (Json.Document) new NewLinesVisitor<>(stopAfter).visitNonNull(js, p);
        js = (Json.Document) new TabsAndIndentsVisitor<>(tabsIndentsStyle, stopAfter).visitNonNull(js, p);
=======
        TabsAndIndentsStyle tabsIndentsStyle = Style.from(TabsAndIndentsStyle.class, js, () -> autodetectedStyle.getStyle(TabsAndIndentsStyle.class));
        GeneralFormatStyle generalStyle = Style.from(GeneralFormatStyle.class, js, () -> autodetectedStyle.getStyle(GeneralFormatStyle.class));
        WrappingAndBracesStyle wrappingStyle = Style.from(WrappingAndBracesStyle.class, js, () -> autodetectedStyle.getStyle(WrappingAndBracesStyle.class));

        js = (Json.Document) new WrappingAndBracesVisitor<>(wrappingStyle, generalStyle, stopAfter).visitNonNull(js, p);
        js = (Json.Document) new TabsAndIndentsVisitor<>(wrappingStyle, tabsIndentsStyle, generalStyle, stopAfter).visitNonNull(js, p);
>>>>>>> 990589c2
        js = (Json.Document) new NormalizeLineBreaksVisitor<>(generalStyle, stopAfter).visitNonNull(js, p);

        return js;
    }

    @Override
    public @Nullable Json postVisit(Json tree, P p) {
        if (stopAfter != null && stopAfter.isScope(tree)) {
            getCursor().putMessageOnFirstEnclosing(Json.Document.class, "stop", true);
        }
        return super.postVisit(tree, p);
    }

    @Override
    public @Nullable Json visit(@Nullable Tree tree, P p) {
        if (getCursor().getNearestMessage("stop") != null) {
            return (Json) tree;
        }
        return super.visit(tree, p);
    }
}<|MERGE_RESOLUTION|>--- conflicted
+++ resolved
@@ -45,23 +45,9 @@
         Cursor cursor = getCursor().getParentOrThrow();
         Autodetect autodetectedStyle = Autodetect.detector().sample(doc).build();
         Json js = tree;
-
-<<<<<<< HEAD
-        TabsAndIndentsStyle tabsIndentsStyle = Optional.ofNullable(doc.getStyle(TabsAndIndentsStyle.class))
-                .orElseGet(() -> NamedStyles.merge(TabsAndIndentsStyle.class, singletonList(autodetectedStyle)));
-        assert(tabsIndentsStyle != null);
-        GeneralFormatStyle generalStyle = Optional.ofNullable(doc.getStyle(GeneralFormatStyle.class))
-                .orElseGet(() -> NamedStyles.merge(GeneralFormatStyle.class, singletonList(autodetectedStyle)));
-        assert(generalStyle != null);
-
-        js = new NewLinesVisitor<>(stopAfter).visitNonNull(js, p, cursor.fork());
-        js = new TabsAndIndentsVisitor<>(tabsIndentsStyle, stopAfter).visitNonNull(js, p, cursor.fork());
-        js = new NormalizeLineBreaksVisitor<>(generalStyle, stopAfter).visitNonNull(js, p, cursor.fork());
-=======
         TabsAndIndentsStyle tabsIndentsStyle = Style.from(TabsAndIndentsStyle.class, doc, () -> autodetectedStyle.getStyle(TabsAndIndentsStyle.class));
         GeneralFormatStyle generalStyle = Style.from(GeneralFormatStyle.class, doc, () -> autodetectedStyle.getStyle(GeneralFormatStyle.class));
         WrappingAndBracesStyle wrappingStyle = Style.from(WrappingAndBracesStyle.class, doc, () -> autodetectedStyle.getStyle(WrappingAndBracesStyle.class));
->>>>>>> 990589c2
 
         js = new WrappingAndBracesVisitor<>(wrappingStyle, generalStyle, stopAfter).visitNonNull(js, p, cursor.fork());
         js = new TabsAndIndentsVisitor<>(wrappingStyle, tabsIndentsStyle, generalStyle, stopAfter).visitNonNull(js, p, cursor.fork());
@@ -73,24 +59,12 @@
     public Json.Document visitDocument(Json.Document js, P p) {
         Autodetect autodetectedStyle = Autodetect.detector().sample(js).build();
 
-<<<<<<< HEAD
-        TabsAndIndentsStyle tabsIndentsStyle = Optional.ofNullable(js.getStyle(TabsAndIndentsStyle.class))
-                .orElseGet(() -> NamedStyles.merge(TabsAndIndentsStyle.class, singletonList(autodetectedStyle)));
-        assert(tabsIndentsStyle != null);
-        GeneralFormatStyle generalStyle = Optional.ofNullable(js.getStyle(GeneralFormatStyle.class))
-                .orElseGet(() -> NamedStyles.merge(GeneralFormatStyle.class, singletonList(autodetectedStyle)));
-        assert(generalStyle != null);
-
-        js = (Json.Document) new NewLinesVisitor<>(stopAfter).visitNonNull(js, p);
-        js = (Json.Document) new TabsAndIndentsVisitor<>(tabsIndentsStyle, stopAfter).visitNonNull(js, p);
-=======
         TabsAndIndentsStyle tabsIndentsStyle = Style.from(TabsAndIndentsStyle.class, js, () -> autodetectedStyle.getStyle(TabsAndIndentsStyle.class));
         GeneralFormatStyle generalStyle = Style.from(GeneralFormatStyle.class, js, () -> autodetectedStyle.getStyle(GeneralFormatStyle.class));
         WrappingAndBracesStyle wrappingStyle = Style.from(WrappingAndBracesStyle.class, js, () -> autodetectedStyle.getStyle(WrappingAndBracesStyle.class));
 
         js = (Json.Document) new WrappingAndBracesVisitor<>(wrappingStyle, generalStyle, stopAfter).visitNonNull(js, p);
         js = (Json.Document) new TabsAndIndentsVisitor<>(wrappingStyle, tabsIndentsStyle, generalStyle, stopAfter).visitNonNull(js, p);
->>>>>>> 990589c2
         js = (Json.Document) new NormalizeLineBreaksVisitor<>(generalStyle, stopAfter).visitNonNull(js, p);
 
         return js;
