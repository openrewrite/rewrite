/*
 * Copyright 2025 the original author or authors.
 * <p>
 * Licensed under the Apache License, Version 2.0 (the "License");
 * you may not use this file except in compliance with the License.
 * You may obtain a copy of the License at
 * <p>
 * https://www.apache.org/licenses/LICENSE-2.0
 * <p>
 * Unless required by applicable law or agreed to in writing, software
 * distributed under the License is distributed on an "AS IS" BASIS,
 * WITHOUT WARRANTIES OR CONDITIONS OF ANY KIND, either express or implied.
 * See the License for the specific language governing permissions and
 * limitations under the License.
 */
package org.openrewrite.json.format;

import org.jetbrains.annotations.NotNull;
import org.jspecify.annotations.Nullable;
import org.openrewrite.Tree;
import org.openrewrite.internal.ListUtils;
import org.openrewrite.json.JsonIsoVisitor;
import org.openrewrite.json.style.TabsAndIndentsStyle;
import org.openrewrite.json.style.WrappingAndBracesStyle;
import org.openrewrite.json.tree.Json;
import org.openrewrite.json.tree.JsonRightPadded;
import org.openrewrite.json.tree.Space;
<<<<<<< HEAD

import java.util.List;
import java.util.Optional;

import static java.util.Collections.emptyList;
=======
import org.openrewrite.style.GeneralFormatStyle;

import java.util.List;
import java.util.Optional;
>>>>>>> 990589c2

import static java.util.Collections.emptyList;

public class TabsAndIndentsVisitor<P> extends JsonIsoVisitor<P> {
    private final String singleIndent;
    private final String objectsWrappingDelimiter;

    private final String singleIndent;

    @Nullable
    private final Tree stopAfter;

    public TabsAndIndentsVisitor(WrappingAndBracesStyle wrappingAndBracesStyle,
                                 TabsAndIndentsStyle tabsAndIndentsStyle,
                                 GeneralFormatStyle generalFormatStyle,
                                 @Nullable Tree stopAfter) {
        this.stopAfter = stopAfter;

<<<<<<< HEAD
        if (style.getUseTabCharacter()) {
            this.singleIndent = "\t";
        } else {
            StringBuilder sb = new StringBuilder();
            for (int j = 0; j < style.getIndentSize(); j++) {
=======
        if (tabsAndIndentsStyle.getUseTabCharacter()) {
            this.singleIndent = "\t";
        } else {
            StringBuilder sb = new StringBuilder();
            for (int j = 0; j < tabsAndIndentsStyle.getIndentSize(); j++) {
>>>>>>> 990589c2
                sb.append(" ");
            }
            singleIndent = sb.toString();
        }
<<<<<<< HEAD

=======
        this.objectsWrappingDelimiter = wrappingAndBracesStyle.getWrapObjects().delimiter(generalFormatStyle);
>>>>>>> 990589c2
    }

    @Override
    public Json preVisit(Json tree, P p) {
        Json json = super.preVisit(tree, p);
<<<<<<< HEAD
        if (tree instanceof Json.JsonObject || tree instanceof Json.Array) {
=======
        if (tree instanceof Json.JsonObject) {
>>>>>>> 990589c2
            String newIndent = getCurrentIndent() + this.singleIndent;
            getCursor().putMessage("indentToUse", newIndent);
        }
        return json;
    }

    @Override
    public @Nullable Json postVisit(Json tree, P p) {
        if (stopAfter != null && stopAfter.isScope(tree)) {
            getCursor().putMessageOnFirstEnclosing(Json.Document.class, "stop", true);
        }
        return super.postVisit(tree, p);
    }

    @Override
    public @Nullable Json visit(@Nullable Tree tree, P p) {
        if (getCursor().getNearestMessage("stop") != null) {
            return (Json) tree;
        }
        Json json = super.visit(tree, p);
<<<<<<< HEAD

        final String relativeIndent = getCurrentIndent();

        if (json != null) {
            final String ws = json.getPrefix().getWhitespace();
            if (ws.contains("\n")) {
                String shiftedPrefix = combineIndent(ws, relativeIndent);
                if (!shiftedPrefix.equals(ws)) {
                    json = json.withPrefix(json.getPrefix().withWhitespace(shiftedPrefix));
                }
            }
        }
        if (json instanceof Json.JsonObject) {
            Json.JsonObject obj = (Json.JsonObject) json;
            json = obj.getPadding().withMembers(ensureCollectionHasIndents(obj.getPadding().getMembers(), relativeIndent));
        }
        if (json instanceof Json.Array) {
            Json.Array array = (Json.Array) json;
            json = array.getPadding().withValues(ensureCollectionHasIndents(array.getPadding().getValues(), relativeIndent));
        }
        return json;
    }

    private static @NotNull <J extends Json> List<JsonRightPadded<J>> ensureCollectionHasIndents(List<JsonRightPadded<J>> elements, String relativeIndent) {
        return ListUtils.mapLast(elements, last -> {
            String currentAfter = last.getAfter().getWhitespace();
            String newAfter = "\n" + relativeIndent;
            if (!newAfter.equals(currentAfter)) {
                return last.withAfter(Space.build(newAfter, emptyList()));
            } else {
                return last;
=======

        final String relativeIndent = getCurrentIndent();

        if (json != null) {
            final String ws = json.getPrefix().getWhitespace();
            if (ws.contains("\n")) {
                String shiftedPrefix = combineIndent(ws, relativeIndent);
                if (!shiftedPrefix.equals(ws)) {
                    json = json.withPrefix(json.getPrefix().withWhitespace(shiftedPrefix));
                }
>>>>>>> 990589c2
            }
        });
    }

    private String getCurrentIndent() {
        String ret = getCursor().getNearestMessage("indentToUse");
        if (ret == null) {
            // This is basically the first object we visit, not necessarily the root-level object as we might be
            // visiting only partial tree.
            Optional<Json> containingNode = getCursor().getPathAsStream().filter(obj ->
                    (obj instanceof Json) && ((Json) obj).getPrefix().getWhitespace().contains("\n")
            ).findFirst().map(obj -> (Json) obj);
            return containingNode.map(node -> node.getPrefix().getWhitespaceIndent()).orElse("");
        }
<<<<<<< HEAD
=======
        if (json instanceof Json.JsonObject) {
            Json.JsonObject obj = (Json.JsonObject) json;
            List<JsonRightPadded<Json>> children = obj.getPadding().getMembers();
            children = ListUtils.mapLast(children, last -> {
                String currentAfter = last.getAfter().getWhitespace();
                String newAfter = objectsWrappingDelimiter + relativeIndent;
                if (!newAfter.equals(currentAfter)) {
                    return last.withAfter(Space.build(newAfter, emptyList()));
                } else {
                    return last;
                }
            });
            json = obj.getPadding().withMembers(children);
        }
        return json;
    }

    private String getCurrentIndent() {
        String ret = getCursor().getNearestMessage("indentToUse");
        if (ret == null) {
            // This is basically the first object we visit, not necessarily the root-level object as we might be
            // visiting only partial tree.
            Optional<Json> containingNode = getCursor().getPathAsStream().filter(obj ->
                    (obj instanceof Json) && ((Json) obj).getPrefix().getWhitespace().contains("\n")
            ).findFirst().map(obj -> (Json) obj);
            return containingNode.map(node -> node.getPrefix().getWhitespaceIndent()).orElse("");
        }
>>>>>>> 990589c2
        return ret;
    }

    private String combineIndent(String oldWs, String relativeIndent) {
        return oldWs.substring(0, oldWs.lastIndexOf('\n') + 1) + relativeIndent;
    }
}<|MERGE_RESOLUTION|>--- conflicted
+++ resolved
@@ -25,26 +25,17 @@
 import org.openrewrite.json.tree.Json;
 import org.openrewrite.json.tree.JsonRightPadded;
 import org.openrewrite.json.tree.Space;
-<<<<<<< HEAD
-
-import java.util.List;
-import java.util.Optional;
-
-import static java.util.Collections.emptyList;
-=======
 import org.openrewrite.style.GeneralFormatStyle;
 
 import java.util.List;
 import java.util.Optional;
->>>>>>> 990589c2
 
 import static java.util.Collections.emptyList;
 
 public class TabsAndIndentsVisitor<P> extends JsonIsoVisitor<P> {
     private final String singleIndent;
     private final String objectsWrappingDelimiter;
-
-    private final String singleIndent;
+    private final String arrayWrappingDelimiter;
 
     @Nullable
     private final Tree stopAfter;
@@ -55,38 +46,24 @@
                                  @Nullable Tree stopAfter) {
         this.stopAfter = stopAfter;
 
-<<<<<<< HEAD
-        if (style.getUseTabCharacter()) {
-            this.singleIndent = "\t";
-        } else {
-            StringBuilder sb = new StringBuilder();
-            for (int j = 0; j < style.getIndentSize(); j++) {
-=======
         if (tabsAndIndentsStyle.getUseTabCharacter()) {
             this.singleIndent = "\t";
         } else {
             StringBuilder sb = new StringBuilder();
             for (int j = 0; j < tabsAndIndentsStyle.getIndentSize(); j++) {
->>>>>>> 990589c2
                 sb.append(" ");
             }
             singleIndent = sb.toString();
         }
-<<<<<<< HEAD
 
-=======
         this.objectsWrappingDelimiter = wrappingAndBracesStyle.getWrapObjects().delimiter(generalFormatStyle);
->>>>>>> 990589c2
+        this.arrayWrappingDelimiter = wrappingAndBracesStyle.getWrapArrays().delimiter(generalFormatStyle);
     }
 
     @Override
     public Json preVisit(Json tree, P p) {
         Json json = super.preVisit(tree, p);
-<<<<<<< HEAD
         if (tree instanceof Json.JsonObject || tree instanceof Json.Array) {
-=======
-        if (tree instanceof Json.JsonObject) {
->>>>>>> 990589c2
             String newIndent = getCurrentIndent() + this.singleIndent;
             getCursor().putMessage("indentToUse", newIndent);
         }
@@ -107,7 +84,6 @@
             return (Json) tree;
         }
         Json json = super.visit(tree, p);
-<<<<<<< HEAD
 
         final String relativeIndent = getCurrentIndent();
 
@@ -122,11 +98,11 @@
         }
         if (json instanceof Json.JsonObject) {
             Json.JsonObject obj = (Json.JsonObject) json;
-            json = obj.getPadding().withMembers(ensureCollectionHasIndents(obj.getPadding().getMembers(), relativeIndent));
+            json = obj.getPadding().withMembers(ensureCollectionHasIndents(obj.getPadding().getMembers(), this.objectsWrappingDelimiter + relativeIndent));
         }
         if (json instanceof Json.Array) {
             Json.Array array = (Json.Array) json;
-            json = array.getPadding().withValues(ensureCollectionHasIndents(array.getPadding().getValues(), relativeIndent));
+            json = array.getPadding().withValues(ensureCollectionHasIndents(array.getPadding().getValues(), this.arrayWrappingDelimiter + relativeIndent));
         }
         return json;
     }
@@ -134,23 +110,10 @@
     private static @NotNull <J extends Json> List<JsonRightPadded<J>> ensureCollectionHasIndents(List<JsonRightPadded<J>> elements, String relativeIndent) {
         return ListUtils.mapLast(elements, last -> {
             String currentAfter = last.getAfter().getWhitespace();
-            String newAfter = "\n" + relativeIndent;
-            if (!newAfter.equals(currentAfter)) {
-                return last.withAfter(Space.build(newAfter, emptyList()));
+            if (!relativeIndent.equals(currentAfter)) {
+                return last.withAfter(Space.build(relativeIndent, emptyList()));
             } else {
                 return last;
-=======
-
-        final String relativeIndent = getCurrentIndent();
-
-        if (json != null) {
-            final String ws = json.getPrefix().getWhitespace();
-            if (ws.contains("\n")) {
-                String shiftedPrefix = combineIndent(ws, relativeIndent);
-                if (!shiftedPrefix.equals(ws)) {
-                    json = json.withPrefix(json.getPrefix().withWhitespace(shiftedPrefix));
-                }
->>>>>>> 990589c2
             }
         });
     }
@@ -165,36 +128,6 @@
             ).findFirst().map(obj -> (Json) obj);
             return containingNode.map(node -> node.getPrefix().getWhitespaceIndent()).orElse("");
         }
-<<<<<<< HEAD
-=======
-        if (json instanceof Json.JsonObject) {
-            Json.JsonObject obj = (Json.JsonObject) json;
-            List<JsonRightPadded<Json>> children = obj.getPadding().getMembers();
-            children = ListUtils.mapLast(children, last -> {
-                String currentAfter = last.getAfter().getWhitespace();
-                String newAfter = objectsWrappingDelimiter + relativeIndent;
-                if (!newAfter.equals(currentAfter)) {
-                    return last.withAfter(Space.build(newAfter, emptyList()));
-                } else {
-                    return last;
-                }
-            });
-            json = obj.getPadding().withMembers(children);
-        }
-        return json;
-    }
-
-    private String getCurrentIndent() {
-        String ret = getCursor().getNearestMessage("indentToUse");
-        if (ret == null) {
-            // This is basically the first object we visit, not necessarily the root-level object as we might be
-            // visiting only partial tree.
-            Optional<Json> containingNode = getCursor().getPathAsStream().filter(obj ->
-                    (obj instanceof Json) && ((Json) obj).getPrefix().getWhitespace().contains("\n")
-            ).findFirst().map(obj -> (Json) obj);
-            return containingNode.map(node -> node.getPrefix().getWhitespaceIndent()).orElse("");
-        }
->>>>>>> 990589c2
         return ret;
     }
 
