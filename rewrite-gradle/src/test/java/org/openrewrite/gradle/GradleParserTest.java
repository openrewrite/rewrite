--- conflicted
+++ resolved
@@ -17,13 +17,10 @@
 
 import org.junitpioneer.jupiter.ExpectedToFail;
 import org.junit.jupiter.api.Test;
-<<<<<<< HEAD
 import org.openrewrite.Issue;
-=======
 import org.openrewrite.InMemoryExecutionContext;
 import org.openrewrite.Parser;
 import org.openrewrite.SourceFile;
->>>>>>> 0a2f1551
 import org.openrewrite.java.tree.J;
 import org.openrewrite.test.RewriteTest;
 import org.openrewrite.tree.ParseError;
@@ -200,8 +197,6 @@
           )
         );
     }
-
-<<<<<<< HEAD
     @Issue("https://github.com/openrewrite/rewrite/issues/4615")
     @ExpectedToFail
     @Test
@@ -214,7 +209,6 @@
           )
         );
     }
-=======
     @Test
     void dependencyNotations() {
         rewriteRun(
@@ -383,5 +377,4 @@
         SourceFile sourceFile = optionalSourceFile.get();
         assertThat(sourceFile).isNotInstanceOf(ParseError.class);
     }
->>>>>>> 0a2f1551
 }