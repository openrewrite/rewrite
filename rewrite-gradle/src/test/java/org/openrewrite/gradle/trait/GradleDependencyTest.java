--- conflicted
+++ resolved
@@ -31,12 +31,7 @@
     @Override
     public void defaults(RecipeSpec spec) {
         spec
-<<<<<<< HEAD
-          .beforeRecipe(withToolingApi())
           .recipe(RewriteTest.toRecipe(() -> new GradleDependency.Matcher().asVisitor(dep ->
-=======
-          .recipe(RewriteTest.toRecipe(() -> gradleDependency().asVisitor(dep ->
->>>>>>> 5e1473e0
             SearchResult.found(dep.getTree(), dep.getResolvedDependency().getGav().toString()))));
     }
 
