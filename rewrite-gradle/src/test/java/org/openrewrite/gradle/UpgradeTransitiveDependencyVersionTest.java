/*
 * Copyright 2024 the original author or authors.
 * <p>
 * Licensed under the Apache License, Version 2.0 (the "License");
 * you may not use this file except in compliance with the License.
 * You may obtain a copy of the License at
 * <p>
 * https://www.apache.org/licenses/LICENSE-2.0
 * <p>
 * Unless required by applicable law or agreed to in writing, software
 * distributed under the License is distributed on an "AS IS" BASIS,
 * WITHOUT WARRANTIES OR CONDITIONS OF ANY KIND, either express or implied.
 * See the License for the specific language governing permissions and
 * limitations under the License.
 */
package org.openrewrite.gradle;

import lombok.EqualsAndHashCode;
import lombok.Value;
import org.jspecify.annotations.Nullable;
import org.junit.jupiter.api.Test;
import org.junit.jupiter.params.ParameterizedTest;
import org.junit.jupiter.params.provider.ValueSource;
import org.openrewrite.*;
import org.openrewrite.test.RecipeSpec;
import org.openrewrite.test.RewriteTest;

import java.util.List;

import static org.openrewrite.gradle.Assertions.*;
import static org.openrewrite.gradle.toolingapi.Assertions.withToolingApi;

class UpgradeTransitiveDependencyVersionTest implements RewriteTest {

    @Override
    public void defaults(RecipeSpec spec) {
        spec
          .beforeRecipe(withToolingApi())
          .recipe(new UpgradeTransitiveDependencyVersion(
            "com.fasterxml*", "jackson-core", "2.12.5", null, "CVE-2024-BAD", null));
    }

    @DocumentExample
    @Test
    void addConstraint() {
        rewriteRun(
          buildGradle(
            """
              plugins {
                id 'java'
              }
              repositories { mavenCentral() }
              
              dependencies {
                  implementation 'org.openrewrite:rewrite-java:7.0.0'
              }
              """,
            """
              plugins {
                id 'java'
              }
              repositories { mavenCentral() }
              
              dependencies {
                  constraints {
                      implementation('com.fasterxml.jackson.core:jackson-core:2.12.5') {
                          because 'CVE-2024-BAD'
                      }
                  }
              
                  implementation 'org.openrewrite:rewrite-java:7.0.0'
              }
              """
          )
        );
    }

    @Test
    void addConstraintForDependenciesDeclaredInMultipleConfigurationsThatExtendFromDifferentResolvableConfigurations() {
        rewriteRun(
          buildGradle(
            """
              plugins {
                  id 'java'
              }
              repositories { mavenCentral() }
              
              dependencies {
                  compileOnly 'org.openrewrite:rewrite-java:7.0.0'
                  runtimeOnly 'org.openrewrite:rewrite-java:7.0.0'
              }
              """,
            """
              plugins {
                  id 'java'
              }
              repositories { mavenCentral() }
              
              dependencies {
                  constraints {
                      runtimeOnly('com.fasterxml.jackson.core:jackson-core:2.12.5') {
                          because 'CVE-2024-BAD'
                      }
                      compileOnly('com.fasterxml.jackson.core:jackson-core:2.12.5') {
                          because 'CVE-2024-BAD'
                      }
                  }
              
                  compileOnly 'org.openrewrite:rewrite-java:7.0.0'
                  runtimeOnly 'org.openrewrite:rewrite-java:7.0.0'
              }
              """
          )
        );
    }

    @ParameterizedTest
    @ValueSource(strings = {"compileOnly", "implementation", "runtimeOnly", "testCompileOnly", "testImplementation", "testRuntimeOnly"})
    void updatesExistingConstraints(String configurationName) {
        rewriteRun(spec ->
            spec.recipe(new UpgradeTransitiveDependencyVersion(
              "com.thoughtworks.xstream", "xstream", "1.4.21", null, null, null)),
          buildGradle(
            """
              plugins {
                  id 'java'
              }
              repositories { mavenCentral() }
              
              dependencies {
                  constraints {
                      %1$s 'com.thoughtworks.xstream:xstream:1.4.17'
                  }
              }
              
              dependencies {
                  %1$s 'org.springframework.cloud:spring-cloud-starter-netflix-eureka-client:4.2.0'
              }
              """.formatted(configurationName),
            """
              plugins {
                  id 'java'
              }
              repositories { mavenCentral() }
              
              dependencies {
                  constraints {
                      %1$s 'com.thoughtworks.xstream:xstream:1.4.21'
                  }
              }
              
              dependencies {
                  %1$s 'org.springframework.cloud:spring-cloud-starter-netflix-eureka-client:4.2.0'
              }
              """.formatted(configurationName)
          )
        );
    }

    @Test
    void includedDefaultConfigurationsReceiveRuntimeConstraints() {
        rewriteRun(
          spec -> spec
            .recipe(new UpgradeTransitiveDependencyVersion(
              "org.apache.commons", "commons-lang3", "3.14.0", null, null, List.of("compileOnly", "runtimeOnly"))),
          buildGradle(
            """
              plugins {
                  id 'java'
              }
              repositories { mavenCentral() }
              dependencies {
                  compileOnly 'org.apache.activemq:artemis-jakarta-server:2.28.0'
              }
              """,
            """
              plugins {
                  id 'java'
              }
              repositories { mavenCentral() }
              dependencies {
                  constraints {
                      compileOnly('org.apache.commons:commons-lang3:3.14.0')
                  }
              
                  compileOnly 'org.apache.activemq:artemis-jakarta-server:2.28.0'
              }
              """
          )
        );
    }

    @Test
    void customConfiguration() {
        rewriteRun(
          buildGradle(
            """
              plugins {
                id 'java'
              }
              configurations.create("foo")
              repositories { mavenCentral() }
              
              dependencies {
                  foo 'org.openrewrite:rewrite-java:7.0.0'
              }
              """,
            """
              plugins {
                id 'java'
              }
              configurations.create("foo")
              repositories { mavenCentral() }
              
              dependencies {
                  constraints {
                      foo('com.fasterxml.jackson.core:jackson-core:2.12.5') {
                          because 'CVE-2024-BAD'
                      }
                  }
              
                  foo 'org.openrewrite:rewrite-java:7.0.0'
              }
              """
          )
        );
    }

    @Test
    void customNonTransitiveConfigurationCannotAddConstraint() {
        rewriteRun(
          buildGradle(
            """
              plugins {
                id 'java'
              }
              configurations {
                  foo {
                      transitive = false
                  }
              }
              repositories { mavenCentral() }
              
              dependencies {
                  foo 'org.openrewrite:rewrite-java:7.0.0'
              }
              """
          )
        );
    }

    @Test
    void addConstraintAddsSameArtifactsInSameConfigurationAsSingleConstraint() {
        rewriteRun(
          buildGradle(
            """
              plugins {
                id 'java'
              }
              repositories { mavenCentral() }
              
              dependencies {
                  implementation 'org.openrewrite:rewrite-java:7.0.0'
                  implementation 'com.fasterxml.jackson.dataformat:jackson-dataformat-yaml:2.8.9'
              }
              """,
            """
              plugins {
                id 'java'
              }
              repositories { mavenCentral() }
              
              dependencies {
                  constraints {
                      implementation('com.fasterxml.jackson.core:jackson-core:2.12.5') {
                          because 'CVE-2024-BAD'
                      }
                  }
              
                  implementation 'org.openrewrite:rewrite-java:7.0.0'
                  implementation 'com.fasterxml.jackson.dataformat:jackson-dataformat-yaml:2.8.9'
              }
              """
          )
        );
    }

    @Test
    void addConstraintAddsSameArtifactsInDifferentConfigurationAsSingleConstraint() {
        rewriteRun(
          buildGradle(
            """
              plugins {
                id 'java'
              }
              repositories { mavenCentral() }
              
              dependencies {
                  implementation 'org.openrewrite:rewrite-java:7.0.0'
                  runtimeOnly 'com.fasterxml.jackson.dataformat:jackson-dataformat-yaml:2.8.9'
              }
              """,
            """
              plugins {
                id 'java'
              }
              repositories { mavenCentral() }
              
              dependencies {
                  constraints {
                      implementation('com.fasterxml.jackson.core:jackson-core:2.12.5') {
                          because 'CVE-2024-BAD'
                      }
                  }
              
                  implementation 'org.openrewrite:rewrite-java:7.0.0'
                  runtimeOnly 'com.fasterxml.jackson.dataformat:jackson-dataformat-yaml:2.8.9'
              }
              """
          )
        );
    }

    @Test
    void addConstraintAddsUnrelatedConfigurationsForSameArtifact() {
        rewriteRun(
          buildGradle(
            """
              plugins {
                id 'java'
                id 'ear'
              }
              repositories { mavenCentral() }
              
              dependencies {
                  implementation 'org.openrewrite:rewrite-java:7.0.0'
                  runtimeOnly 'com.fasterxml.jackson.dataformat:jackson-dataformat-yaml:2.8.9'
                  earlib 'com.fasterxml.jackson.dataformat:jackson-dataformat-yaml:2.8.9'
              }
              """,
            """
              plugins {
                id 'java'
                id 'ear'
              }
              repositories { mavenCentral() }
              
              dependencies {
                  constraints {
                      earlib('com.fasterxml.jackson.core:jackson-core:2.12.5') {
                          because 'CVE-2024-BAD'
                      }
                      implementation('com.fasterxml.jackson.core:jackson-core:2.12.5') {
                          because 'CVE-2024-BAD'
                      }
                  }
              
                  implementation 'org.openrewrite:rewrite-java:7.0.0'
                  runtimeOnly 'com.fasterxml.jackson.dataformat:jackson-dataformat-yaml:2.8.9'
                  earlib 'com.fasterxml.jackson.dataformat:jackson-dataformat-yaml:2.8.9'
              }
              """
          )
        );
    }

    @Test
    void updateConstraint() {
        rewriteRun(
          buildGradle(
            """
              plugins { id 'java' }
              repositories { mavenCentral() }
              
              dependencies {
                  constraints {
                      implementation('com.fasterxml.jackson.core:jackson-core:2.12.0') {
                          because 'some reason'
                      }
                  }
              
                  implementation 'org.openrewrite:rewrite-java:7.0.0'
              }
              """,
            """
              plugins { id 'java' }
              repositories { mavenCentral() }
              
              dependencies {
                  constraints {
                      implementation('com.fasterxml.jackson.core:jackson-core:2.12.5') {
                          because 'CVE-2024-BAD'
                      }
                  }
              
                  implementation 'org.openrewrite:rewrite-java:7.0.0'
              }
              """
          )
        );
    }

    @Test
    void updateConstraintAddingBecause() {
        rewriteRun(
          buildGradle(
            """
              plugins { id 'java' }
              repositories { mavenCentral() }
              
              dependencies {
                  constraints {
                      implementation("org.openrewrite:rewrite-core:7.0.0")
                      implementation('com.fasterxml.jackson.core:jackson-core:2.12.0')
                      implementation("org.openrewrite:rewrite-xml:7.0.0")
                  }
              
                  implementation 'org.openrewrite:rewrite-java:7.0.0'
              }
              """,
            """
              plugins { id 'java' }
              repositories { mavenCentral() }
              
              dependencies {
                  constraints {
                      implementation("org.openrewrite:rewrite-core:7.0.0")
                      implementation('com.fasterxml.jackson.core:jackson-core:2.12.5') {
                          because 'CVE-2024-BAD'
                      }
                      implementation("org.openrewrite:rewrite-xml:7.0.0")
                  }
              
                  implementation 'org.openrewrite:rewrite-java:7.0.0'
              }
              """
          )
        );
    }

    @Test
    void addConstraintToExistingConstraintsBlock() {
        rewriteRun(
          buildGradle(
            """
              plugins { id 'java' }
              repositories { mavenCentral() }
              
              dependencies {
                  implementation 'org.openrewrite:rewrite-java:7.0.0'
              
                  constraints {
                  }
              }
              """,
            """
              plugins { id 'java' }
              repositories { mavenCentral() }
              
              dependencies {
                  implementation 'org.openrewrite:rewrite-java:7.0.0'
              
                  constraints {
                      implementation('com.fasterxml.jackson.core:jackson-core:2.12.5') {
                          because 'CVE-2024-BAD'
                      }
                  }
              }
              """
          )
        );
    }

    @Test
    void addConstraintToConfigurationNotExtendingAnything() {
        rewriteRun(
          buildGradle(
            """
              plugins { id 'ear' }
              repositories { mavenCentral() }
              
              dependencies {
                  earlib 'org.openrewrite:rewrite-java:7.0.0'
              
                  constraints {
                  }
              }
              """,
            """
              plugins { id 'ear' }
              repositories { mavenCentral() }
              
              dependencies {
                  earlib 'org.openrewrite:rewrite-java:7.0.0'
              
                  constraints {
                      earlib('com.fasterxml.jackson.core:jackson-core:2.12.5') {
                          because 'CVE-2024-BAD'
                      }
                  }
              }
              """
          )
        );
    }

    @Test
    void removeOtherVersionConstraint() {
        rewriteRun(
          buildGradle(
            """
              plugins { id 'java' }
              repositories { mavenCentral() }
              
              dependencies {
                  implementation 'org.openrewrite:rewrite-java:7.0.0'
              
                  constraints {
                      implementation('com.fasterxml.jackson.core:jackson-core') {
                          because 'security'
                          version {
                              strictly('2.12.0')
                          }
                      }
                  }
              }
              """,
            """
              plugins { id 'java' }
              repositories { mavenCentral() }
              
              dependencies {
                  implementation 'org.openrewrite:rewrite-java:7.0.0'
              
                  constraints {
                      implementation('com.fasterxml.jackson.core:jackson-core:2.12.5') {
                          because 'CVE-2024-BAD'
                      }
                  }
              }
              """
          )
        );
    }

    @Test
    void addConstraintToNonTransitiveExtendingTransitiveConfiguration() {
        rewriteRun(
          buildGradle(
            """
              plugins { id 'ear' }
              repositories { mavenCentral() }
              configurations.earlib.extendsFrom configurations.deploy
              dependencies {
                  earlib 'org.openrewrite:rewrite-java:7.0.0'
              
                  constraints {
                  }
              }
              """,
            """
              plugins { id 'ear' }
              repositories { mavenCentral() }
              configurations.earlib.extendsFrom configurations.deploy
              dependencies {
                  earlib 'org.openrewrite:rewrite-java:7.0.0'
              
                  constraints {
                      earlib('com.fasterxml.jackson.core:jackson-core:2.12.5') {
                          because 'CVE-2024-BAD'
                      }
                  }
              }
              """
          )
        );
    }

    @Test
    void constraintDoesNotGetAddedToNonTransitiveNonExtendingConfiguration() {
        rewriteRun(
          buildGradle(
            """
              plugins { id 'ear' }
              repositories { mavenCentral() }
              dependencies {
                  deploy 'org.openrewrite:rewrite-java:7.0.0'
              
                  constraints {
                  }
              }
              """
          )
        );
    }

    @Issue("https://github.com/openrewrite/rewrite/issues/4228")
    @Test
    void constraintDoesNotGetAddedInsideConstraint() {
        rewriteRun(
          spec -> spec
            .recipe(new UpgradeTransitiveDependencyVersion("com.fasterxml.jackson.core", "jackson-core", "2.12.5", null, "CVE-2024-BAD", null)),
          //language=groovy
          buildGradle(
            """
              plugins {
                  id 'java'
              }
              repositories {
                  mavenCentral()
              }
              dependencies {
                  implementation 'org.openrewrite:rewrite-java:7.0.0'
              
                  constraints {
                      implementation("org.apache.logging.log4j:log4j-core") {
                          version {
                              strictly("2.17.0")
                          }
                          because 'security'
                      }
                  }
              }
              """,
            """
              plugins {
                  id 'java'
              }
              repositories {
                  mavenCentral()
              }
              dependencies {
                  implementation 'org.openrewrite:rewrite-java:7.0.0'
              
                  constraints {
                      implementation('com.fasterxml.jackson.core:jackson-core:2.12.5') {
                          because 'CVE-2024-BAD'
                      }
                      implementation("org.apache.logging.log4j:log4j-core") {
                          version {
                              strictly("2.17.0")
                          }
                          because 'security'
                      }
                  }
              }
              """
          )
        );
    }

    @Test
    void includedConfigurationsReceiveOnlyConfiguredConstraints() {
        rewriteRun(
          spec -> spec
            .recipe(new UpgradeTransitiveDependencyVersion(
              "org.apache.commons", "commons-lang3", "3.14.0", null, null, List.of("pitest"))),
          buildGradle(
            """
              plugins {
                  id 'info.solidsoft.pitest' version '1.15.0'
                  id 'java'
              }
              repositories { mavenCentral() }
              dependencies {
                  testImplementation 'org.apache.activemq:artemis-jakarta-server:2.28.0'
              }
              """,
            """
              plugins {
                  id 'info.solidsoft.pitest' version '1.15.0'
                  id 'java'
              }
              repositories { mavenCentral() }
              dependencies {
                  constraints {
                      pitest('org.apache.commons:commons-lang3:3.14.0')
                  }
              
                  testImplementation 'org.apache.activemq:artemis-jakarta-server:2.28.0'
              }
              """
          )
        );
    }

    @Test
    void noIncludedConfigurationsReceiveAllConstraints() {
        rewriteRun(
          spec -> spec
            .recipe(new UpgradeTransitiveDependencyVersion(
              "org.apache.commons", "commons-lang3", "3.14.0", null, null, null)),
          buildGradle(
            """
              plugins {
                  id 'info.solidsoft.pitest' version '1.15.0'
                  id 'java'
              }
              repositories { mavenCentral() }
              dependencies {
                  testImplementation 'org.apache.activemq:artemis-jakarta-server:2.28.0'
              }
              """,
            """
              plugins {
                  id 'info.solidsoft.pitest' version '1.15.0'
                  id 'java'
              }
              repositories { mavenCentral() }
              dependencies {
                  constraints {
                      pitest('org.apache.commons:commons-lang3:3.14.0')
                      testImplementation('org.apache.commons:commons-lang3:3.14.0')
                  }
              
                  testImplementation 'org.apache.activemq:artemis-jakarta-server:2.28.0'
              }
              """
          )
        );
    }

    @Test
    void useResolutionStrategyWhenSpringDependencyManagementPluginIsPresent() {
        rewriteRun(
          buildGradle(
            """
              plugins {
                  id 'java'
                  id 'io.spring.dependency-management' version '1.1.5'
              }
              repositories { mavenCentral() }
              
              dependencies {
              
                  implementation 'org.openrewrite:rewrite-java:7.0.0'
              }
              """,
            """
              plugins {
                  id 'java'
                  id 'io.spring.dependency-management' version '1.1.5'
              }
              repositories { mavenCentral() }
              configurations.all {
                  resolutionStrategy.eachDependency { details ->
                      if (details.requested.group == 'com.fasterxml.jackson.core' && details.requested.name == 'jackson-core') {
                          details.useVersion('2.12.5')
                          details.because('CVE-2024-BAD')
                      }
                  }
              }
              
              dependencies {
              
                  implementation 'org.openrewrite:rewrite-java:7.0.0'
              }
              """
          )
        );
    }

    @Test
    void noChangesIfDependencyIsAlsoPresentOnProject() {
        rewriteRun(
          buildGradle(
            """
              plugins {
                id 'java'
              }
              repositories { mavenCentral() }
              
              dependencies {
                  implementation('com.fasterxml.jackson.core:jackson-core:2.12.0')
                  implementation('com.fasterxml.jackson.core:jackson-databind:2.12.0')
              }
              """
          )
        );
    }

    @Test
    void kotlinDslAddConstraint() {
        rewriteRun(
          buildGradleKts(
            """
              plugins {
                `java-library`
              }
              repositories { mavenCentral() }
              
              dependencies {
                  implementation("org.openrewrite:rewrite-java:7.0.0")
              }
              """,
            """
              plugins {
                `java-library`
              }
              repositories { mavenCentral() }
              
              dependencies {
                  constraints {
                      implementation("com.fasterxml.jackson.core:jackson-core:2.12.5") {
                          because("CVE-2024-BAD")
                      }
                  }
              
                  implementation("org.openrewrite:rewrite-java:7.0.0")
              }
              """
          )
        );
    }

    @Test
    void kotlinDslUpdateConstraint() {
        rewriteRun(
          buildGradleKts(
            """
              plugins { id("java") }
              repositories { mavenCentral() }
              
              dependencies {
                  constraints {
                      implementation("com.fasterxml.jackson.core:jackson-core:2.12.0") {
                          because("some reason")
                      }
                  }
              
                  implementation("org.openrewrite:rewrite-java:7.0.0")
              }
              """,
            """
              plugins { id("java") }
              repositories { mavenCentral() }
              
              dependencies {
                  constraints {
                      implementation("com.fasterxml.jackson.core:jackson-core:2.12.5") {
                          because("CVE-2024-BAD")
                      }
                  }
              
                  implementation("org.openrewrite:rewrite-java:7.0.0")
              }
              """
          )
        );
    }

    @Test
    void kotlinDslUseResolutionStrategyWhenSpringDependencyManagementPluginIsPresent() {
        rewriteRun(
          buildGradleKts(
            """
              plugins {
                  `java-library`
                  id("io.spring.dependency-management") version "1.1.5"
              }
              repositories { mavenCentral() }
              
              dependencies {
              
                  implementation("org.openrewrite:rewrite-java:7.0.0")
              }
              """,
            """
              plugins {
                  `java-library`
                  id("io.spring.dependency-management") version "1.1.5"
              }
              repositories { mavenCentral() }
              configurations.all {
                  resolutionStrategy.eachDependency { details ->
                      if (details.requested.group == "com.fasterxml.jackson.core" && details.requested.name == "jackson-core") {
                          details.useVersion("2.12.5")
                          details.because("CVE-2024-BAD")
                      }
                  }
              }
              
              dependencies {
              
                  implementation("org.openrewrite:rewrite-java:7.0.0")
              }
              """
          )
        );
    }

    @Test
    void addConstraintUpdatesLockfile() {
        rewriteRun(
          buildGradle(
            """
              plugins {
                id 'java'
              }
              repositories { mavenCentral() }
              
              dependencies {
                  implementation 'org.openrewrite:rewrite-java:7.0.0'
              }
              """,
            """
              plugins {
                id 'java'
              }
              repositories { mavenCentral() }
              
              dependencies {
                  constraints {
                      implementation('com.fasterxml.jackson.core:jackson-core:2.12.5') {
                          because 'CVE-2024-BAD'
                      }
                  }
              
                  implementation 'org.openrewrite:rewrite-java:7.0.0'
              }
              """
          ),
          lockfile(
            """
              # This is a Gradle generated file for dependency locking.
              # Manual edits can break the build and are not advised.
              # This file is expected to be part of source control.
              com.fasterxml.jackson.core:jackson-annotations:2.12.2=compileClasspath,runtimeClasspath,testCompileClasspath,testRuntimeClasspath
              com.fasterxml.jackson.core:jackson-core:2.12.2=compileClasspath,runtimeClasspath,testCompileClasspath,testRuntimeClasspath
              com.fasterxml.jackson.core:jackson-databind:2.12.2=compileClasspath,runtimeClasspath,testCompileClasspath,testRuntimeClasspath
              com.fasterxml.jackson.dataformat:jackson-dataformat-smile:2.12.2=compileClasspath,runtimeClasspath,testCompileClasspath,testRuntimeClasspath
              com.fasterxml.jackson.module:jackson-module-kotlin:2.12.2=compileClasspath,runtimeClasspath,testCompileClasspath,testRuntimeClasspath
              com.fasterxml.jackson.module:jackson-module-parameter-names:2.12.2=compileClasspath,runtimeClasspath,testCompileClasspath,testRuntimeClasspath
              com.fasterxml.jackson:jackson-bom:2.12.2=compileClasspath,runtimeClasspath,testCompileClasspath,testRuntimeClasspath
              com.ibm.icu:icu4j:61.1=runtimeClasspath,testRuntimeClasspath
              commons-lang:commons-lang:2.6=runtimeClasspath,testRuntimeClasspath
              io.github.classgraph:classgraph:4.8.102=runtimeClasspath,testRuntimeClasspath
              io.micrometer:micrometer-core:1.6.5=compileClasspath,runtimeClasspath,testCompileClasspath,testRuntimeClasspath
              org.abego.treelayout:org.abego.treelayout.core:1.0.3=runtimeClasspath,testRuntimeClasspath
              org.antlr:ST4:4.3=runtimeClasspath,testRuntimeClasspath
              org.antlr:antlr-runtime:3.5.2=runtimeClasspath,testRuntimeClasspath
              org.antlr:antlr4-runtime:4.8-1=runtimeClasspath,testRuntimeClasspath
              org.antlr:antlr4:4.8-1=runtimeClasspath,testRuntimeClasspath
              org.glassfish:javax.json:1.0.4=runtimeClasspath,testRuntimeClasspath
              org.hdrhistogram:HdrHistogram:2.1.12=compileClasspath,runtimeClasspath,testCompileClasspath,testRuntimeClasspath
              org.jetbrains.kotlin:kotlin-reflect:1.4.21=compileClasspath,runtimeClasspath,testCompileClasspath,testRuntimeClasspath
              org.jetbrains.kotlin:kotlin-stdlib-common:1.4.31=compileClasspath,runtimeClasspath,testCompileClasspath,testRuntimeClasspath
              org.jetbrains.kotlin:kotlin-stdlib-jdk7:1.4.31=compileClasspath,runtimeClasspath,testCompileClasspath,testRuntimeClasspath
              org.jetbrains.kotlin:kotlin-stdlib-jdk8:1.4.31=compileClasspath,runtimeClasspath,testCompileClasspath,testRuntimeClasspath
              org.jetbrains.kotlin:kotlin-stdlib:1.4.31=compileClasspath,runtimeClasspath,testCompileClasspath,testRuntimeClasspath
              org.jetbrains:annotations:20.1.0=compileClasspath,runtimeClasspath,testCompileClasspath,testRuntimeClasspath
              org.latencyutils:LatencyUtils:2.0.3=runtimeClasspath,testRuntimeClasspath
              org.openrewrite:rewrite-core:7.0.0=compileClasspath,runtimeClasspath,testCompileClasspath,testRuntimeClasspath
              org.openrewrite:rewrite-java:7.0.0=compileClasspath,runtimeClasspath,testCompileClasspath,testRuntimeClasspath
              org.ow2.asm:asm-analysis:9.1=runtimeClasspath,testRuntimeClasspath
              org.ow2.asm:asm-tree:9.1=runtimeClasspath,testRuntimeClasspath
              org.ow2.asm:asm-util:9.1=runtimeClasspath,testRuntimeClasspath
              org.ow2.asm:asm:9.1=runtimeClasspath,testRuntimeClasspath
              org.yaml:snakeyaml:1.28=runtimeClasspath,testRuntimeClasspath
              empty=annotationProcessor,testAnnotationProcessor
              """,
            """
              # This is a Gradle generated file for dependency locking.
              # Manual edits can break the build and are not advised.
              # This file is expected to be part of source control.
              com.fasterxml.jackson.core:jackson-annotations:2.12.5=compileClasspath,runtimeClasspath,testCompileClasspath,testRuntimeClasspath
              com.fasterxml.jackson.core:jackson-core:2.12.5=compileClasspath,runtimeClasspath,testCompileClasspath,testRuntimeClasspath
              com.fasterxml.jackson.core:jackson-databind:2.12.5=compileClasspath,runtimeClasspath,testCompileClasspath,testRuntimeClasspath
              com.fasterxml.jackson.dataformat:jackson-dataformat-smile:2.12.5=compileClasspath,runtimeClasspath,testCompileClasspath,testRuntimeClasspath
              com.fasterxml.jackson.module:jackson-module-kotlin:2.12.5=compileClasspath,runtimeClasspath,testCompileClasspath,testRuntimeClasspath
              com.fasterxml.jackson.module:jackson-module-parameter-names:2.12.5=compileClasspath,runtimeClasspath,testCompileClasspath,testRuntimeClasspath
              com.fasterxml.jackson:jackson-bom:2.12.5=compileClasspath,runtimeClasspath,testCompileClasspath,testRuntimeClasspath
              com.ibm.icu:icu4j:61.1=runtimeClasspath,testRuntimeClasspath
              commons-lang:commons-lang:2.6=runtimeClasspath,testRuntimeClasspath
              io.github.classgraph:classgraph:4.8.102=runtimeClasspath,testRuntimeClasspath
              io.micrometer:micrometer-core:1.6.5=compileClasspath,runtimeClasspath,testCompileClasspath,testRuntimeClasspath
              org.abego.treelayout:org.abego.treelayout.core:1.0.3=runtimeClasspath,testRuntimeClasspath
              org.antlr:ST4:4.3=runtimeClasspath,testRuntimeClasspath
              org.antlr:antlr-runtime:3.5.2=runtimeClasspath,testRuntimeClasspath
              org.antlr:antlr4-runtime:4.8-1=runtimeClasspath,testRuntimeClasspath
              org.antlr:antlr4:4.8-1=runtimeClasspath,testRuntimeClasspath
              org.glassfish:javax.json:1.0.4=runtimeClasspath,testRuntimeClasspath
              org.hdrhistogram:HdrHistogram:2.1.12=compileClasspath,runtimeClasspath,testCompileClasspath,testRuntimeClasspath
              org.jetbrains.kotlin:kotlin-reflect:1.4.21=compileClasspath,runtimeClasspath,testCompileClasspath,testRuntimeClasspath
              org.jetbrains.kotlin:kotlin-stdlib-common:1.4.31=compileClasspath,runtimeClasspath,testCompileClasspath,testRuntimeClasspath
              org.jetbrains.kotlin:kotlin-stdlib-jdk7:1.4.31=compileClasspath,runtimeClasspath,testCompileClasspath,testRuntimeClasspath
              org.jetbrains.kotlin:kotlin-stdlib-jdk8:1.4.31=compileClasspath,runtimeClasspath,testCompileClasspath,testRuntimeClasspath
              org.jetbrains.kotlin:kotlin-stdlib:1.4.31=compileClasspath,runtimeClasspath,testCompileClasspath,testRuntimeClasspath
              org.jetbrains:annotations:20.1.0=compileClasspath,runtimeClasspath,testCompileClasspath,testRuntimeClasspath
              org.latencyutils:LatencyUtils:2.0.3=runtimeClasspath,testRuntimeClasspath
              org.openrewrite:rewrite-core:7.0.0=compileClasspath,runtimeClasspath,testCompileClasspath,testRuntimeClasspath
              org.openrewrite:rewrite-java:7.0.0=compileClasspath,runtimeClasspath,testCompileClasspath,testRuntimeClasspath
              org.ow2.asm:asm-analysis:9.1=runtimeClasspath,testRuntimeClasspath
              org.ow2.asm:asm-tree:9.1=runtimeClasspath,testRuntimeClasspath
              org.ow2.asm:asm-util:9.1=runtimeClasspath,testRuntimeClasspath
              org.ow2.asm:asm:9.1=runtimeClasspath,testRuntimeClasspath
              org.yaml:snakeyaml:1.28=runtimeClasspath,testRuntimeClasspath
              empty=annotationProcessor,testAnnotationProcessor
              """
          )
        );
    }

    @Test
    void canHandleNullScannedAccumulator() {
        UpgradeTransitiveDependencyVersion updateClassgraph = new UpgradeTransitiveDependencyVersion("io.github.classgraph", "classgraph", "4.8.112", null, null, null);
        UpgradeTransitiveDependencyVersion updateJackson = new UpgradeTransitiveDependencyVersion("com.fasterxml*", "jackson-core", "2.12.5", null, "CVE-2024-BAD", null);
        rewriteRun(
          spec -> spec.recipe(new ScanningAccumulatedUpgradeRecipe(updateClassgraph, updateJackson)),
          buildGradle(
            """
              plugins {
                id 'java'
              }
              repositories { mavenCentral() }
              
              dependencies {
                  implementation 'org.openrewrite:rewrite-java:7.0.0'
              }
              """,
            """
              plugins {
                id 'java'
              }
              repositories { mavenCentral() }
              
              dependencies {
                  constraints {
                      implementation('com.fasterxml.jackson.core:jackson-core:2.12.5') {
                          because 'CVE-2024-BAD'
                      }
                  }
              
                  implementation 'org.openrewrite:rewrite-java:7.0.0'
              }
              """
          )
        );
    }

    @Test
    void canUseAnyWildcardForMultipleMatchingArtifactIds() {
        rewriteRun(spec ->
            spec.recipe(new UpgradeTransitiveDependencyVersion("org.apache.tomcat.embed", "*", "10.1.42", null, null, null)),
          buildGradle(
            """
              plugins {
                id 'java'
              }
              repositories { mavenCentral() }
              
              dependencies {
                  implementation 'org.springframework.boot:spring-boot-starter-tomcat:3.3.12'
              }
              """,
            """
              plugins {
                id 'java'
              }
              repositories { mavenCentral() }
              
              dependencies {
                  constraints {
                      implementation('org.apache.tomcat.embed:tomcat-embed-core:10.1.42')
                      implementation('org.apache.tomcat.embed:tomcat-embed-el:10.1.42')
                      implementation('org.apache.tomcat.embed:tomcat-embed-websocket:10.1.42')
                  }
              
                  implementation 'org.springframework.boot:spring-boot-starter-tomcat:3.3.12'
              }
              """
          )
        );
    }

<<<<<<< HEAD
    @Test
    void doesNotAddRedundantConstraintWhenImplementationAlreadyHasIt() {
        rewriteRun(
          spec -> spec
            .recipe(new UpgradeTransitiveDependencyVersion(
              "com.fasterxml.jackson.core", "jackson-databind", "2.12.5", null, null, List.of("testImplementation"))),
          buildGradle(
            """
              plugins {
                  id 'java'
              }
              repositories { mavenCentral() }
              
              dependencies {
                  constraints {
                      implementation 'com.fasterxml.jackson.core:jackson-databind:2.12.5'
                  }

                  implementation 'org.openrewrite:rewrite-java:7.0.0'
                  testImplementation 'org.junit.jupiter:junit-jupiter:5.9.0'
              }
              """
          )
        );
    }

    @Test
    void replacesTestImplementationConstraintWithImplementation() {
        rewriteRun(
          spec -> spec
            .recipe(new UpgradeTransitiveDependencyVersion(
              "com.fasterxml.jackson.core", "jackson-databind", "2.12.5", null, null, null)),
          buildGradle(
            """
              plugins {
                  id 'java'
              }
              repositories { mavenCentral() }
              
              dependencies {
                  constraints {
                      testImplementation 'com.fasterxml.jackson.core:jackson-databind:2.12.5'
                  }

                  implementation 'org.openrewrite:rewrite-java:7.0.0'
                  testImplementation 'org.junit.jupiter:junit-jupiter:5.9.0'
              }
              """,
            """
              plugins {
                  id 'java'
              }
              repositories { mavenCentral() }
              
              dependencies {
                  constraints {
                      implementation('com.fasterxml.jackson.core:jackson-databind:2.12.5')
                  }

                  implementation 'org.openrewrite:rewrite-java:7.0.0'
                  testImplementation 'org.junit.jupiter:junit-jupiter:5.9.0'
              }
              """
          )
        );
    }

    @Value
=======
>>>>>>> 9cdf63bd
    @EqualsAndHashCode(callSuper = false)
    @Value
    public static class ScanningAccumulatedUpgradeRecipe extends ScanningRecipe<UpgradeTransitiveDependencyVersion.DependencyVersionState> {
        @Override
        public String getDisplayName() {
            return "Accumulation-scanned recipe";
        }

        @Override
        public String getDescription() {
            return "Some recipes hava loop to determine all updates and add them to the scanner. This cycle/recipe only can update for the provided dependency.";
        }

        private final UpgradeTransitiveDependencyVersion scanAlsoFor;
        private final UpgradeTransitiveDependencyVersion upgradeDependency;

        @Override
        public UpgradeTransitiveDependencyVersion.DependencyVersionState getInitialValue(ExecutionContext ctx) {
            return new UpgradeTransitiveDependencyVersion.DependencyVersionState();
        }

        @Override
        public TreeVisitor<?, ExecutionContext> getScanner(UpgradeTransitiveDependencyVersion.DependencyVersionState acc) {
            return new TreeVisitor<>() {
                @Override
                public @Nullable Tree visit(@Nullable Tree tree, ExecutionContext ctx) {
                    if (tree instanceof SourceFile) {
                        tree = scanAlsoFor.getScanner(acc).visit(tree, ctx);
                        tree = upgradeDependency.getScanner(acc).visit(tree, ctx);
                    }
                    return tree;
                }
            };
        }

        @Override
        public TreeVisitor<?, ExecutionContext> getVisitor(UpgradeTransitiveDependencyVersion.DependencyVersionState acc) {
            return upgradeDependency.getVisitor(acc);
        }
    }
}<|MERGE_RESOLUTION|>--- conflicted
+++ resolved
@@ -1073,7 +1073,6 @@
         );
     }
 
-<<<<<<< HEAD
     @Test
     void doesNotAddRedundantConstraintWhenImplementationAlreadyHasIt() {
         rewriteRun(
@@ -1141,9 +1140,6 @@
         );
     }
 
-    @Value
-=======
->>>>>>> 9cdf63bd
     @EqualsAndHashCode(callSuper = false)
     @Value
     public static class ScanningAccumulatedUpgradeRecipe extends ScanningRecipe<UpgradeTransitiveDependencyVersion.DependencyVersionState> {
