--- conflicted
+++ resolved
@@ -552,7 +552,6 @@
         );
     }
 
-
     @Test
     void versionInParentSubprojectDefinitionWithPropertiesFiles() {
         rewriteRun(
@@ -952,7 +951,6 @@
     }
 
     @Test
-<<<<<<< HEAD
     void upgradesDependencyVersionDefinedInJvmTestSuite() {
         rewriteRun(
           buildGradle(
@@ -995,7 +993,12 @@
                       }
                   }
               }
-=======
+              """
+          )
+        );
+    }
+
+    @Test
     void dependenciesBlockInFreestandingScript() {
         rewriteRun(
           spec -> spec.recipe(new UpgradeDependencyVersion("com.fasterxml.jackson.core", "jackson-databind", "2.17.2", null)),
@@ -1032,7 +1035,6 @@
                   id("java")
               }
               apply from: 'dependencies.gradle'
->>>>>>> c87e8d32
               """
           )
         );
