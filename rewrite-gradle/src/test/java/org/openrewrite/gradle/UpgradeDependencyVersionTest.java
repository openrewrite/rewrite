--- conflicted
+++ resolved
@@ -1903,7 +1903,6 @@
     }
 
     @Test
-<<<<<<< HEAD
     void updateVersionDefinedInExtraPropertiesWithInlineReferenceInDependenciesGradle() {
         rewriteRun(
           buildGradle(
@@ -2031,7 +2030,12 @@
               }
               
               apply from: 'dependencies.gradle'
-=======
+              """
+          )
+        );
+    }
+
+    @Test
     void upgradeVersionInSettingsGradleExt() {
         rewriteRun(
           spec -> spec.recipe(new UpgradeDependencyVersion("com.fasterxml.jackson.core", "jackson-databind", "2.15.0", null)),
@@ -2060,7 +2064,6 @@
               dependencies {
                   implementation "com.fasterxml.jackson.core:jackson-databind:${gradle.jackson}"
               }
->>>>>>> 851845e6
               """
           )
         );
