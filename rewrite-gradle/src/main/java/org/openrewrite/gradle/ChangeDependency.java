--- conflicted
+++ resolved
@@ -112,18 +112,11 @@
     @Nullable
     Boolean overrideManagedVersion;
 
-<<<<<<< HEAD
     @Option(displayName = "Update dependency management",
             description = "Also update the dependency management section. The default for this flag is `true`.",
             required = false)
     @Nullable
     Boolean changeManagedDependency;
-
-    // Individual dependencies tend to appear in several places within a given dependency graph.
-    // Minimize the number of allocations by caching the updated dependencies.
-    transient Map<org.openrewrite.maven.tree.Dependency, org.openrewrite.maven.tree.Dependency> updatedRequested = new HashMap<>();
-    transient Map<org.openrewrite.maven.tree.ResolvedDependency, org.openrewrite.maven.tree.ResolvedDependency> updatedResolved = new HashMap<>();
-    transient MavenMetadataFailures mavenMetadataFailures = new MavenMetadataFailures(this);
 
     @JsonCreator
     public ChangeDependency(String oldGroupId, String oldArtifactId, @Nullable String newGroupId, @Nullable String newArtifactId, @Nullable String newVersion, @Nullable String versionPattern, @Nullable Boolean overrideManagedVersion, @Nullable Boolean changeManagedDependency) {
@@ -141,8 +134,6 @@
         this(oldGroupId, oldArtifactId, newGroupId, newArtifactId, newVersion, versionPattern, overrideManagedVersion, true);
     }
 
-=======
->>>>>>> b7aef264
     @Override
     public String getDisplayName() {
         return "Change Gradle dependency";
