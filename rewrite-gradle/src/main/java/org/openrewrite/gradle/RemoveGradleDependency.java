/*
 * Copyright 2021 the original author or authors.
 * <p>
 * Licensed under the Apache License, Version 2.0 (the "License");
 * you may not use this file except in compliance with the License.
 * You may obtain a copy of the License at
 * <p>
 * https://www.apache.org/licenses/LICENSE-2.0
 * <p>
 * Unless required by applicable law or agreed to in writing, software
 * distributed under the License is distributed on an "AS IS" BASIS,
 * WITHOUT WARRANTIES OR CONDITIONS OF ANY KIND, either express or implied.
 * See the License for the specific language governing permissions and
 * limitations under the License.
 */
package org.openrewrite.gradle;

import lombok.EqualsAndHashCode;
<<<<<<< HEAD
import lombok.Value;
import org.openrewrite.*;
import org.openrewrite.gradle.util.Dependency;
import org.openrewrite.gradle.util.DependencyStringNotationConverter;
import org.openrewrite.groovy.GroovyVisitor;
import org.openrewrite.groovy.tree.G;
=======
import org.openrewrite.Option;
import org.openrewrite.Recipe;
>>>>>>> 4e38f5dd
import org.openrewrite.internal.lang.Nullable;

@EqualsAndHashCode(callSuper = true)
<<<<<<< HEAD
public class RemoveGradleDependency extends Recipe {

=======
@Deprecated // Replaced by RemoveDependency
public class RemoveGradleDependency extends Recipe {
>>>>>>> 4e38f5dd
    @Option(displayName = "The dependency configuration", description = "The dependency configuration to remove from.", example = "api", required = false)
    @Nullable
    private final String configuration;

    @Option(displayName = "Group",
            description = "The first part of a dependency coordinate `com.google.guava:guava:VERSION`. This can be a glob expression.",
            example = "com.fasterxml.jackson*")
    private final String groupId;

    @Option(displayName = "Artifact",
            description = "The second part of a dependency coordinate `com.google.guava:guava:VERSION`. This can be a glob expression.",
            example = "jackson-module*")
    private final String artifactId;

    @Override
    public String getDisplayName() {
        return "Remove a Gradle dependency";
    }

    @Override
    public String getDescription() {
        return "Deprecated form of `RemoveDependency`. Use that instead.";
    }

<<<<<<< HEAD
    @Override
    public TreeVisitor<?, ExecutionContext> getVisitor() {
        return Preconditions.check(new IsBuildGradle<>(), new GroovyVisitor<ExecutionContext>() {

            final DependencyMatcher depMatcher = requireNonNull(DependencyMatcher.build(groupId + ":" + artifactId).getValue());

            final MethodMatcher dependencyDsl = new MethodMatcher("DependencyHandlerSpec *(..)");

            @Override
            public J visitMethodInvocation(J.MethodInvocation method, ExecutionContext ctx) {
                J.MethodInvocation decl = (J.MethodInvocation) super.visitMethodInvocation(method, ctx);

                if (dependencyDsl.matches(decl)) {
                    if ((configuration != null && !configuration.isEmpty()) && decl.getSimpleName().equals(configuration)) {
                        List<Expression> declArguments = decl.getArguments();

                        if (declArguments.get(0) instanceof J.Literal) {
                            J.Literal stringLiteralArgument = (J.Literal) declArguments.get(0);
                            String argumentValue = (String) stringLiteralArgument.getValue();

                            Dependency dependency = DependencyStringNotationConverter.parse(argumentValue);

                            if (depMatcher.matches(dependency.getGroupId(), dependency.getArtifactId())) {
                                return null;
                            }

                        } else if (declArguments.get(0) instanceof G.MapEntry) {
                            String groupId = null;
                            String artifactId = null;
                            String version = null;

                            for (Expression e : declArguments) {
                                if (!(e instanceof G.MapEntry)) {
                                    continue;
                                }
                                G.MapEntry arg = (G.MapEntry) e;
                                if (!(arg.getKey() instanceof J.Literal) || !(arg.getValue() instanceof J.Literal)) {
                                    continue;
                                }
                                J.Literal key = (J.Literal) arg.getKey();
                                J.Literal value = (J.Literal) arg.getValue();
                                if (!(key.getValue() instanceof String) || !(value.getValue() instanceof String)) {
                                    continue;
                                }
                                String keyValue = (String) key.getValue();
                                String valueValue = (String) value.getValue();
                                if ("group".equals(keyValue)) {
                                    groupId = valueValue;
                                } else if ("name".equals(keyValue)) {
                                    artifactId = valueValue;
                                } else if ("version".equals(keyValue)) {
                                    version = valueValue;
                                }
                            }
                            if (groupId == null || artifactId == null
                                    || (version == null && !depMatcher.matches(groupId, artifactId))
                                    || (version != null && !depMatcher.matches(groupId, artifactId, version))) {
                                return decl;
                            } else {
                                return null;
                            }
                        }
                    }
                }

                return decl;
            }
        });
=======
    public RemoveGradleDependency(String configuration, String groupId, String artifactId) {
        this.configuration = configuration;
        this.groupId = groupId;
        this.artifactId = artifactId;
        doNext(new RemoveDependency(groupId, artifactId, configuration));
>>>>>>> 4e38f5dd
    }
}<|MERGE_RESOLUTION|>--- conflicted
+++ resolved
@@ -16,40 +16,46 @@
 package org.openrewrite.gradle;
 
 import lombok.EqualsAndHashCode;
-<<<<<<< HEAD
+import lombok.Getter;
 import lombok.Value;
 import org.openrewrite.*;
 import org.openrewrite.gradle.util.Dependency;
 import org.openrewrite.gradle.util.DependencyStringNotationConverter;
 import org.openrewrite.groovy.GroovyVisitor;
 import org.openrewrite.groovy.tree.G;
-=======
-import org.openrewrite.Option;
-import org.openrewrite.Recipe;
->>>>>>> 4e38f5dd
 import org.openrewrite.internal.lang.Nullable;
+import org.openrewrite.java.MethodMatcher;
+import org.openrewrite.java.tree.Expression;
+import org.openrewrite.java.tree.J;
+import org.openrewrite.semver.DependencyMatcher;
 
+import java.util.Arrays;
+import java.util.List;
+
+import static java.util.Objects.requireNonNull;
+
+@Value
 @EqualsAndHashCode(callSuper = true)
-<<<<<<< HEAD
+@Deprecated // Replaced by RemoveDependency
 public class RemoveGradleDependency extends Recipe {
 
-=======
-@Deprecated // Replaced by RemoveDependency
-public class RemoveGradleDependency extends Recipe {
->>>>>>> 4e38f5dd
     @Option(displayName = "The dependency configuration", description = "The dependency configuration to remove from.", example = "api", required = false)
     @Nullable
-    private final String configuration;
+    String configuration;
 
     @Option(displayName = "Group",
             description = "The first part of a dependency coordinate `com.google.guava:guava:VERSION`. This can be a glob expression.",
             example = "com.fasterxml.jackson*")
-    private final String groupId;
+    String groupId;
 
     @Option(displayName = "Artifact",
             description = "The second part of a dependency coordinate `com.google.guava:guava:VERSION`. This can be a glob expression.",
             example = "jackson-module*")
-    private final String artifactId;
+    String artifactId;
+
+
+    @Getter(lazy = true)
+    List<Recipe> recipeList = Arrays.asList(new RemoveDependency(groupId, artifactId, configuration));
 
     @Override
     public String getDisplayName() {
@@ -61,81 +67,4 @@
         return "Deprecated form of `RemoveDependency`. Use that instead.";
     }
 
-<<<<<<< HEAD
-    @Override
-    public TreeVisitor<?, ExecutionContext> getVisitor() {
-        return Preconditions.check(new IsBuildGradle<>(), new GroovyVisitor<ExecutionContext>() {
-
-            final DependencyMatcher depMatcher = requireNonNull(DependencyMatcher.build(groupId + ":" + artifactId).getValue());
-
-            final MethodMatcher dependencyDsl = new MethodMatcher("DependencyHandlerSpec *(..)");
-
-            @Override
-            public J visitMethodInvocation(J.MethodInvocation method, ExecutionContext ctx) {
-                J.MethodInvocation decl = (J.MethodInvocation) super.visitMethodInvocation(method, ctx);
-
-                if (dependencyDsl.matches(decl)) {
-                    if ((configuration != null && !configuration.isEmpty()) && decl.getSimpleName().equals(configuration)) {
-                        List<Expression> declArguments = decl.getArguments();
-
-                        if (declArguments.get(0) instanceof J.Literal) {
-                            J.Literal stringLiteralArgument = (J.Literal) declArguments.get(0);
-                            String argumentValue = (String) stringLiteralArgument.getValue();
-
-                            Dependency dependency = DependencyStringNotationConverter.parse(argumentValue);
-
-                            if (depMatcher.matches(dependency.getGroupId(), dependency.getArtifactId())) {
-                                return null;
-                            }
-
-                        } else if (declArguments.get(0) instanceof G.MapEntry) {
-                            String groupId = null;
-                            String artifactId = null;
-                            String version = null;
-
-                            for (Expression e : declArguments) {
-                                if (!(e instanceof G.MapEntry)) {
-                                    continue;
-                                }
-                                G.MapEntry arg = (G.MapEntry) e;
-                                if (!(arg.getKey() instanceof J.Literal) || !(arg.getValue() instanceof J.Literal)) {
-                                    continue;
-                                }
-                                J.Literal key = (J.Literal) arg.getKey();
-                                J.Literal value = (J.Literal) arg.getValue();
-                                if (!(key.getValue() instanceof String) || !(value.getValue() instanceof String)) {
-                                    continue;
-                                }
-                                String keyValue = (String) key.getValue();
-                                String valueValue = (String) value.getValue();
-                                if ("group".equals(keyValue)) {
-                                    groupId = valueValue;
-                                } else if ("name".equals(keyValue)) {
-                                    artifactId = valueValue;
-                                } else if ("version".equals(keyValue)) {
-                                    version = valueValue;
-                                }
-                            }
-                            if (groupId == null || artifactId == null
-                                    || (version == null && !depMatcher.matches(groupId, artifactId))
-                                    || (version != null && !depMatcher.matches(groupId, artifactId, version))) {
-                                return decl;
-                            } else {
-                                return null;
-                            }
-                        }
-                    }
-                }
-
-                return decl;
-            }
-        });
-=======
-    public RemoveGradleDependency(String configuration, String groupId, String artifactId) {
-        this.configuration = configuration;
-        this.groupId = groupId;
-        this.artifactId = artifactId;
-        doNext(new RemoveDependency(groupId, artifactId, configuration));
->>>>>>> 4e38f5dd
-    }
 }