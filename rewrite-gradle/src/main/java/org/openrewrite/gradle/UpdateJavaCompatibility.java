/*
 * Copyright 2022 the original author or authors.
 * <p>
 * Licensed under the Apache License, Version 2.0 (the "License");
 * you may not use this file except in compliance with the License.
 * You may obtain a copy of the License at
 * <p>
 * https://www.apache.org/licenses/LICENSE-2.0
 * <p>
 * Unless required by applicable law or agreed to in writing, software
 * distributed under the License is distributed on an "AS IS" BASIS,
 * WITHOUT WARRANTIES OR CONDITIONS OF ANY KIND, either express or implied.
 * See the License for the specific language governing permissions and
 * limitations under the License.
 */
package org.openrewrite.gradle;

import java.util.ArrayList;
import lombok.EqualsAndHashCode;
import lombok.Value;
import org.jspecify.annotations.Nullable;
import org.openrewrite.*;
import org.openrewrite.gradle.internal.ChangeStringLiteral;
import org.openrewrite.groovy.GroovyIsoVisitor;
import org.openrewrite.groovy.tree.G;
import org.openrewrite.internal.ListUtils;
import org.openrewrite.java.JavaIsoVisitor;
import org.openrewrite.java.MethodMatcher;
import org.openrewrite.java.tree.*;
import org.openrewrite.kotlin.KotlinIsoVisitor;
import org.openrewrite.kotlin.KotlinParser;
import org.openrewrite.kotlin.tree.K;
import org.openrewrite.marker.Markers;
import org.openrewrite.marker.SearchResult;

import java.util.List;
import java.util.Optional;

import static java.lang.Boolean.TRUE;
import static java.util.Collections.emptyList;
import static java.util.Objects.requireNonNull;
import static org.openrewrite.Tree.randomId;

@Value
@EqualsAndHashCode(callSuper = false)
public class UpdateJavaCompatibility extends Recipe {
    private static final MethodMatcher SOURCE_COMPATIBILITY_DSL = new MethodMatcher("RewriteGradleProject setSourceCompatibility(..)");
    private static final MethodMatcher TARGET_COMPATIBILITY_DSL = new MethodMatcher("RewriteGradleProject setTargetCompatibility(..)");

    @Option(displayName = "Java version",
            description = "The Java version to upgrade to.",
            example = "11")
    Integer version;

    @Option(displayName = "Compatibility type",
            description = "The compatibility type to change",
            valid = {"source", "target"},
            required = false)
    @Nullable
    CompatibilityType compatibilityType;

    @Option(displayName = "Declaration style",
            description = "The desired style to write the new version as when being written to the `sourceCompatibility` " +
                    "or `targetCompatibility` variables. Default, match current source style. " +
                    "(ex. Enum: `JavaVersion.VERSION_11`, Number: 11, or String: \"11\")",
            valid = {"Enum", "Number", "String"},
            required = false)
    @Nullable
    DeclarationStyle declarationStyle;

    @Option(displayName = "Allow downgrade",
            description = "Allow downgrading the Java version.",
            required = false)
    @Nullable
    Boolean allowDowngrade;

    @Option(displayName = "Add compatibility type if missing",
            description = "Adds the specified compatibility type if one is not found.",
            required = false)
    @Nullable
    Boolean addIfMissing;

    private static final String SOURCE_COMPATIBILITY_FOUND = "SOURCE_COMPATIBILITY_FOUND";
    private static final String TARGET_COMPATIBILITY_FOUND = "TARGET_COMPATIBILITY_FOUND";
    private static final String JAVA_TOOLCHAIN_FOUND = "JAVA_TOOLCHAIN_FOUND";

    @Override
    public String getDisplayName() {
        return "Update Gradle project Java compatibility";
    }

    @Override
    public String getDescription() {
        return "Find and updates the Java compatibility for the Gradle project.";
    }

    @Override
    public Validated<Object> validate() {
        return super.validate().and(Validated.test("version", "Version must be > 0.", version, v -> v > 0));
    }

    @Override
    public TreeVisitor<?, ExecutionContext> getVisitor() {
        return Preconditions.check(new IsBuildGradle<>(), Preconditions.or(new GroovyScriptVisitor(), new KotlinScriptVisitor()));
    }

    private class GroovyScriptVisitor extends GroovyIsoVisitor<ExecutionContext> {
        @Override
        public G.CompilationUnit visitCompilationUnit(G.CompilationUnit cu, ExecutionContext ctx) {
            G.CompilationUnit c = super.visitCompilationUnit(cu, ctx);
            if (getCursor().pollMessage(SOURCE_COMPATIBILITY_FOUND) == null) {
                c = addCompatibilityTypeToSourceFile(c, "source", ctx);
            }
            if (getCursor().pollMessage(TARGET_COMPATIBILITY_FOUND) == null) {
                c = addCompatibilityTypeToSourceFile(c, "target", ctx);
            }
            if (getCursor().pollMessage(JAVA_TOOLCHAIN_FOUND) == null) {
                c = addJavaToolchainToSourceFile(c, ctx);
            }
            return c;
        }

        @Override
        public J.Assignment visitAssignment(J.Assignment assignment, ExecutionContext ctx) {
            return handleAssignment(super.visitAssignment(assignment, ctx), getCursor(), G.CompilationUnit.class);
        }

        @Override
        public J.MethodInvocation visitMethodInvocation(J.MethodInvocation method, ExecutionContext ctx) {
            return handleMethodInvocation(super.visitMethodInvocation(method, ctx), getCursor(), G.CompilationUnit.class);
        }

        private G.CompilationUnit addCompatibilityTypeToSourceFile(G.CompilationUnit c, String targetCompatibilityType, ExecutionContext ctx) {
            if (compatibilityType == CompatibilityType.javaToolchain) {
                return c;
            }

            if ((compatibilityType == null || targetCompatibilityType.equals(compatibilityType.toString())) && TRUE.equals(addIfMissing)) {
                G.CompilationUnit sourceFile = (G.CompilationUnit) GradleParser.builder().build()
                        .parse(ctx, "\n" + targetCompatibilityType + "Compatibility = " + styleMissingCompatibilityVersion(declarationStyle))
                        .findFirst()
                        .orElseThrow(() -> new IllegalStateException("Unable to parse compatibility type as a Gradle file"));
                c = c.withStatements(ListUtils.concatAll(c.getStatements(), sourceFile.getStatements()));
            }
            return c;
        }

        private G.CompilationUnit addJavaToolchainToSourceFile(G.CompilationUnit c, ExecutionContext ctx) {
            if (!(TRUE.equals(addIfMissing))) {
                return c;
            }

            Optional<J.MethodInvocation> javaStatement = c.getStatements().stream().filter(s -> s instanceof J.MethodInvocation)
                    .map(s -> (J.MethodInvocation) s)
                    .filter(m -> m.getSimpleName().equals("java"))
                    .findFirst();

            if (javaStatement.isPresent()) {
                List<Expression> args = javaStatement.get().getArguments();
                J.Lambda jLambda = (J.Lambda) args.get(0);
                J.Block body = (J.Block) jLambda.getBody();
                Statement toolchainStatement = GradleParser.builder().build()
                        .parse(ctx, "\ntoolchain {" +
                            "\n  languageVersion = JavaLanguageVersion.of(" + version + ")" +
                            "\n}")
                        .map(G.CompilationUnit.class::cast)
                        .findFirst()
                        .orElseThrow(() -> new IllegalArgumentException("Could not parse as Gradle"))
                        .getStatements()
                        .get(0);
                J.Lambda newLambda = jLambda.withBody(body.withStatements(ListUtils.concat(toolchainStatement, body.getStatements())));
                List<Expression> newArgs = new ArrayList<>();
                newArgs.add(newLambda);
                J.MethodInvocation newJavaStatement = javaStatement.get().withArguments(newArgs);
                List<Statement> newStatements = new ArrayList<>();
                for (Statement s : c.getStatements()) {
                    if (s instanceof J.MethodInvocation) {
                        J.MethodInvocation invocation = (J.MethodInvocation) s;
                        if (invocation.getName().getSimpleName().equals("java")) {
                            newStatements.add(newJavaStatement);
                            continue;
                        }
                    }
                    newStatements.add(s);
                }
                c = c.withStatements(newStatements);
            } else {
                G.CompilationUnit sourceFile = (G.CompilationUnit) GradleParser.builder().build()
                        .parse(ctx, "\n\njava {" +
                                "\n    toolchain {" +
                                "\n        languageVersion = JavaLanguageVersion.of(" + version + ")" +
                                "\n    }" +
                                "\n}")
                        .findFirst()
                        .orElseThrow(() -> new IllegalStateException("Unable to parse Java toolchain as a Gradle file"));
                c = c.withStatements(ListUtils.concatAll(c.getStatements(), sourceFile.getStatements()));
            }

            return autoFormat(c, ctx);
        }
    }

    private class KotlinScriptVisitor extends KotlinIsoVisitor<ExecutionContext> {
        @Override
        public K.CompilationUnit visitCompilationUnit(K.CompilationUnit cu, ExecutionContext ctx) {
            K.CompilationUnit c = super.visitCompilationUnit(cu, ctx);
            if (getCursor().pollMessage(SOURCE_COMPATIBILITY_FOUND) == null) {
                c = addCompatibilityTypeToSourceFile(c, "source", ctx);
            }
            if (getCursor().pollMessage(TARGET_COMPATIBILITY_FOUND) == null) {
                c = addCompatibilityTypeToSourceFile(c, "target", ctx);
            }
            if (getCursor().pollMessage(JAVA_TOOLCHAIN_FOUND) == null) {
                // todo : c = addJavaToolchainToSourceFile(c, ctx);
            }
            return super.visitCompilationUnit(c, ctx);
        }

        @Override
        public J.Assignment visitAssignment(J.Assignment assignment, ExecutionContext ctx) {
            return handleAssignment(super.visitAssignment(assignment, ctx), getCursor(), K.CompilationUnit.class);
        }

        @Override
        public J.MethodInvocation visitMethodInvocation(J.MethodInvocation method, ExecutionContext ctx) {
            return handleMethodInvocation(super.visitMethodInvocation(method, ctx), getCursor(), K.CompilationUnit.class);
        }

        private K.CompilationUnit addCompatibilityTypeToSourceFile(K.CompilationUnit c, String targetCompatibilityType, ExecutionContext ctx) {
            if (compatibilityType == CompatibilityType.javaToolchain) {
                return c;
            }

            if ((compatibilityType == null || targetCompatibilityType.equals(compatibilityType.toString())) && TRUE.equals(addIfMissing)) {
                J withExistingJavaMethod = maybeAddToExistingJavaMethod(c, targetCompatibilityType, ctx);
                if (withExistingJavaMethod != c) {
                    return (K.CompilationUnit) withExistingJavaMethod;
                }

                K.CompilationUnit sourceFile = (K.CompilationUnit) KotlinParser.builder()
                        .isKotlinScript(true)
                        .build().parse(ctx, "\n\njava {\n    " + targetCompatibilityType + "Compatibility = " + styleMissingCompatibilityVersion(DeclarationStyle.Enum) + "\n}")
                        .findFirst()
                        .orElseThrow(() -> new IllegalStateException("Unable to parse compatibility type as a Gradle file"));
                c = c.withStatements(ListUtils.concatAll(c.getStatements(), sourceFile.getStatements()));
            }
            return c;
        }

        private J maybeAddToExistingJavaMethod(K.CompilationUnit c, String compatibilityType, ExecutionContext ctx) {
            return new JavaIsoVisitor<ExecutionContext>() {
                @Override
                public J.MethodInvocation visitMethodInvocation(J.MethodInvocation method, ExecutionContext ctx) {
                    if ("java".equals(method.getSimpleName())) {
                        return new JavaIsoVisitor<ExecutionContext>() {
                            @Override
                            public J.Lambda visitLambda(J.Lambda lambda, ExecutionContext ctx) {
                                J.Block body = (J.Block) lambda.getBody();
                                List<Statement> statements = body.getStatements();
                                K.CompilationUnit sourceFile = (K.CompilationUnit) KotlinParser.builder()
                                        .isKotlinScript(true)
                                        .build().parse(ctx, "\n    " + compatibilityType + "Compatibility = " + styleMissingCompatibilityVersion(DeclarationStyle.Enum))
                                        .findFirst()
                                        .orElseThrow(() -> new IllegalStateException("Unable to parse compatibility type as a Gradle file"));
                                return lambda.withBody(body.withStatements(ListUtils.concatAll(statements, sourceFile.getStatements())));
                            }
                        }.visitMethodInvocation(method, ctx);
                    }
                    return super.visitMethodInvocation(method, ctx);
                }
            }.visitNonNull(c, ctx);
        }
    }

    public J.Assignment handleAssignment(J.Assignment a, Cursor c, Class<?> enclosing) {
        if (a.getVariable() instanceof J.Identifier) {
            J.Identifier variable = (J.Identifier) a.getVariable();
            if ("sourceCompatibility".equals(variable.getSimpleName())) {
                c.putMessageOnFirstEnclosing(enclosing, SOURCE_COMPATIBILITY_FOUND, true);
            }
            if ("targetCompatibility".equals(variable.getSimpleName())) {
                c.putMessageOnFirstEnclosing(enclosing, TARGET_COMPATIBILITY_FOUND, true);
            }

            if (compatibilityType == null) {
                if (!("sourceCompatibility".equals(variable.getSimpleName()) || "targetCompatibility".equals(variable.getSimpleName()))) {
                    return a;
                }
            } else if (!(compatibilityType.toString().toLowerCase() + "Compatibility").equals(variable.getSimpleName())) {
                return a;
            }
        } else if (a.getVariable() instanceof J.FieldAccess) {
            J.FieldAccess fieldAccess = (J.FieldAccess) a.getVariable();
            if (compatibilityType == null) {
                if (!("sourceCompatibility".equals(fieldAccess.getSimpleName()) || "targetCompatibility".equals(fieldAccess.getSimpleName()) ||
                        ("release".equals(fieldAccess.getSimpleName()) &&
                                ((fieldAccess.getTarget() instanceof J.Identifier && "options".equals(((J.Identifier) fieldAccess.getTarget()).getSimpleName())) ||
                                        (fieldAccess.getTarget() instanceof J.FieldAccess && "options".equals(((J.FieldAccess) fieldAccess.getTarget()).getSimpleName())))))) {
                    return a;
                }
            } else if (!(compatibilityType.toString().toLowerCase() + "Compatibility").equals(fieldAccess.getSimpleName())) {
                return a;
            }
        } else {
            return a;
        }

        DeclarationStyle currentStyle = getCurrentStyle(a.getAssignment());
        Integer currentMajor = getMajorVersion(a.getAssignment());
        if (shouldUpdateVersion(currentMajor) || shouldUpdateStyle(currentStyle)) {
            DeclarationStyle actualStyle = declarationStyle == null ? currentStyle : declarationStyle;
            return a.withAssignment(changeJavaVersion(a.getAssignment(), actualStyle));
        }

        return a;
    }

    private boolean shouldUpdateVersion(@Nullable Integer currentMajor) {
        return currentMajor != null && (currentMajor < version || currentMajor > version && TRUE.equals(allowDowngrade));
    }

    private boolean shouldUpdateStyle(@Nullable DeclarationStyle currentStyle) {
        return declarationStyle != null && declarationStyle != currentStyle;
    }

    public J.MethodInvocation handleMethodInvocation(J.MethodInvocation m, Cursor c, Class<?> enclosing) {
        if ("sourceCompatibility".equals(m.getSimpleName())) {
            c.putMessageOnFirstEnclosing(enclosing, SOURCE_COMPATIBILITY_FOUND, true);
        }
        if ("targetCompatibility".equals(m.getSimpleName())) {
            c.putMessageOnFirstEnclosing(enclosing, TARGET_COMPATIBILITY_FOUND, true);
        }
<<<<<<< HEAD

        if ("toolchain".equals(m.getSimpleName())) {
            c.putMessageOnFirstEnclosing(enclosing, JAVA_TOOLCHAIN_FOUND, true);
        }

        if (isMethodInvocation(m, "JavaLanguageVersion", "of")) {
=======
        if ("jvmToolchain".equals(m.getSimpleName()) || isMethodInvocation(m, "JavaLanguageVersion", "of")) {
>>>>>>> 0e5e51a8
            List<Expression> args = m.getArguments();

            if (args.size() == 1) {
                if (args.get(0) instanceof J.Literal || ("jvmToolchain".equals(m.getSimpleName()) && args.get(0) instanceof J.Lambda)) {
                    Integer currentMajor = getMajorVersion(args.get(0));
                    if (shouldUpdateVersion(currentMajor)) {
                        return m.withArguments(ListUtils.mapFirst(m.getArguments(), it -> changeJavaVersion(it, null)));
                    }
                    return m;
                }
            }

            return SearchResult.found(m, "Attempted to update to Java version to " + version +
                    "  but was unsuccessful, please update manually");
        }

        if (SOURCE_COMPATIBILITY_DSL.matches(m) || TARGET_COMPATIBILITY_DSL.matches(m)) {
            if (compatibilityType != null && (
                    (compatibilityType == CompatibilityType.source && !SOURCE_COMPATIBILITY_DSL.matches(m)) ||
                            (compatibilityType == CompatibilityType.target && !TARGET_COMPATIBILITY_DSL.matches(m)))) {
                return m;
            }

            if (m.getArguments().size() == 1 && (m.getArguments().get(0) instanceof J.Literal || m.getArguments().get(0) instanceof J.FieldAccess)) {
                DeclarationStyle currentStyle = getCurrentStyle(m.getArguments().get(0));
                Integer currentMajor = getMajorVersion(m.getArguments().get(0));
                if (shouldUpdateVersion(currentMajor) || shouldUpdateStyle(declarationStyle)) {
                    DeclarationStyle actualStyle = declarationStyle == null ? currentStyle : declarationStyle;
                    return m.withArguments(ListUtils.mapFirst(m.getArguments(), arg -> changeJavaVersion(arg, actualStyle)));
                }
                return m;
            }

            return SearchResult.found(m, "Attempted to update to Java version to " + version +
                    "  but was unsuccessful, please update manually");
        }

        return m;
    }

    private int getMajorVersion(@Nullable String version) {
        if (version == null) {
            return -1;
        }
        try {
            return Integer.parseInt(normalize(version));
        } catch (NumberFormatException e) {
            return -1;
        }
    }

    private @Nullable Integer getMajorVersion(Expression expression) {
        if (expression instanceof J.Literal) {
            J.Literal argument = (J.Literal) expression;
            JavaType.Primitive type = argument.getType();
            if (type == JavaType.Primitive.String) {
                return getMajorVersion((String) argument.getValue());
            } else if (type == JavaType.Primitive.Int) {
                return (int) requireNonNull(argument.getValue());
            } else if (type == JavaType.Primitive.Double) {
                return getMajorVersion(requireNonNull(argument.getValue()).toString());
            }
        } else if (expression instanceof J.FieldAccess) {
            J.FieldAccess field = (J.FieldAccess) expression;
            J.Identifier identifier = field.getName();
            return getMajorVersion(identifier.getSimpleName());
        } else if (isMethodInvocation(expression, "JavaVersion", "toVersion")) {
            J.MethodInvocation method = (J.MethodInvocation) expression;
            if (method.getArguments().get(0) instanceof J.Literal) {
                return getMajorVersion(method.getArguments().get(0));
            }
        }

        return null;
    }

    private @Nullable DeclarationStyle getCurrentStyle(Expression expression) {
        if (expression instanceof J.Literal) {
            J.Literal argument = (J.Literal) expression;
            JavaType.Primitive type = argument.getType();
            if (type == JavaType.Primitive.String) {
                return DeclarationStyle.String;
            } else if (type == JavaType.Primitive.Int) {
                return DeclarationStyle.Number;
            } else if (type == JavaType.Primitive.Double) {
                return DeclarationStyle.Number;
            }
        } else if (expression instanceof J.FieldAccess) {
            return DeclarationStyle.Enum;
        }

        return null;
    }

    private String normalize(String version) {
        if (version.contains("\"") || version.contains("'")) {
            version = version.replace("\"", "").replace("'", "");
        }

        if (!version.contains(".") && !version.contains("_")) {
            return version;
        }

        if (version.contains("_")) {
            String removePrefix = version.substring(version.indexOf("_") + 1);
            if (removePrefix.startsWith("1_")) {
                return removePrefix.substring(removePrefix.indexOf("_") + 1);
            }
            return removePrefix;
        }

        return version.substring(version.indexOf(".") + 1);
    }

    private Expression changeJavaVersion(Expression expression, @Nullable DeclarationStyle style) {
        String newJavaVersion = version <= 8 ? "1." + version : String.valueOf(version);
        String newJavaVersionEnum = version <= 8 ? "VERSION_1_" + version : "VERSION_" + version;
        double newJavaVersionDouble = Double.parseDouble("1." + version);

        if (expression instanceof J.Literal) {
            J.Literal literal = (J.Literal) expression;
            if (style == null) {
                if (literal.getType() == JavaType.Primitive.String) {
                    return changeJavaVersion(literal, DeclarationStyle.String);
                } else if (literal.getType() == JavaType.Primitive.Int || literal.getType() == JavaType.Primitive.Double) {
                    return changeJavaVersion(literal, DeclarationStyle.Number);
                }
            } else if (style == DeclarationStyle.String) {
                if (literal.getType() == JavaType.Primitive.String) {
                    expression = ChangeStringLiteral.withStringValue(literal, newJavaVersion);
                } else {
                    expression = literal.withType(JavaType.Primitive.String).withValue(newJavaVersion).withValueSource("'" + newJavaVersion + "'");
                }
            } else if (style == DeclarationStyle.Enum) {
                expression = changeJavaVersion(newJavaVersionEnum, literal.getPrefix(), literal.getMarkers());
            } else if (style == DeclarationStyle.Number) {
                if (version <= 8) {
                    expression = literal.withType(JavaType.Primitive.Double).withValue(newJavaVersionDouble).withValueSource("1." + version);
                } else {
                    expression = literal.withType(JavaType.Primitive.Int).withValue(version).withValueSource(String.valueOf(version));
                }
            }
        } else if (expression instanceof J.FieldAccess) {
            J.FieldAccess fieldAccess = (J.FieldAccess) expression;
            if (style == DeclarationStyle.String) {
                expression = new J.Literal(randomId(), fieldAccess.getPrefix(), fieldAccess.getMarkers(), newJavaVersion, "'" + newJavaVersion + "'", emptyList(), JavaType.Primitive.String);
            } else if (style == DeclarationStyle.Enum) {
                expression = fieldAccess.withName(fieldAccess.getName().withSimpleName(newJavaVersionEnum));
            } else if (style == DeclarationStyle.Number) {
                expression = changeJavaVersion(newJavaVersionDouble, fieldAccess.getPrefix(), fieldAccess.getMarkers());
            }
        } else if (isMethodInvocation(expression, "JavaVersion", "toVersion")) {
            J.MethodInvocation m = (J.MethodInvocation) expression;
            if (style == null) {
                expression = m.withArguments(ListUtils.mapFirst(m.getArguments(), arg -> {
                    if (arg instanceof J.Literal) {
                        if (arg.getType() == JavaType.Primitive.String) {
                            return changeJavaVersion(arg, DeclarationStyle.String);
                        } else if (arg.getType() == JavaType.Primitive.Int || arg.getType() == JavaType.Primitive.Double) {
                            return changeJavaVersion(arg, DeclarationStyle.Number);
                        }
                    }
                    return arg;
                }));
            } else if (style == DeclarationStyle.String) {
                expression = new J.Literal(randomId(), m.getPrefix(), m.getMarkers(), newJavaVersion, "'" + newJavaVersion + "'", emptyList(), JavaType.Primitive.String);
            } else if (style == DeclarationStyle.Enum) {
                expression = changeJavaVersion(newJavaVersionEnum, m.getPrefix(), m.getMarkers());
            } else if (style == DeclarationStyle.Number) {
                expression = changeJavaVersion(newJavaVersionDouble, m.getPrefix(), m.getMarkers());
            }
        }

        return expression;
    }

    private Expression changeJavaVersion(String newJavaVersionEnum, Space prefix, Markers markers) {
        return new J.FieldAccess(
                randomId(),
                prefix,
                markers,
                new J.Identifier(randomId(), Space.EMPTY, Markers.EMPTY, emptyList(), "JavaVersion", JavaType.ShallowClass.build("org.gradle.api.JavaVersion"), null),
                new JLeftPadded<>(Space.EMPTY, new J.Identifier(randomId(), Space.EMPTY, Markers.EMPTY, emptyList(), newJavaVersionEnum, null, null), Markers.EMPTY),
                JavaType.ShallowClass.build("org.gradle.api.JavaVersion")
        );
    }

    private Expression changeJavaVersion(double newJavaVersionDouble, Space prefix, Markers markers) {
        if (version <= 8) {
            return new J.Literal(randomId(), prefix, markers, newJavaVersionDouble, String.valueOf(newJavaVersionDouble), emptyList(), JavaType.Primitive.Double);
        }
        return new J.Literal(randomId(), prefix, markers, version, String.valueOf(version), emptyList(), JavaType.Primitive.Int);
    }

    private static boolean isMethodInvocation(J expression, String clazz, String method) {
        return expression instanceof J.MethodInvocation &&
                ((J.MethodInvocation) expression).getSimpleName().equals(method) &&
                ((J.MethodInvocation) expression).getSelect() instanceof J.Identifier &&
                ((J.Identifier) ((J.MethodInvocation) expression).getSelect()).getSimpleName().equals(clazz);
    }

    private String styleMissingCompatibilityVersion(@Nullable DeclarationStyle declarationStyle) {
        if (declarationStyle == DeclarationStyle.String) {
            return version <= 8 ? "'1." + version + "'" : "'" + version + "'";
        } else if (declarationStyle == DeclarationStyle.Enum) {
            return version <= 8 ? "JavaVersion.VERSION_1_" + version : "JavaVersion.VERSION_" + version;
        } else if (version <= 8) {
            return "1." + version;
        }
        return String.valueOf(version);
    }

    public enum CompatibilityType {
        source, target, javaToolchain
    }

    public enum DeclarationStyle {
        Enum, Number, String
    }
}<|MERGE_RESOLUTION|>--- conflicted
+++ resolved
@@ -330,16 +330,13 @@
         if ("targetCompatibility".equals(m.getSimpleName())) {
             c.putMessageOnFirstEnclosing(enclosing, TARGET_COMPATIBILITY_FOUND, true);
         }
-<<<<<<< HEAD
 
         if ("toolchain".equals(m.getSimpleName())) {
             c.putMessageOnFirstEnclosing(enclosing, JAVA_TOOLCHAIN_FOUND, true);
         }
 
-        if (isMethodInvocation(m, "JavaLanguageVersion", "of")) {
-=======
         if ("jvmToolchain".equals(m.getSimpleName()) || isMethodInvocation(m, "JavaLanguageVersion", "of")) {
->>>>>>> 0e5e51a8
+
             List<Expression> args = m.getArguments();
 
             if (args.size() == 1) {
