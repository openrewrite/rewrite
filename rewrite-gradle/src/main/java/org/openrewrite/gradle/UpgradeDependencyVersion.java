/*
 * Copyright 2022 the original author or authors.
 * <p>
 * Licensed under the Apache License, Version 2.0 (the "License");
 * you may not use this file except in compliance with the License.
 * You may obtain a copy of the License at
 * <p>
 * https://www.apache.org/licenses/LICENSE-2.0
 * <p>
 * Unless required by applicable law or agreed to in writing, software
 * distributed under the License is distributed on an "AS IS" BASIS,
 * WITHOUT WARRANTIES OR CONDITIONS OF ANY KIND, either express or implied.
 * See the License for the specific language governing permissions and
 * limitations under the License.
 */
package org.openrewrite.gradle;

import lombok.AllArgsConstructor;
import lombok.EqualsAndHashCode;
import lombok.RequiredArgsConstructor;
import lombok.Value;
import org.jspecify.annotations.Nullable;
import org.openrewrite.*;
import org.openrewrite.gradle.internal.ChangeStringLiteral;
import org.openrewrite.gradle.internal.Dependency;
import org.openrewrite.gradle.internal.DependencyStringNotationConverter;
import org.openrewrite.gradle.marker.GradleDependencyConfiguration;
import org.openrewrite.gradle.marker.GradleProject;
import org.openrewrite.gradle.trait.GradleDependency;
import org.openrewrite.groovy.tree.G;
import org.openrewrite.internal.ListUtils;
import org.openrewrite.internal.StringUtils;
import org.openrewrite.java.JavaIsoVisitor;
import org.openrewrite.java.JavaVisitor;
import org.openrewrite.java.tree.Expression;
import org.openrewrite.java.tree.J;
import org.openrewrite.java.tree.JavaSourceFile;
import org.openrewrite.java.tree.JavaType;
import org.openrewrite.kotlin.tree.K;
import org.openrewrite.marker.Markup;
import org.openrewrite.maven.MavenDownloadingException;
import org.openrewrite.maven.MavenDownloadingExceptions;
import org.openrewrite.maven.internal.MavenPomDownloader;
import org.openrewrite.maven.table.MavenMetadataFailures;
import org.openrewrite.maven.tree.*;
import org.openrewrite.properties.PropertiesVisitor;
import org.openrewrite.properties.tree.Properties;
import org.openrewrite.semver.DependencyMatcher;
import org.openrewrite.semver.Semver;
import org.openrewrite.semver.VersionComparator;

import java.util.*;

import static java.util.Collections.emptyList;
import static java.util.Collections.singletonList;

@Value
@EqualsAndHashCode(callSuper = false)
public class UpgradeDependencyVersion extends ScanningRecipe<UpgradeDependencyVersion.DependencyVersionState> {
    private static final String VERSION_VARIABLE_KEY = "VERSION_VARIABLE";
    private static final String NEW_VERSION_KEY = "NEW_VERSION";
    private static final String GRADLE_PROPERTIES_FILE_NAME = "gradle.properties";

    @EqualsAndHashCode.Exclude
    transient MavenMetadataFailures metadataFailures = new MavenMetadataFailures(this);

    @Option(displayName = "Group",
            description = "The first part of a dependency coordinate `com.google.guava:guava:VERSION`. This can be a glob expression.",
            example = "com.fasterxml.jackson*")
    String groupId;

    @Option(displayName = "Artifact",
            description = "The second part of a dependency coordinate `com.google.guava:guava:VERSION`. This can be a glob expression.",
            example = "jackson-module*")
    String artifactId;

    @Option(displayName = "New version",
            description = "An exact version number or node-style semver selector used to select the version number. " +
                          "You can also use `latest.release` for the latest available version and `latest.patch` if " +
                          "the current version is a valid semantic version. For more details, you can look at the documentation " +
                          "page of [version selectors](https://docs.openrewrite.org/reference/dependency-version-selectors). " +
                          "Defaults to `latest.release`.",
            example = "29.X",
            required = false)
    @Nullable
    String newVersion;

    @Option(displayName = "Version pattern",
            description = "Allows version selection to be extended beyond the original Node Semver semantics. So for example," +
                          "Setting 'newVersion' to \"25-29\" can be paired with a metadata pattern of \"-jre\" to select Guava 29.0-jre",
            example = "-jre",
            required = false)
    @Nullable
    String versionPattern;

    @Override
    public String getDisplayName() {
        return "Upgrade Gradle dependency versions";
    }

    @Override
    public String getInstanceNameSuffix() {
        return String.format("`%s:%s`", groupId, artifactId);
    }

    @Override
    public String getDescription() {
        //language=markdown
        return "Upgrade the version of a dependency in a build.gradle file. " +
               "Supports updating dependency declarations of various forms:\n" +
               "* `String` notation: `\"group:artifact:version\"` \n" +
               "* `Map` notation: `group: 'group', name: 'artifact', version: 'version'`\n" +
               "Can update version numbers which are defined earlier in the same file in variable declarations.";
    }

    @Override
    public Validated<Object> validate() {
        Validated<Object> validated = super.validate();
        if (newVersion != null) {
            validated = validated.and(Semver.validate(newVersion, versionPattern));
        }
        return validated;
    }

    private static final String UPDATE_VERSION_ERROR_KEY = "UPDATE_VERSION_ERROR_KEY";

    @Value
    public static class DependencyVersionState {
        Map<String, GroupArtifact> versionPropNameToGA = new HashMap<>();

        /**
         * The value is either a String representing the resolved version
         * or a MavenDownloadingException representing an error during resolution.
         */
        Map<GroupArtifact, Object> gaToNewVersion = new HashMap<>();
    }

    @Override
    public DependencyVersionState getInitialValue(ExecutionContext ctx) {
        return new DependencyVersionState();
    }

    @Override
    public TreeVisitor<?, ExecutionContext> getScanner(DependencyVersionState acc) {

        //noinspection BooleanMethodIsAlwaysInverted
        return new JavaVisitor<ExecutionContext>() {
            @Nullable
            GradleProject gradleProject;

            @Override
            public boolean isAcceptable(SourceFile sourceFile, ExecutionContext ctx) {
                return (sourceFile instanceof G.CompilationUnit && sourceFile.getSourcePath().toString().endsWith(".gradle")) ||
                        (sourceFile instanceof K.CompilationUnit && sourceFile.getSourcePath().toString().endsWith(".gradle.kts"));
            }

            @Override
            public @Nullable J visit(@Nullable Tree tree, ExecutionContext ctx) {
                if (tree instanceof JavaSourceFile) {
                    gradleProject = tree.getMarkers().findFirst(GradleProject.class)
                            .orElse(null);
                }
                return super.visit(tree, ctx);
            }

            @Override
            public J visitMethodInvocation(J.MethodInvocation method, ExecutionContext ctx) {
                J.MethodInvocation m = (J.MethodInvocation) super.visitMethodInvocation(method, ctx);
                GradleDependency.Matcher gradleDependencyMatcher = new GradleDependency.Matcher();

                if (gradleDependencyMatcher.get(getCursor()).isPresent()) {
                    if (m.getArguments().get(0) instanceof G.MapEntry) {
                        String declaredGroupId = null;
                        String declaredArtifactId = null;
                        String declaredVersion = null;

                        for (Expression e : m.getArguments()) {
                            if (!(e instanceof G.MapEntry)) {
                                continue;
                            }
                            G.MapEntry arg = (G.MapEntry) e;
                            if (!(arg.getKey() instanceof J.Literal)) {
                                continue;
                            }
                            J.Literal key = (J.Literal) arg.getKey();
                            String valueValue = null;
                            if (arg.getValue() instanceof J.Literal) {
                                J.Literal value = (J.Literal) arg.getValue();
                                if (value.getValue() instanceof String) {
                                    valueValue = (String) value.getValue();
                                }
                            } else if (arg.getValue() instanceof J.Identifier) {
                                J.Identifier value = (J.Identifier) arg.getValue();
                                valueValue = value.getSimpleName();
                            } else if (arg.getValue() instanceof G.GString) {
                                G.GString value = (G.GString) arg.getValue();
                                List<J> strings = value.getStrings();
                                if (!strings.isEmpty() && strings.get(0) instanceof G.GString.Value) {
                                    G.GString.Value versionGStringValue = (G.GString.Value) strings.get(0);
                                    if (versionGStringValue.getTree() instanceof J.Identifier) {
                                        valueValue = ((J.Identifier) versionGStringValue.getTree()).getSimpleName();
                                    }
                                }
                            }
                            if (!(key.getValue() instanceof String)) {
                                continue;
                            }
                            String keyValue = (String) key.getValue();
                            switch (keyValue) {
                                case "group":
                                    declaredGroupId = valueValue;
                                    break;
                                case "name":
                                    declaredArtifactId = valueValue;
                                    break;
                                case "version":
                                    declaredVersion = valueValue;
                                    break;
                            }
                        }
                        if (declaredGroupId == null || declaredArtifactId == null || declaredVersion == null) {
                            return m;
                        }

                        String versionVariableName = declaredVersion;
                        GroupArtifact ga = new GroupArtifact(declaredGroupId, declaredArtifactId);
                        if (acc.gaToNewVersion.containsKey(ga) || !shouldResolveVersion(declaredGroupId, declaredArtifactId)) {
                            return m;
                        }
                        try {
                            String resolvedVersion = new DependencyVersionSelector(metadataFailures, gradleProject, null)
                                    .select(new GroupArtifact(declaredGroupId, declaredArtifactId), m.getSimpleName(), newVersion, versionPattern, ctx);
                            acc.versionPropNameToGA.put(versionVariableName, ga);
                            // It is fine for this value to be null, record it in the map to avoid future lookups
                            //noinspection DataFlowIssue
                            acc.gaToNewVersion.put(ga, resolvedVersion);
                        } catch (MavenDownloadingException e) {
                            acc.gaToNewVersion.put(ga, e);
                            return m;
                        }
                    } else if (m.getArguments().get(0) instanceof J.Assignment) {
                        String declaredGroupId = null;
                        String declaredArtifactId = null;
                        String declaredVersion = null;

                        for (Expression e : m.getArguments()) {
                            if (!(e instanceof G.MapEntry)) {
                                continue;
                            }
                            J.Assignment assignment = (J.Assignment) e;
                            if (!(assignment.getVariable() instanceof J.Identifier)) {
                                continue;
                            }
                            J.Identifier variable = (J.Identifier) assignment.getVariable();
                            String valueValue = null;
                            if (assignment.getAssignment() instanceof J.Literal) {
                                J.Literal value = (J.Literal) assignment.getAssignment();
                                if (value.getValue() instanceof String) {
                                    valueValue = (String) value.getValue();
                                }
                            } else if (assignment.getAssignment() instanceof J.Identifier) {
                                J.Identifier value = (J.Identifier) assignment.getAssignment();
                                valueValue = value.getSimpleName();
                            } else if (assignment.getAssignment() instanceof K.StringTemplate) {
                                K.StringTemplate value = (K.StringTemplate) assignment.getAssignment();
                                List<J> strings = value.getStrings();
                                if (!strings.isEmpty() && strings.get(0) instanceof K.StringTemplate.Expression) {
                                    K.StringTemplate.Expression versionTemplateValue = (K.StringTemplate.Expression) strings.get(0);
                                    if (versionTemplateValue.getTree() instanceof J.Identifier) {
                                        valueValue = ((J.Identifier) versionTemplateValue.getTree()).getSimpleName();
                                    }
                                }
                            }
                            switch (variable.getSimpleName()) {
                                case "group":
                                    declaredGroupId = valueValue;
                                    break;
                                case "name":
                                    declaredArtifactId = valueValue;
                                    break;
                                case "version":
                                    declaredVersion = valueValue;
                                    break;
                            }
                        }
                        if (declaredGroupId == null || declaredArtifactId == null || declaredVersion == null) {
                            return m;
                        }

                        String versionVariableName = declaredVersion;
                        GroupArtifact ga = new GroupArtifact(declaredGroupId, declaredArtifactId);
                        if (acc.gaToNewVersion.containsKey(ga) || !shouldResolveVersion(declaredGroupId, declaredArtifactId)) {
                            return m;
                        }
                        try {
                            String resolvedVersion = new DependencyVersionSelector(metadataFailures, mavenDownloadEvents, gradleProject, null)
                                    .select(new GroupArtifact(declaredGroupId, declaredArtifactId), m.getSimpleName(), newVersion, versionPattern, ctx);
                            acc.versionPropNameToGA.put(versionVariableName, ga);
                            // It is fine for this value to be null, record it in the map to avoid future lookups
                            //noinspection DataFlowIssue
                            acc.gaToNewVersion.put(ga, resolvedVersion);
                        } catch (MavenDownloadingException e) {
                            acc.gaToNewVersion.put(ga, e);
                            return m;
                        }
                    } else {
                        for (Expression depArg : m.getArguments()) {
                            Dependency dep = null;
                            String versionVariableName = null;
                            if (depArg instanceof J.Literal && ((J.Literal) depArg).getValue() instanceof String) {
                                String gav = (String) ((J.Literal) depArg).getValue();
                                dep = DependencyStringNotationConverter.parse(gav);
                                if (dep != null) {
                                    versionVariableName = dep.getVersion();
                                }
                            } else if (depArg instanceof G.GString) {
                                G.GString gString = (G.GString) depArg;
                                List<J> strings = gString.getStrings();
                                if (strings.size() != 2 || !(strings.get(0) instanceof J.Literal) || !(strings.get(1) instanceof G.GString.Value)) {
                                    continue;
                                }
                                J.Literal groupArtifact = (J.Literal) strings.get(0);
                                G.GString.Value versionValue = (G.GString.Value) strings.get(1);
                                if (!(versionValue.getTree() instanceof J.Identifier) || !(groupArtifact.getValue() instanceof String)) {
                                    continue;
                                }
                                dep = DependencyStringNotationConverter.parse((String) groupArtifact.getValue());
                                versionVariableName = ((J.Identifier) versionValue.getTree()).getSimpleName();
                            } else if (depArg instanceof K.StringTemplate) {
                                K.StringTemplate template = (K.StringTemplate) depArg;
                                List<J> strings = template.getStrings();
                                if (strings.size() != 2 || !(strings.get(0) instanceof J.Literal) || !(strings.get(1) instanceof K.StringTemplate.Expression)) {
                                    continue;
                                }
                                J.Literal groupArtifact = (J.Literal) strings.get(0);
                                K.StringTemplate.Expression versionValue = (K.StringTemplate.Expression) strings.get(1);
                                if (!(versionValue.getTree() instanceof J.Identifier) || !(groupArtifact.getValue() instanceof String)) {
                                    continue;
                                }
                                dep = DependencyStringNotationConverter.parse((String) groupArtifact.getValue());
                                versionVariableName = ((J.Identifier) versionValue.getTree()).getSimpleName();
                            }
                            if (dep == null || versionVariableName == null) {
                                continue;
                            }
                            GroupArtifact ga = new GroupArtifact(dep.getGroupId(), dep.getArtifactId());
                            if (acc.gaToNewVersion.containsKey(ga) || !shouldResolveVersion(dep.getGroupId(), dep.getArtifactId())) {
                                continue;
                            }
                            try {
                                String resolvedVersion = new DependencyVersionSelector(metadataFailures, gradleProject, null)
                                        .select(new GroupArtifact(dep.getGroupId(), dep.getArtifactId()), m.getSimpleName(), newVersion, versionPattern, ctx);
                                if (resolvedVersion != null) {
                                    acc.versionPropNameToGA.put(versionVariableName, ga);
                                    acc.gaToNewVersion.put(ga, resolvedVersion);
                                }
                            } catch (MavenDownloadingException e) {
                                acc.gaToNewVersion.put(ga, e);
                            }
                        }
                    }
                }
                return m;
            }

            // Some recipes make use of UpgradeDependencyVersion as an implementation detail.
            // Those other recipes might not know up-front which dependency needs upgrading
            // So they use the UpgradeDependencyVersion recipe with null groupId and artifactId to pre-populate all data they could possibly need
            // This works around the lack of proper recipe pipelining which might allow us to have multiple scanning phases as necessary
            private boolean shouldResolveVersion(String declaredGroupId, String declaredArtifactId) {
                //noinspection ConstantValue
                return (groupId == null || artifactId == null) ||
                       new DependencyMatcher(groupId, artifactId, null).matches(declaredGroupId, declaredArtifactId);
            }
        };
    }

    @Override
    public TreeVisitor<?, ExecutionContext> getVisitor(DependencyVersionState acc) {
        return new TreeVisitor<Tree, ExecutionContext>() {
            private final UpdateGradle updateGradle = new UpdateGradle(acc);
            private final UpdateProperties updateProperties = new UpdateProperties(acc);

            @Override
            public boolean isAcceptable(SourceFile sf, ExecutionContext ctx) {
                return updateProperties.isAcceptable(sf, ctx) || updateGradle.isAcceptable(sf, ctx);
            }

            @Override
            public @Nullable Tree visit(@Nullable Tree t, ExecutionContext ctx) {
                if (t instanceof SourceFile) {
                    SourceFile sf = (SourceFile) t;
                    if (updateProperties.isAcceptable(sf, ctx)) {
                        t = updateProperties.visitNonNull(t, ctx);
                    } else if (updateGradle.isAcceptable(sf, ctx)) {
                        t = updateGradle.visitNonNull(t, ctx);
                    }
                }
                return t;
            }
        };
    }

    @RequiredArgsConstructor
    private class UpdateProperties extends PropertiesVisitor<ExecutionContext> {
        final DependencyVersionState acc;
        final DependencyMatcher dependencyMatcher = new DependencyMatcher(groupId, artifactId, null);

        @Override
        public Properties visitFile(Properties.File file, ExecutionContext ctx) {
            if (!file.getSourcePath().endsWith(GRADLE_PROPERTIES_FILE_NAME)) {
                return file;
            }
            return super.visitFile(file, ctx);
        }

        @Override
        public org.openrewrite.properties.tree.Properties visitEntry(Properties.Entry entry, ExecutionContext ctx) {
            if (acc.versionPropNameToGA.containsKey(entry.getKey())) {
                GroupArtifact ga = acc.versionPropNameToGA.get(entry.getKey());
                if (ga == null || !dependencyMatcher.matches(ga.getGroupId(), ga.getArtifactId())) {
                    return entry;
                }
                Object result = acc.gaToNewVersion.get(ga);
                if (result == null || result instanceof Exception) {
                    return entry;
                }
                VersionComparator versionComparator = Semver.validate(StringUtils.isBlank(newVersion) ? "latest.release" : newVersion, versionPattern).getValue();
                if (versionComparator == null) {
                    return entry;
                }
                Optional<String> finalVersion = versionComparator.upgrade(entry.getValue().getText(), singletonList((String) result));
                return finalVersion.map(v -> entry.withValue(entry.getValue().withText(v))).orElse(entry);
            }
            return entry;
        }
    }

    @RequiredArgsConstructor
    private class UpdateGradle extends JavaVisitor<ExecutionContext> {
        final DependencyVersionState acc;

        @Nullable
        GradleProject gradleProject;

        final DependencyMatcher dependencyMatcher = new DependencyMatcher(groupId, artifactId, null);

        @Override
        public boolean isAcceptable(SourceFile sourceFile, ExecutionContext ctx) {
            return (sourceFile instanceof G.CompilationUnit && sourceFile.getSourcePath().toString().endsWith(".gradle")) ||
                    (sourceFile instanceof K.CompilationUnit && sourceFile.getSourcePath().toString().endsWith(".gradle.kts"));
        }

        @Override
        public @Nullable J visit(@Nullable Tree tree, ExecutionContext ctx) {
            if (tree instanceof JavaSourceFile) {
                JavaSourceFile sourceFile = (JavaSourceFile) tree;
                gradleProject = sourceFile.getMarkers().findFirst(GradleProject.class)
                        .orElse(null);
                return super.visit(sourceFile, ctx);
            }
            return super.visit(tree, ctx);
        }

        @Override
        public J postVisit(J tree, ExecutionContext ctx) {
            if (tree instanceof JavaSourceFile) {
                JavaSourceFile cu = (JavaSourceFile) tree;
                Map<String, Map<GroupArtifact, Set<String>>> variableNames = getCursor().getMessage(VERSION_VARIABLE_KEY);
                if (variableNames != null) {
                    cu = (JavaSourceFile) new UpdateVariable(variableNames, gradleProject).visitNonNull(cu, ctx);
                }
                Map<GroupArtifactVersion, Set<String>> versionUpdates = getCursor().getMessage(NEW_VERSION_KEY);
                if (versionUpdates != null && gradleProject != null) {
                    GradleProject newGp = gradleProject;
                    for (Map.Entry<GroupArtifactVersion, Set<String>> gavToConfigurations : versionUpdates.entrySet()) {
                        newGp = replaceVersion(newGp, ctx, gavToConfigurations.getKey(), gavToConfigurations.getValue());
                    }
                    cu = cu.withMarkers(cu.getMarkers().removeByType(GradleProject.class).add(newGp));
                }
                return cu;
            }
            return tree;
        }

        @Override
        public J visitMethodInvocation(J.MethodInvocation method, ExecutionContext ctx) {
            J.MethodInvocation m = (J.MethodInvocation) super.visitMethodInvocation(method, ctx);
            GradleDependency.Matcher gradleDependencyMatcher = new GradleDependency.Matcher();

            if (gradleDependencyMatcher.get(getCursor()).isPresent()) {
                List<Expression> depArgs = m.getArguments();
                if (depArgs.get(0) instanceof J.Literal || depArgs.get(0) instanceof G.GString || depArgs.get(0) instanceof G.MapEntry || depArgs.get(0) instanceof J.Assignment || depArgs.get(0) instanceof K.StringTemplate) {
                    m = updateDependency(m, ctx);
                } else if (depArgs.get(0) instanceof J.MethodInvocation &&
                           (((J.MethodInvocation) depArgs.get(0)).getSimpleName().equals("platform") ||
                            ((J.MethodInvocation) depArgs.get(0)).getSimpleName().equals("enforcedPlatform"))) {
                    m = m.withArguments(ListUtils.mapFirst(depArgs, platform -> updateDependency((J.MethodInvocation) platform, ctx)));
                }
            }
            return m;
        }

        private J.MethodInvocation updateDependency(J.MethodInvocation method, ExecutionContext ctx) {
            J.MethodInvocation m = method;
            m = m.withArguments(ListUtils.map(m.getArguments(), arg -> {
                if (arg instanceof G.GString) {
                    G.GString gString = (G.GString) arg;
                    List<J> strings = gString.getStrings();
                    if (strings.size() != 2 || !(strings.get(0) instanceof J.Literal) || !(strings.get(1) instanceof G.GString.Value)) {
                        return arg;
                    }
                    J.Literal groupArtifact = (J.Literal) strings.get(0);
                    G.GString.Value versionValue = (G.GString.Value) strings.get(1);
                    if (!(versionValue.getTree() instanceof J.Identifier) || !(groupArtifact.getValue() instanceof String)) {
                        return arg;
                    }
                    Dependency dep = DependencyStringNotationConverter.parse((String) groupArtifact.getValue());
                    if (dep != null && dependencyMatcher.matches(dep.getGroupId(), dep.getArtifactId())) {
                        Object scanResult = acc.gaToNewVersion.get(new GroupArtifact(dep.getGroupId(), dep.getArtifactId()));
                        if (scanResult instanceof Exception) {
                            getCursor().putMessage(UPDATE_VERSION_ERROR_KEY, scanResult);
                            return arg;
                        }

                        String versionVariableName = ((J.Identifier) versionValue.getTree()).getSimpleName();
                        getCursor().dropParentUntil(p -> p instanceof SourceFile)
                                .computeMessageIfAbsent(VERSION_VARIABLE_KEY, v -> new HashMap<String, Map<GroupArtifact, Set<String>>>())
                                .computeIfAbsent(versionVariableName, it -> new HashMap<>())
                                .computeIfAbsent(new GroupArtifact(dep.getGroupId(), dep.getArtifactId()), it -> new HashSet<>())
                                .add(method.getSimpleName());
                    }
                } else if (arg instanceof K.StringTemplate) {
                    K.StringTemplate template = (K.StringTemplate) arg;
                    List<J> strings = template.getStrings();
                    if (strings.size() != 2 || !(strings.get(0) instanceof J.Literal) || !(strings.get(1) instanceof K.StringTemplate.Expression)) {
                        return arg;
                    }
                    J.Literal groupArtifact = (J.Literal) strings.get(0);
                    K.StringTemplate.Expression versionValue = (K.StringTemplate.Expression) strings.get(1);
                    if (!(versionValue.getTree() instanceof J.Identifier) || !(groupArtifact.getValue() instanceof String)) {
                        return arg;
                    }
                    Dependency dep = DependencyStringNotationConverter.parse((String) groupArtifact.getValue());
                    if (dep != null && dependencyMatcher.matches(dep.getGroupId(), dep.getArtifactId())) {
                        Object scanResult = acc.gaToNewVersion.get(new GroupArtifact(dep.getGroupId(), dep.getArtifactId()));
                        if (scanResult instanceof Exception) {
                            getCursor().putMessage(UPDATE_VERSION_ERROR_KEY, scanResult);
                            return arg;
                        }

                        String versionVariableName = ((J.Identifier) versionValue.getTree()).getSimpleName();
                        getCursor().dropParentUntil(p -> p instanceof SourceFile)
                                .computeMessageIfAbsent(VERSION_VARIABLE_KEY, v -> new HashMap<String, Map<GroupArtifact, Set<String>>>())
                                .computeIfAbsent(versionVariableName, it -> new HashMap<>())
                                .computeIfAbsent(new GroupArtifact(dep.getGroupId(), dep.getArtifactId()), it -> new HashSet<>())
                                .add(method.getSimpleName());
                    }
                } else if (arg instanceof J.Literal) {
                    J.Literal literal = (J.Literal) arg;
                    if (literal.getType() != JavaType.Primitive.String) {
                        return arg;
                    }
                    String gav = (String) literal.getValue();
                    if (gav == null) {
                        getCursor().putMessage(UPDATE_VERSION_ERROR_KEY, new IllegalStateException("Unable to update version"));
                        return arg;
                    }
                    Dependency dep = DependencyStringNotationConverter.parse(gav);
                    if (dep != null && dependencyMatcher.matches(dep.getGroupId(), dep.getArtifactId()) &&
                        dep.getVersion() != null &&
                        !dep.getVersion().startsWith("$")) {
                        Object scanResult = acc.gaToNewVersion.get(new GroupArtifact(dep.getGroupId(), dep.getArtifactId()));
                        if (scanResult instanceof Exception) {
                            getCursor().putMessage(UPDATE_VERSION_ERROR_KEY, scanResult);
                            return arg;
                        }

                        try {
                            String selectedVersion = new DependencyVersionSelector(metadataFailures, gradleProject, null)
                                    .select(dep.getGav(), method.getSimpleName(), newVersion, versionPattern, ctx);
                            if (selectedVersion == null || dep.getVersion().equals(selectedVersion)) {
                                return arg;
                            }
                            getCursor().dropParentUntil(p -> p instanceof SourceFile)
                                    .computeMessageIfAbsent(NEW_VERSION_KEY, it -> new HashMap<GroupArtifactVersion, Set<String>>())
                                    .computeIfAbsent(new GroupArtifactVersion(dep.getGroupId(), dep.getArtifactId(), selectedVersion), it -> new HashSet<>())
                                    .add(method.getSimpleName());

                            String newGav = dep
                                    .withVersion(selectedVersion)
                                    .toStringNotation();
                            return literal
                                    .withValue(newGav)
                                    .withValueSource(literal.getValueSource() == null ? newGav : literal.getValueSource().replace(gav, newGav));
                        } catch (MavenDownloadingException e) {
                            getCursor().putMessage(UPDATE_VERSION_ERROR_KEY, e);
                        }
                    }
                }
                return arg;
            }));
            Exception err = getCursor().pollMessage(UPDATE_VERSION_ERROR_KEY);
            if (err != null) {
                m = Markup.warn(m, err);
            }
            List<Expression> depArgs = m.getArguments();
            if (depArgs.size() >= 3) {
                if (depArgs.get(0) instanceof G.MapEntry &&
                        depArgs.get(1) instanceof G.MapEntry &&
                        depArgs.get(2) instanceof G.MapEntry) {
                    Expression groupValue = ((G.MapEntry) depArgs.get(0)).getValue();
                    Expression artifactValue = ((G.MapEntry) depArgs.get(1)).getValue();
                    if (!(groupValue instanceof J.Literal) || !(artifactValue instanceof J.Literal)) {
                        return m;
                    }
                    J.Literal groupLiteral = (J.Literal) groupValue;
                    J.Literal artifactLiteral = (J.Literal) artifactValue;
                    if (groupLiteral.getValue() == null || artifactLiteral.getValue() == null || !dependencyMatcher.matches((String) groupLiteral.getValue(), (String) artifactLiteral.getValue())) {
                        return m;
                    }
<<<<<<< HEAD
                    Object scanResult = acc.gaToNewVersion.get(new GroupArtifact((String) groupLiteral.getValue(), (String) artifactLiteral.getValue()));
                    if (scanResult instanceof Exception) {
                        return Markup.warn(m, (Exception) scanResult);
                    }
                    G.MapEntry versionEntry = (G.MapEntry) depArgs.get(2);
                    Expression versionExp = versionEntry.getValue();
                    if (versionExp instanceof J.Literal && ((J.Literal) versionExp).getValue() instanceof String) {
                        J.Literal versionLiteral = (J.Literal) versionExp;
                        String version = (String) versionLiteral.getValue();
                        if (version.startsWith("$")) {
                            return m;
                        }
                        String selectedVersion;
                        try {
                            GroupArtifactVersion gav = new GroupArtifactVersion((String) groupLiteral.getValue(), (String) artifactLiteral.getValue(), version);
                            selectedVersion = new DependencyVersionSelector(metadataFailures, mavenDownloadEvents, gradleProject, null)
                                    .select(gav, m.getSimpleName(), newVersion, versionPattern, ctx);
                        } catch (MavenDownloadingException e) {
                            return e.warn(m);
                        }
                        if (selectedVersion == null || version.equals(selectedVersion)) {
                            return m;
                        }
                        List<Expression> newArgs = new ArrayList<>(3);
                        newArgs.add(depArgs.get(0));
                        newArgs.add(depArgs.get(1));
                        newArgs.add(versionEntry.withValue(
                                versionLiteral
                                        .withValueSource(versionLiteral.getValueSource() == null ?
                                                selectedVersion :
                                                versionLiteral.getValueSource().replace(version, selectedVersion))
                                        .withValue(selectedVersion)));
                        newArgs.addAll(depArgs.subList(3, depArgs.size()));

                        return m.withArguments(newArgs);
                    } else if (versionExp instanceof J.Identifier) {
                        String versionVariableName = ((J.Identifier) versionExp).getSimpleName();
                        getCursor().dropParentUntil(p -> p instanceof SourceFile)
                                .computeMessageIfAbsent(VERSION_VARIABLE_KEY, v -> new HashMap<String, Map<GroupArtifact, Set<String>>>())
                                .computeIfAbsent(versionVariableName, it -> new HashMap<>())
                                .computeIfAbsent(new GroupArtifact((String) groupLiteral.getValue(), (String) artifactLiteral.getValue()), it -> new HashSet<>())
                                .add(m.getSimpleName());
=======
                    String selectedVersion;
                    try {
                        GroupArtifactVersion gav = new GroupArtifactVersion((String) groupLiteral.getValue(), (String) artifactLiteral.getValue(), version);
                        selectedVersion = new DependencyVersionSelector(metadataFailures, gradleProject, null)
                                .select(gav, m.getSimpleName(), newVersion, versionPattern, ctx);
                    } catch (MavenDownloadingException e) {
                        return e.warn(m);
>>>>>>> e0e86d8f
                    }
                } else if (depArgs.get(0) instanceof J.Assignment &&
                        depArgs.get(1) instanceof J.Assignment &&
                        depArgs.get(2) instanceof J.Assignment) {
                    Expression groupValue = ((J.Assignment) depArgs.get(0)).getAssignment();
                    Expression artifactValue = ((J.Assignment) depArgs.get(1)).getAssignment();
                    if (!(groupValue instanceof J.Literal) || !(artifactValue instanceof J.Literal)) {
                        return m;
                    }
                    J.Literal groupLiteral = (J.Literal) groupValue;
                    J.Literal artifactLiteral = (J.Literal) artifactValue;
                    if (groupLiteral.getValue() == null || artifactLiteral.getValue() == null || !dependencyMatcher.matches((String) groupLiteral.getValue(), (String) artifactLiteral.getValue())) {
                        return m;
                    }
                    Object scanResult = acc.gaToNewVersion.get(new GroupArtifact((String) groupLiteral.getValue(), (String) artifactLiteral.getValue()));
                    if (scanResult instanceof Exception) {
                        return Markup.warn(m, (Exception) scanResult);
                    }
                    K.Assignment versionEntry = (J.Assignment) depArgs.get(2);
                    Expression versionExp = versionEntry.getAssignment();
                    if (versionExp instanceof J.Literal && ((J.Literal) versionExp).getValue() instanceof String) {
                        J.Literal versionLiteral = (J.Literal) versionExp;
                        String version = (String) versionLiteral.getValue();
                        if (version.startsWith("$")) {
                            return m;
                        }
                        String selectedVersion;
                        try {
                            GroupArtifactVersion gav = new GroupArtifactVersion((String) groupLiteral.getValue(), (String) artifactLiteral.getValue(), version);
                            selectedVersion = new DependencyVersionSelector(metadataFailures, mavenDownloadEvents, gradleProject, null)
                                    .select(gav, m.getSimpleName(), newVersion, versionPattern, ctx);
                        } catch (MavenDownloadingException e) {
                            return e.warn(m);
                        }
                        if (selectedVersion == null || version.equals(selectedVersion)) {
                            return m;
                        }
                        List<Expression> newArgs = new ArrayList<>(3);
                        newArgs.add(depArgs.get(0));
                        newArgs.add(depArgs.get(1));
                        newArgs.add(versionEntry.withAssignment(
                                versionLiteral
                                        .withValueSource(versionLiteral.getValueSource() == null ?
                                                selectedVersion :
                                                versionLiteral.getValueSource().replace(version, selectedVersion))
                                        .withValue(selectedVersion)));
                        newArgs.addAll(depArgs.subList(3, depArgs.size()));

                        return m.withArguments(newArgs);
                    } else if (versionExp instanceof J.Identifier) {
                        String versionVariableName = ((J.Identifier) versionExp).getSimpleName();
                        getCursor().dropParentUntil(p -> p instanceof SourceFile)
                                .computeMessageIfAbsent(VERSION_VARIABLE_KEY, v -> new HashMap<String, Map<GroupArtifact, Set<String>>>())
                                .computeIfAbsent(versionVariableName, it -> new HashMap<>())
                                .computeIfAbsent(new GroupArtifact((String) groupLiteral.getValue(), (String) artifactLiteral.getValue()), it -> new HashSet<>())
                                .add(m.getSimpleName());
                    }
                }
            }

            return m;
        }
    }

    @AllArgsConstructor
    private class UpdateVariable extends JavaIsoVisitor<ExecutionContext> {
        private final Map<String, Map<GroupArtifact, Set<String>>> versionVariableNames;

        @Nullable
        private final GradleProject gradleProject;

        @Override
        public J.VariableDeclarations.NamedVariable visitVariable(J.VariableDeclarations.NamedVariable variable, ExecutionContext ctx) {
            J.VariableDeclarations.NamedVariable v = super.visitVariable(variable, ctx);
            if (!(v.getInitializer() instanceof J.Literal) ||
                    ((J.Literal) v.getInitializer()).getValue() == null ||
                    ((J.Literal) v.getInitializer()).getType() != JavaType.Primitive.String) {
                return v;
            }
            Map.Entry<GroupArtifact, Set<String>> gaWithConfigs = getGroupArtifactWithConfigs((v.getSimpleName()));
            if (gaWithConfigs == null) {
                return v;
            }

            try {
                J.Literal newVersion = getNewVersion((J.Literal) v.getInitializer(), gaWithConfigs, ctx);
                return newVersion == null ? v : v.withInitializer(newVersion);
            } catch (MavenDownloadingException e) {
                return e.warn(v);
            }
        }

        @Override
        public J.Assignment visitAssignment(J.Assignment assignment, ExecutionContext ctx) {
            J.Assignment a = super.visitAssignment(assignment, ctx);
            if (!(a.getVariable() instanceof J.Identifier) ||
                    !(a.getAssignment() instanceof J.Literal) ||
                    ((J.Literal) a.getAssignment()).getValue() == null ||
                    ((J.Literal) a.getAssignment()).getType() != JavaType.Primitive.String) {
                return a;
            }
            Map.Entry<GroupArtifact, Set<String>> gaWithConfigs = getGroupArtifactWithConfigs(((J.Identifier) a.getVariable()).getSimpleName());
            if (gaWithConfigs == null) {
                return a;
            }

            try {
                J.Literal newVersion = getNewVersion((J.Literal) a.getAssignment(), gaWithConfigs, ctx);
                return newVersion == null ? a : a.withAssignment(newVersion);
            } catch (MavenDownloadingException e) {
                return e.warn(a);
            }
        }

        private Map.@Nullable Entry<GroupArtifact, Set<String>> getGroupArtifactWithConfigs(String identifier) {
            for (Map.Entry<String, Map<GroupArtifact, Set<String>>> versionVariableNameEntry : versionVariableNames.entrySet()) {
                if (versionVariableNameEntry.getKey().equals(identifier)) {
                    // take first matching group artifact with its configurations
                    return versionVariableNameEntry.getValue().entrySet().iterator().next();
                }
            }
            return null;
        }

        private J.@Nullable Literal getNewVersion(J.Literal literal, Map.Entry<GroupArtifact, Set<String>> gaWithConfigurations, ExecutionContext ctx) throws MavenDownloadingException {
            GroupArtifact ga = gaWithConfigurations.getKey();
            DependencyVersionSelector dependencyVersionSelector = new DependencyVersionSelector(metadataFailures, gradleProject, null);
            GroupArtifactVersion gav = new GroupArtifactVersion(ga.getGroupId(), ga.getArtifactId(), (String) literal.getValue());

            String selectedVersion;
            try {
                selectedVersion = dependencyVersionSelector.select(gav, null, newVersion, versionPattern, ctx);
            } catch (MavenDownloadingException e) {
                if (!gaWithConfigurations.getValue().contains("classpath")) {
                    throw e;
                }
                // try again with "classpath" configuration; if this one fails as well, the MavenDownloadingException is bubbled up so it can be handled
                selectedVersion = dependencyVersionSelector.select(gav, "classpath", newVersion, versionPattern, ctx);
            }
            if (selectedVersion == null) {
                return null;
            }

            getCursor().dropParentUntil(p -> p instanceof SourceFile)
                    .computeMessageIfAbsent(NEW_VERSION_KEY, m -> new HashMap<GroupArtifactVersion, Set<String>>())
                    .computeIfAbsent(new GroupArtifactVersion(ga.getGroupId(), ga.getArtifactId(), selectedVersion), it -> new HashSet<>())
                    .addAll(gaWithConfigurations.getValue());

            return ChangeStringLiteral.withStringValue(literal, selectedVersion);
        }
    }

    public static GradleProject replaceVersion(GradleProject gp, ExecutionContext ctx, GroupArtifactVersion gav, Set<String> configurations) {
        try {
            //noinspection ConstantValue
            if (gav.getGroupId() == null || gav.getArtifactId() == null) {
                return gp;
            }

            Set<String> remainingConfigurations = new HashSet<>(configurations);
            remainingConfigurations.remove("classpath");

            if (remainingConfigurations.isEmpty()) {
                return gp;
            }

            MavenPomDownloader mpd = new MavenPomDownloader(ctx);
            Pom pom = mpd.download(gav, null, null, gp.getMavenRepositories());
            ResolvedPom resolvedPom = pom.resolve(emptyList(), mpd, gp.getMavenRepositories(), ctx);
            List<ResolvedDependency> transitiveDependencies = resolvedPom.resolveDependencies(Scope.Runtime, mpd, ctx);
            org.openrewrite.maven.tree.Dependency newRequested = org.openrewrite.maven.tree.Dependency.builder()
                    .gav(gav)
                    .build();
            ResolvedDependency newDep = ResolvedDependency.builder()
                    .gav(resolvedPom.getGav())
                    .requested(newRequested)
                    .dependencies(transitiveDependencies)
                    .build();

            Map<String, GradleDependencyConfiguration> nameToConfiguration = gp.getNameToConfiguration();
            Map<String, GradleDependencyConfiguration> newNameToConfiguration = new HashMap<>(nameToConfiguration.size());
            boolean anyChanged = false;
            for (GradleDependencyConfiguration gdc : nameToConfiguration.values()) {
                GradleDependencyConfiguration newGdc = gdc
                        .withRequested(ListUtils.map(gdc.getRequested(), requested -> maybeUpdateDependency(requested, newRequested)))
                        .withDirectResolved(ListUtils.map(gdc.getDirectResolved(), resolved -> maybeUpdateResolvedDependency(resolved, newDep, new HashSet<>())));
                anyChanged |= newGdc != gdc;
                newNameToConfiguration.put(newGdc.getName(), newGdc);
            }
            if (anyChanged) {
                gp = gp.withNameToConfiguration(newNameToConfiguration);
            }
        } catch (MavenDownloadingException | MavenDownloadingExceptions e) {
            return gp;
        }
        return gp;
    }

    private static org.openrewrite.maven.tree.Dependency maybeUpdateDependency(
            org.openrewrite.maven.tree.Dependency dep,
            org.openrewrite.maven.tree.Dependency newDep) {
        if (Objects.equals(dep.getGroupId(), newDep.getGroupId()) && Objects.equals(dep.getArtifactId(), newDep.getArtifactId())) {
            return newDep;
        }
        return dep;
    }

    private static ResolvedDependency maybeUpdateResolvedDependency(
            ResolvedDependency dep,
            ResolvedDependency newDep,
            Set<ResolvedDependency> traversalHistory) {
        if (traversalHistory.contains(dep)) {
            return dep;
        }
        if (Objects.equals(dep.getGroupId(), newDep.getGroupId()) && Objects.equals(dep.getArtifactId(), newDep.getArtifactId())) {
            return newDep;
        }
        traversalHistory.add(dep);
        return dep.withDependencies(ListUtils.map(dep.getDependencies(), d -> maybeUpdateResolvedDependency(d, newDep, new HashSet<>(traversalHistory))));
    }
}<|MERGE_RESOLUTION|>--- conflicted
+++ resolved
@@ -293,7 +293,7 @@
                             return m;
                         }
                         try {
-                            String resolvedVersion = new DependencyVersionSelector(metadataFailures, mavenDownloadEvents, gradleProject, null)
+                            String resolvedVersion = new DependencyVersionSelector(metadataFailures, gradleProject, null)
                                     .select(new GroupArtifact(declaredGroupId, declaredArtifactId), m.getSimpleName(), newVersion, versionPattern, ctx);
                             acc.versionPropNameToGA.put(versionVariableName, ga);
                             // It is fine for this value to be null, record it in the map to avoid future lookups
@@ -619,7 +619,6 @@
                     if (groupLiteral.getValue() == null || artifactLiteral.getValue() == null || !dependencyMatcher.matches((String) groupLiteral.getValue(), (String) artifactLiteral.getValue())) {
                         return m;
                     }
-<<<<<<< HEAD
                     Object scanResult = acc.gaToNewVersion.get(new GroupArtifact((String) groupLiteral.getValue(), (String) artifactLiteral.getValue()));
                     if (scanResult instanceof Exception) {
                         return Markup.warn(m, (Exception) scanResult);
@@ -635,7 +634,7 @@
                         String selectedVersion;
                         try {
                             GroupArtifactVersion gav = new GroupArtifactVersion((String) groupLiteral.getValue(), (String) artifactLiteral.getValue(), version);
-                            selectedVersion = new DependencyVersionSelector(metadataFailures, mavenDownloadEvents, gradleProject, null)
+                            selectedVersion = new DependencyVersionSelector(metadataFailures, gradleProject, null)
                                     .select(gav, m.getSimpleName(), newVersion, versionPattern, ctx);
                         } catch (MavenDownloadingException e) {
                             return e.warn(m);
@@ -662,15 +661,6 @@
                                 .computeIfAbsent(versionVariableName, it -> new HashMap<>())
                                 .computeIfAbsent(new GroupArtifact((String) groupLiteral.getValue(), (String) artifactLiteral.getValue()), it -> new HashSet<>())
                                 .add(m.getSimpleName());
-=======
-                    String selectedVersion;
-                    try {
-                        GroupArtifactVersion gav = new GroupArtifactVersion((String) groupLiteral.getValue(), (String) artifactLiteral.getValue(), version);
-                        selectedVersion = new DependencyVersionSelector(metadataFailures, gradleProject, null)
-                                .select(gav, m.getSimpleName(), newVersion, versionPattern, ctx);
-                    } catch (MavenDownloadingException e) {
-                        return e.warn(m);
->>>>>>> e0e86d8f
                     }
                 } else if (depArgs.get(0) instanceof J.Assignment &&
                         depArgs.get(1) instanceof J.Assignment &&
@@ -700,7 +690,7 @@
                         String selectedVersion;
                         try {
                             GroupArtifactVersion gav = new GroupArtifactVersion((String) groupLiteral.getValue(), (String) artifactLiteral.getValue(), version);
-                            selectedVersion = new DependencyVersionSelector(metadataFailures, mavenDownloadEvents, gradleProject, null)
+                            selectedVersion = new DependencyVersionSelector(metadataFailures, gradleProject, null)
                                     .select(gav, m.getSimpleName(), newVersion, versionPattern, ctx);
                         } catch (MavenDownloadingException e) {
                             return e.warn(m);
