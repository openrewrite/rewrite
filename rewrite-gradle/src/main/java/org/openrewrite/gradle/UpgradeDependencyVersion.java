--- conflicted
+++ resolved
@@ -92,17 +92,10 @@
     public String getDescription() {
         //language=markdown
         return "Upgrade the version of a dependency in a build.gradle file. " +
-<<<<<<< HEAD
-               "Supports updating dependency declarations of various forms:\n" +
-               "* `String` notation:  `implementation \"group:artifact:version\"` \n" +
-               "* `Map` notation: `implementation group: 'group', name: 'artifact', version: 'version'`\n" +
-               "Can update version numbers which are defined earlier in the same file in variable declarations.";
-=======
                 "Supports updating dependency declarations of various forms:\n" +
-                "* `String` notation:  `\"group:artifact:version\"` \n" +
+                "* `String` notation: `\"group:artifact:version\"` \n" +
                 "* `Map` notation: `group: 'group', name: 'artifact', version: 'version'`\n" +
                 "Can update version numbers which are defined earlier in the same file in variable declarations.";
->>>>>>> 35acf34a
     }
 
     @Override
@@ -158,49 +151,6 @@
                 J.MethodInvocation m = (J.MethodInvocation) super.visitMethodInvocation(method, ctx);
                 if (dependencyDsl.matches(m)) {
                     List<Expression> depArgs = m.getArguments();
-<<<<<<< HEAD
-                    if (depArgs.get(0) instanceof G.GString) {
-                        G.GString gString = (G.GString) depArgs.get(0);
-                        List<J> strings = gString.getStrings();
-                        if (strings.size() != 2 || !(strings.get(0) instanceof J.Literal) || !(strings.get(1) instanceof G.GString.Value)) {
-                            return m;
-                        }
-                        J.Literal groupArtifact = (J.Literal) strings.get(0);
-                        G.GString.Value versionValue = (G.GString.Value) strings.get(1);
-                        if (!(versionValue.getTree() instanceof J.Identifier) || !(groupArtifact.getValue() instanceof String)) {
-                            return m;
-                        }
-                        Dependency dep = DependencyStringNotationConverter.parse((String) groupArtifact.getValue());
-                        if (StringUtils.matchesGlob(dep.getGroupId(), groupId)
-                            && StringUtils.matchesGlob(dep.getArtifactId(), artifactId)) {
-                            String versionVariableName = ((J.Identifier) versionValue.getTree()).getSimpleName();
-                            getCursor().putMessageOnFirstEnclosing(JavaSourceFile.class, VERSION_VARIABLE_KEY, versionVariableName);
-                        }
-                    } else if (depArgs.get(0) instanceof J.Literal) {
-                        String gav = (String) ((J.Literal) depArgs.get(0)).getValue();
-                        if (gav == null) {
-                            return Markup.warn(m, new IllegalStateException("Unable to update version"));
-                        }
-                        Dependency dep = DependencyStringNotationConverter.parse(gav);
-                        if (StringUtils.matchesGlob(dep.getGroupId(), groupId)
-                            && StringUtils.matchesGlob(dep.getArtifactId(), artifactId)
-                            && dep.getVersion() != null
-                            && !dep.getVersion().startsWith("$")) {
-                            GradleProject gradleProject = getCursor().firstEnclosingOrThrow(JavaSourceFile.class)
-                                    .getMarkers()
-                                    .findFirst(GradleProject.class)
-                                    .orElseThrow(() -> new IllegalArgumentException("Gradle files are expected to have a GradleProject marker."));
-                            String version = dep.getVersion();
-                            try {
-                                String newVersion = findNewerVersion(groupId, artifactId, version, versionComparator,
-                                        gradleProject, ctx);
-                                if (newVersion == null || version.equals(newVersion)) {
-                                    return m;
-                                }
-                                getCursor().dropParentUntil(p -> p instanceof SourceFile)
-                                        .computeMessageIfAbsent(NEW_VERSION_KEY, it -> new LinkedHashSet<GroupArtifactVersion>())
-                                        .add(new GroupArtifactVersion(groupId, artifactId, newVersion));
-=======
                     if (depArgs.get(0) instanceof J.Literal || depArgs.get(0) instanceof G.GString || depArgs.get(0) instanceof G.MapEntry) {
                         m = updateDependency(m, ctx);
                     } else if (depArgs.get(0) instanceof J.MethodInvocation &&
@@ -211,7 +161,6 @@
                 }
                 return m;
             }
->>>>>>> 35acf34a
 
             private J.MethodInvocation updateDependency(J.MethodInvocation m, ExecutionContext ctx) {
                 List<Expression> depArgs = m.getArguments();
@@ -269,57 +218,6 @@
                         } catch (MavenDownloadingException e) {
                             return e.warn(m);
                         }
-<<<<<<< HEAD
-                    } else if (depArgs.size() >= 3 && depArgs.get(0) instanceof G.MapEntry
-                               && depArgs.get(1) instanceof G.MapEntry
-                               && depArgs.get(2) instanceof G.MapEntry) {
-                        Expression groupValue = ((G.MapEntry) depArgs.get(0)).getValue();
-                        Expression artifactValue = ((G.MapEntry) depArgs.get(1)).getValue();
-                        if (!(groupValue instanceof J.Literal) || !(artifactValue instanceof J.Literal)) {
-                            return m;
-                        }
-                        J.Literal groupLiteral = (J.Literal) groupValue;
-                        J.Literal artifactLiteral = (J.Literal) artifactValue;
-                        if (!groupId.equals(groupLiteral.getValue()) || !artifactId.equals(artifactLiteral.getValue())) {
-                            return m;
-                        }
-                        G.MapEntry versionEntry = (G.MapEntry) depArgs.get(2);
-                        Expression versionExp = versionEntry.getValue();
-                        if (versionExp instanceof J.Literal && ((J.Literal) versionExp).getValue() instanceof String) {
-                            GradleProject gradleProject = getCursor().firstEnclosingOrThrow(JavaSourceFile.class)
-                                    .getMarkers()
-                                    .findFirst(GradleProject.class)
-                                    .orElseThrow(() -> new IllegalArgumentException("Gradle files are expected to have a GradleProject marker."));
-                            J.Literal versionLiteral = (J.Literal) versionExp;
-                            String version = (String) versionLiteral.getValue();
-                            if (version.startsWith("$")) {
-                                return m;
-                            }
-                            String newVersion;
-                            try {
-                                newVersion = findNewerVersion(groupId, artifactId, version, versionComparator,
-                                        gradleProject, ctx);
-                            } catch (MavenDownloadingException e) {
-                                return e.warn(m);
-                            }
-                            if (newVersion == null || version.equals(newVersion)) {
-                                return m;
-                            }
-                            List<Expression> newArgs = new ArrayList<>(3);
-                            newArgs.add(depArgs.get(0));
-                            newArgs.add(depArgs.get(1));
-                            newArgs.add(versionEntry.withValue(
-                                    versionLiteral
-                                            .withValueSource(requireNonNull(versionLiteral.getValueSource()).replace(version, newVersion))
-                                            .withValue(newVersion)));
-                            newArgs.addAll(depArgs.subList(3, depArgs.size()));
-
-                            return m.withArguments(newArgs);
-                        } else if (versionExp instanceof J.Identifier) {
-                            String versionVariableName = ((J.Identifier) versionExp).getSimpleName();
-                            getCursor().putMessageOnFirstEnclosing(JavaSourceFile.class, VERSION_VARIABLE_KEY, versionVariableName);
-                        }
-=======
                     }
                 } else if (depArgs.size() >= 3 && depArgs.get(0) instanceof G.MapEntry
                         && depArgs.get(1) instanceof G.MapEntry
@@ -369,7 +267,6 @@
                     } else if (versionExp instanceof J.Identifier) {
                         String versionVariableName = ((J.Identifier) versionExp).getSimpleName();
                         getCursor().putMessageOnFirstEnclosing(JavaSourceFile.class, VERSION_VARIABLE_KEY, versionVariableName);
->>>>>>> 35acf34a
                     }
                 }
 
