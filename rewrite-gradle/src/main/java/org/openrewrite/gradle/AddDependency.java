/*
 * Copyright 2022 the original author or authors.
 * <p>
 * Licensed under the Apache License, Version 2.0 (the "License");
 * you may not use this file except in compliance with the License.
 * You may obtain a copy of the License at
 * <p>
 * https://www.apache.org/licenses/LICENSE-2.0
 * <p>
 * Unless required by applicable law or agreed to in writing, software
 * distributed under the License is distributed on an "AS IS" BASIS,
 * WITHOUT WARRANTIES OR CONDITIONS OF ANY KIND, either express or implied.
 * See the License for the specific language governing permissions and
 * limitations under the License.
 */
package org.openrewrite.gradle;

import lombok.EqualsAndHashCode;
import lombok.Value;
import org.jspecify.annotations.Nullable;
import org.openrewrite.*;
import org.openrewrite.gradle.marker.GradleDependencyConfiguration;
import org.openrewrite.gradle.marker.GradleProject;
import org.openrewrite.gradle.search.FindJVMTestSuites;
import org.openrewrite.internal.StringUtils;
import org.openrewrite.java.JavaIsoVisitor;
import org.openrewrite.java.marker.JavaProject;
import org.openrewrite.java.marker.JavaSourceSet;
import org.openrewrite.java.search.UsesType;
import org.openrewrite.java.tree.J;
import org.openrewrite.java.tree.JavaSourceFile;
import org.openrewrite.maven.MavenExecutionContextView;
import org.openrewrite.maven.table.MavenMetadataFailures;
import org.openrewrite.maven.table.MavenDownloadEvents;
import org.openrewrite.semver.Semver;

import java.util.*;
import java.util.function.Predicate;

import static java.util.Collections.singletonList;
import static java.util.Objects.requireNonNull;

@Value
@EqualsAndHashCode(callSuper = false)
public class AddDependency extends ScanningRecipe<AddDependency.Scanned> {

    @EqualsAndHashCode.Exclude
    MavenMetadataFailures metadataFailures = new MavenMetadataFailures(this);

    @EqualsAndHashCode.Exclude
    MavenDownloadEvents mavenDownloadEvents = new MavenDownloadEvents(this);

    @Option(displayName = "Group",
            description = "The first part of a dependency coordinate 'com.google.guava:guava:VERSION'.",
            example = "com.google.guava")
    String groupId;

    @Option(displayName = "Artifact",
            description = "The second part of a dependency coordinate 'com.google.guava:guava:VERSION'",
            example = "guava")
    String artifactId;

    @Option(displayName = "Version",
            description = "An exact version number or node-style semver selector used to select the version number. " +
                    "You can also use `latest.release` for the latest available version and `latest.patch` if " +
                    "the current version is a valid semantic version. For more details, you can look at the documentation " +
                    "page of [version selectors](https://docs.openrewrite.org/reference/dependency-version-selectors).",
            example = "29.X",
            required = false)
    @Nullable
    String version;

    @Option(displayName = "Version pattern",
            description = "Allows version selection to be extended beyond the original Node Semver semantics. So for example, " +
                    "Setting 'version' to \"25-29\" can be paired with a metadata pattern of \"-jre\" to select Guava 29.0-jre",
            example = "-jre",
            required = false)
    @Nullable
    String versionPattern;

    @Option(displayName = "Configuration",
            description = "A configuration to use when it is not what can be inferred from usage. Most of the time this will be left empty, but " +
                    "is used when adding a new as of yet unused dependency.",
            example = "implementation",
            required = false)
    @Nullable
    String configuration;

    @Option(displayName = "Only if using",
            description = "Used to determine if the dependency will be added and in which scope it should be placed.",
            example = "org.junit.jupiter.api.*",
            required = false)
    @Nullable
    String onlyIfUsing;

    @Option(displayName = "Classifier",
            description = "A classifier to add. Commonly used to select variants of a library.",
            example = "test",
            required = false)
    @Nullable
    String classifier;

    @Option(displayName = "Extension",
            description = "The extension of the dependency to add. If omitted Gradle defaults to assuming the type is \"jar\".",
            example = "jar",
            required = false)
    @Nullable
    String extension;

    @Option(displayName = "Family pattern",
            description = "A pattern, applied to groupIds, used to determine which other dependencies should have aligned version numbers. " +
                    "Accepts '*' as a wildcard character.",
            example = "com.fasterxml.jackson*",
            required = false)
    @Nullable
    String familyPattern;

    @Option(displayName = "Accept transitive",
            description = "Default false. If enabled, the dependency will not be added if it is already on the classpath as a transitive dependency.",
            example = "true",
            required = false)
    @Nullable
    Boolean acceptTransitive;

    @Override
    public String getDisplayName() {
        return "Add Gradle dependency";
    }

    @Override
    public String getInstanceNameSuffix() {
        return String.format("`%s:%s:%s`", groupId, artifactId, version);
    }

    @Override
    public String getDescription() {
        return "Add a gradle dependency to a `build.gradle` file in the correct configuration based on where it is used.";
    }

    @Override
    public Validated<Object> validate() {
        Validated<Object> validated = super.validate();
        if (version != null) {
            validated = validated.and(Semver.validate(version, versionPattern));
        }
        return validated;
    }

    public static class Scanned {
        Map<JavaProject, Boolean> usingType = new HashMap<>();
        Map<JavaProject, Set<String>> configurationsByProject = new HashMap<>();
        Map<JavaProject, Set<String>> customJvmTestSuitesWithDependencies = new HashMap<>();
    }

    @Override
    public Scanned getInitialValue(ExecutionContext ctx) {
        return new Scanned();
    }

    @Override
    public TreeVisitor<?, ExecutionContext> getScanner(Scanned acc) {
        return new TreeVisitor<Tree, ExecutionContext>() {

            @Nullable
            UsesType<ExecutionContext> usesType = null;

            private boolean usesType(SourceFile sourceFile, ExecutionContext ctx) {
                if (onlyIfUsing == null) {
                    return true;
                }
                if (usesType == null) {
                    usesType = new UsesType<>(onlyIfUsing, true);
                }
                return usesType.isAcceptable(sourceFile, ctx) && usesType.visit(sourceFile, ctx) != sourceFile;
            }

            @Override
            public @Nullable Tree visit(@Nullable Tree tree, ExecutionContext ctx) {
                if (!(tree instanceof SourceFile)) {
                    return tree;
                }
                SourceFile sourceFile = (SourceFile) tree;
                sourceFile.getMarkers().findFirst(JavaProject.class).ifPresent(javaProject -> {
                    acc.usingType.compute(javaProject, (jp, usingType) -> Boolean.TRUE.equals(usingType) || usesType(sourceFile, ctx));
                    acc.customJvmTestSuitesWithDependencies
                            .computeIfAbsent(javaProject, ignored -> new HashSet<>())
                            .addAll(FindJVMTestSuites.jvmTestSuiteNames(tree, true));

                    Set<String> configurations = acc.configurationsByProject.computeIfAbsent(javaProject, ignored -> new HashSet<>());
                    sourceFile.getMarkers().findFirst(JavaSourceSet.class).ifPresent(sourceSet ->
                            configurations.add("main".equals(sourceSet.getName()) ? "implementation" : sourceSet.getName() + "Implementation"));
                });
                return tree;
            }
        };
    }

    @Override
    public TreeVisitor<?, ExecutionContext> getVisitor(Scanned acc) {
        return Preconditions.check(!acc.configurationsByProject.isEmpty(),
                Preconditions.check(new IsBuildGradle<>(), new JavaIsoVisitor<ExecutionContext>() {

                    @Override
                    public @Nullable J visit(@Nullable Tree tree, ExecutionContext ctx) {
                        if (!(tree instanceof JavaSourceFile)) {
                            return (J) tree;
                        }
                        JavaSourceFile s = (JavaSourceFile) tree;
                        Optional<JavaProject> maybeJp = s.getMarkers().findFirst(JavaProject.class);
                        if (!maybeJp.isPresent()) {
                            return s;
                        }

                        JavaProject jp = maybeJp.get();
                        if ((onlyIfUsing != null && !acc.usingType.getOrDefault(jp, false)) || !acc.configurationsByProject.containsKey(jp)) {
                            return s;
                        }

                        Optional<GradleProject> maybeGp = s.getMarkers().findFirst(GradleProject.class);
                        if (!maybeGp.isPresent()) {
                            return s;
                        }

                        GradleProject gp = maybeGp.get();

                        Set<String> resolvedConfigurations = StringUtils.isBlank(configuration) ?
                                acc.configurationsByProject.getOrDefault(jp, new HashSet<>()) :
                                new HashSet<>(singletonList(configuration));
                        if (resolvedConfigurations.isEmpty()) {
                            resolvedConfigurations.add("implementation");
                        }
                        Set<String> tmpConfigurations = new HashSet<>(resolvedConfigurations);
                        for (String tmpConfiguration : tmpConfigurations) {
                            GradleDependencyConfiguration gdc = gp.getConfiguration(tmpConfiguration);
                            if (gdc == null || gdc.findRequestedDependency(groupId, artifactId) != null) {
                                resolvedConfigurations.remove(tmpConfiguration);
                            }
                        }

                        tmpConfigurations = new HashSet<>(resolvedConfigurations);
                        for (String tmpConfiguration : tmpConfigurations) {
                            GradleDependencyConfiguration gdc = requireNonNull((gp.getConfiguration(tmpConfiguration)));
                            for (GradleDependencyConfiguration transitive : gp.configurationsExtendingFrom(gdc, true)) {
                                if (resolvedConfigurations.contains(transitive.getName()) ||
                                        (Boolean.TRUE.equals(acceptTransitive) && transitive.findResolvedDependency(groupId, artifactId) != null)) {
                                    resolvedConfigurations.remove(transitive.getName());
                                }
                            }
                        }

                        if (resolvedConfigurations.isEmpty()) {
                            return s;
                        }

                        for (String resolvedConfiguration : resolvedConfigurations) {
                            if (targetsCustomJVMTestSuite(resolvedConfiguration, acc.customJvmTestSuitesWithDependencies.get(jp))) {
<<<<<<< HEAD
                                s = (JavaSourceFile) new AddDependencyVisitor(groupId, artifactId, version, versionPattern, purgeSourceSet(configuration),
                                        classifier, extension, metadataFailures, isMatchingJVMTestSuite(resolvedConfiguration)).visitNonNull(s, ctx);
                            } else {
                                s = (JavaSourceFile) new AddDependencyVisitor(groupId, artifactId, version, versionPattern, resolvedConfiguration,
                                        classifier, extension, metadataFailures, this::isTopLevel).visitNonNull(s, ctx);
=======
                                g = (G.CompilationUnit) new AddDependencyVisitor(groupId, artifactId, version, versionPattern, purgeSourceSet(configuration),
                                        classifier, extension, metadataFailures, mavenDownloadEvents, isMatchingJVMTestSuite(resolvedConfiguration)).visitNonNull(g, ctx);
                            } else {
                                g = (G.CompilationUnit) new AddDependencyVisitor(groupId, artifactId, version, versionPattern, resolvedConfiguration,
                                        classifier, extension, metadataFailures, mavenDownloadEvents, this::isTopLevel).visitNonNull(g, ctx);
>>>>>>> 13634b64
                            }
                        }

                        return s;
                    }

                    private boolean isTopLevel(Cursor cursor) {
                        return cursor.getParentOrThrow().firstEnclosing(J.MethodInvocation.class) == null;
                    }

                    private Predicate<Cursor> isMatchingJVMTestSuite(String resolvedConfiguration) {
                        return cursor -> {
                            String sourceSet = purgeConfigurationSuffix(resolvedConfiguration);
                            J.MethodInvocation methodInvocation = cursor.getParentOrThrow().firstEnclosing(J.MethodInvocation.class);
                            return methodInvocation != null && sourceSet.equals(methodInvocation.getSimpleName());
                        };
                    }

                    private final Set<String> gradleStandardConfigurations = new HashSet<>(Arrays.asList(
                            "api",
                            "implementation",
                            "compileOnly",
                            "compileOnlyApi",
                            "runtimeOnly",
                            "testImplementation",
                            "testCompileOnly",
                            "testRuntimeOnly"));

                    boolean targetsCustomJVMTestSuite(String configuration, Set<String> customJvmTestSuites) {
                        if (gradleStandardConfigurations.contains(configuration) || "default".equals(configuration)) {
                            return false;
                        }

                        String sourceSet = purgeConfigurationSuffix(configuration);
                        return customJvmTestSuites.contains(sourceSet);
                    }

                    private String purgeConfigurationSuffix(String configuration) {
                        if (configuration.endsWith("Implementation")) {
                            return configuration.substring(0, configuration.length() - 14);
                        } else if (configuration.endsWith("CompileOnly")) {
                            return configuration.substring(0, configuration.length() - 11);
                        } else if (configuration.endsWith("RuntimeOnly")) {
                            return configuration.substring(0, configuration.length() - 11);
                        } else if (configuration.endsWith("AnnotationProcessor")) {
                            return configuration.substring(0, configuration.length() - 19);
                        } else {
                            return configuration;
                        }
                    }

                    private String purgeSourceSet(@Nullable String configuration) {
                        if (StringUtils.isBlank(configuration) || configuration.endsWith("Implementation")) {
                            return "implementation";
                        } else if (configuration.endsWith("CompileOnly")) {
                            return "compileOnly";
                        } else if (configuration.endsWith("RuntimeOnly")) {
                            return "runtimeOnly";
                        } else if (configuration.endsWith("AnnotationProcessor")) {
                            return "annotationProcessor";
                        } else {
                            return configuration;
                        }
                    }
                })
        );
    }
}<|MERGE_RESOLUTION|>--- conflicted
+++ resolved
@@ -254,19 +254,11 @@
 
                         for (String resolvedConfiguration : resolvedConfigurations) {
                             if (targetsCustomJVMTestSuite(resolvedConfiguration, acc.customJvmTestSuitesWithDependencies.get(jp))) {
-<<<<<<< HEAD
                                 s = (JavaSourceFile) new AddDependencyVisitor(groupId, artifactId, version, versionPattern, purgeSourceSet(configuration),
-                                        classifier, extension, metadataFailures, isMatchingJVMTestSuite(resolvedConfiguration)).visitNonNull(s, ctx);
+                                        classifier, extension, metadataFailures, mavenDownloadEvents, isMatchingJVMTestSuite(resolvedConfiguration)).visitNonNull(s, ctx);
                             } else {
                                 s = (JavaSourceFile) new AddDependencyVisitor(groupId, artifactId, version, versionPattern, resolvedConfiguration,
-                                        classifier, extension, metadataFailures, this::isTopLevel).visitNonNull(s, ctx);
-=======
-                                g = (G.CompilationUnit) new AddDependencyVisitor(groupId, artifactId, version, versionPattern, purgeSourceSet(configuration),
-                                        classifier, extension, metadataFailures, mavenDownloadEvents, isMatchingJVMTestSuite(resolvedConfiguration)).visitNonNull(g, ctx);
-                            } else {
-                                g = (G.CompilationUnit) new AddDependencyVisitor(groupId, artifactId, version, versionPattern, resolvedConfiguration,
-                                        classifier, extension, metadataFailures, mavenDownloadEvents, this::isTopLevel).visitNonNull(g, ctx);
->>>>>>> 13634b64
+                                        classifier, extension, metadataFailures, mavenDownloadEvents, this::isTopLevel).visitNonNull(s, ctx);
                             }
                         }
 
