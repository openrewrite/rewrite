--- conflicted
+++ resolved
@@ -151,18 +151,6 @@
             @Override
             public @Nullable Tree visit(@Nullable Tree tree, ExecutionContext ctx) {
                 SourceFile sourceFile = (SourceFile) requireNonNull(tree);
-<<<<<<< HEAD
-                if (sourceFile instanceof JavaSourceFile) {
-                    sourceFile.getMarkers().findFirst(JavaProject.class).ifPresent(javaProject ->
-                            sourceFile.getMarkers().findFirst(JavaSourceSet.class).ifPresent(sourceSet -> {
-                                if (sourceFile != new UsesType<>(onlyIfUsing, true).visit(sourceFile, ctx)) {
-                                    acc.usingType = true;
-                                    Set<String> configurations = acc.configurationsByProject.computeIfAbsent(javaProject, ignored -> new HashSet<>());
-                                    configurations.add("main".equals(sourceSet.getName()) ? "implementation" : sourceSet.getName() + "Implementation");
-                                }
-                            }));
-                }
-=======
                 sourceFile.getMarkers().findFirst(JavaProject.class).ifPresent(javaProject ->
                         sourceFile.getMarkers().findFirst(JavaSourceSet.class).ifPresent(sourceSet -> {
                             if (usesType.isAcceptable(sourceFile, ctx) && usesType.visit(sourceFile, ctx) != sourceFile) {
@@ -171,7 +159,6 @@
                                 configurations.add("main".equals(sourceSet.getName()) ? "implementation" : sourceSet.getName() + "Implementation");
                             }
                         }));
->>>>>>> 01168586
                 return tree;
             }
         };
