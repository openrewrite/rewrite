/*
 * Copyright 2024 the original author or authors.
 * <p>
 * Licensed under the Apache License, Version 2.0 (the "License");
 * you may not use this file except in compliance with the License.
 * You may obtain a copy of the License at
 * <p>
 * https://www.apache.org/licenses/LICENSE-2.0
 * <p>
 * Unless required by applicable law or agreed to in writing, software
 * distributed under the License is distributed on an "AS IS" BASIS,
 * WITHOUT WARRANTIES OR CONDITIONS OF ANY KIND, either express or implied.
 * See the License for the specific language governing permissions and
 * limitations under the License.
 */
package org.openrewrite.gradle;

import lombok.EqualsAndHashCode;
import lombok.RequiredArgsConstructor;
import lombok.Value;
import org.jspecify.annotations.Nullable;
import org.openrewrite.*;
import org.openrewrite.gradle.internal.ChangeStringLiteral;
import org.openrewrite.gradle.internal.DependencyStringNotationConverter;
import org.openrewrite.gradle.marker.GradleDependencyConfiguration;
import org.openrewrite.gradle.marker.GradleProject;
import org.openrewrite.groovy.GroovyIsoVisitor;
import org.openrewrite.groovy.tree.G;
import org.openrewrite.internal.ListUtils;
import org.openrewrite.java.JavaIsoVisitor;
import org.openrewrite.java.JavaVisitor;
import org.openrewrite.java.MethodMatcher;
import org.openrewrite.java.format.BlankLinesVisitor;
import org.openrewrite.java.search.FindMethods;
import org.openrewrite.java.search.UsesMethod;
import org.openrewrite.java.tree.*;
import org.openrewrite.kotlin.KotlinIsoVisitor;
import org.openrewrite.kotlin.tree.K;
import org.openrewrite.marker.Markers;
import org.openrewrite.marker.Markup;
import org.openrewrite.marker.SearchResult;
import org.openrewrite.maven.MavenDownloadingException;
import org.openrewrite.maven.table.MavenMetadataFailures;
import org.openrewrite.maven.tree.Dependency;
import org.openrewrite.maven.tree.GroupArtifact;
import org.openrewrite.maven.tree.GroupArtifactVersion;
import org.openrewrite.maven.tree.ResolvedDependency;
import org.openrewrite.properties.PropertiesVisitor;
import org.openrewrite.properties.tree.Properties;
import org.openrewrite.semver.DependencyMatcher;
import org.openrewrite.semver.Semver;

import java.io.ByteArrayInputStream;
import java.nio.charset.StandardCharsets;
import java.nio.file.Paths;
import java.util.*;
import java.util.concurrent.atomic.AtomicBoolean;
import java.util.stream.Collectors;

import static java.util.Collections.*;
import static java.util.Objects.requireNonNull;
import static org.openrewrite.Preconditions.not;
import static org.openrewrite.gradle.UpgradeDependencyVersion.getGradleProjectKey;
import static org.openrewrite.gradle.UpgradeDependencyVersion.replaceVersion;

@SuppressWarnings("GroovyAssignabilityCheck")
@Incubating(since = "8.18.0")
@Value
@EqualsAndHashCode(callSuper = false)
@RequiredArgsConstructor
public class UpgradeTransitiveDependencyVersion extends ScanningRecipe<UpgradeTransitiveDependencyVersion.DependencyVersionState> {
    private static final MethodMatcher DEPENDENCIES_DSL_MATCHER = new MethodMatcher("RewriteGradleProject dependencies(..)");
    private static final MethodMatcher CONSTRAINTS_MATCHER = new MethodMatcher("org.gradle.api.artifacts.dsl.DependencyHandler constraints(..)", true);
    private static final String CONSTRAINT_MATCHER = "org.gradle.api.artifacts.dsl.DependencyHandler *(..)";

    @EqualsAndHashCode.Exclude
    transient MavenMetadataFailures metadataFailures = new MavenMetadataFailures(this);

    @Option(displayName = "Group",
            description = "The first part of a dependency coordinate `com.google.guava:guava:VERSION`. This can be a glob expression.",
            example = "com.fasterxml.jackson*")
    String groupId;

    @Option(displayName = "Artifact",
            description = "The second part of a dependency coordinate `com.google.guava:guava:VERSION`. This can be a glob expression.",
            example = "jackson-module*")
    String artifactId;

    @Option(displayName = "Version",
            description = "An exact version number or node-style semver selector used to select the version number. " +
                          "You can also use `latest.release` for the latest available version and `latest.patch` if " +
                          "the current version is a valid semantic version. For more details, you can look at the documentation " +
                          "page of [version selectors](https://docs.openrewrite.org/reference/dependency-version-selectors). " +
                          "Defaults to `latest.release`.",
            example = "29.X",
            required = false)
    @Nullable
    String version;

    @Option(displayName = "Version pattern",
            description = "Allows version selection to be extended beyond the original Node Semver semantics. So for example," +
                          "Setting 'newVersion' to \"25-29\" can be paired with a metadata pattern of \"-jre\" to select Guava 29.0-jre",
            example = "-jre",
            required = false)
    @Nullable
    String versionPattern;

    @Option(displayName = "Because",
            description = "The reason for upgrading the transitive dependency. For example, we could be responding to a vulnerability.",
            required = false,
            example = "CVE-2021-1234")
    @Nullable
    String because;

    @Option(displayName = "Include configurations",
            description = "A list of configurations to consider during the upgrade. For example, For example using `implementation, runtimeOnly`, we could be responding to a deployable asset vulnerability only (ignoring test scoped vulnerabilities).",
            required = false,
            example = "implementation, runtimeOnly")
    @Nullable
    List<String> onlyForConfigurations;

    /**
     * This recipe needs to generate LST elements representing "constraints" and "because" method invocations.
     * Aside from their parameterization with different arguments they are otherwise identical.
     * GradleParser isn't particularly fast, so in a recipe run which involves more than one UpgradeTransitiveDependencyVersion
     * it is much faster to produce these LST elements only once then manipulate their arguments.
     * This largely mimics how caching works in JavaTemplate. If we create a Gradle/GroovyTemplate this could be refactored.
     */
    private static Map<String, Optional<JavaSourceFile>> snippetCache(ExecutionContext ctx) {
        //noinspection unchecked
        return (Map<String, Optional<JavaSourceFile>>) ctx.getMessages()
                .computeIfAbsent(UpgradeTransitiveDependencyVersion.class.getName() + ".snippetCache", k -> new HashMap<String, Optional<G.CompilationUnit>>());
    }

    private static Optional<JavaSourceFile> parseAsGradle(String snippet, boolean isKotlinDsl, ExecutionContext ctx) {
        return snippetCache(ctx)
<<<<<<< HEAD
                .computeIfAbsent(snippet, s -> GradleParser.builder().build().parseInputs(singleton(
                        new Parser.Input(
                                Paths.get("build.gradle" + (isKotlinDsl ? ".kts" : "")),
                                () -> new ByteArrayInputStream(snippet.getBytes(StandardCharsets.UTF_8))
                        )), null, ctx)
=======
                .computeIfAbsent(snippet, s -> GradleParser.builder().build().parseInputs(Collections.singletonList(
                                new Parser.Input(
                                        Paths.get("build.gradle" + (isKotlinDsl ? ".kts" : "")),
                                        () -> new ByteArrayInputStream(snippet.getBytes(StandardCharsets.UTF_8))
                                )), null, ctx)
>>>>>>> 5695ab65
                        .findFirst()
                        .map(maybeCu -> {
                            maybeCu.getMarkers()
                                    .findFirst(ParseExceptionResult.class)
                                    .ifPresent(per -> {
                                        throw new IllegalStateException("Encountered exception " + per.getExceptionType() + " with message " + per.getMessage() + " on snippet:\n" + snippet);
                                    });
                            return (JavaSourceFile) maybeCu;
                        }));
    }

    @Override
    public String getDisplayName() {
        return "Upgrade transitive Gradle dependencies";
    }

    @Override
    public String getDescription() {
        return "Upgrades the version of a transitive dependency in a Gradle build file. " +
               "There are many ways to do this in Gradle, so the mechanism for upgrading a " +
               "transitive dependency must be considered carefully depending on your style " +
               "of dependency management.";
    }

    @Override
    public Validated<Object> validate() {
        Validated<Object> validated = super.validate();
        if (version != null) {
            validated = validated.and(Semver.validate(version, versionPattern));
        }
        return validated;
    }

    public static class DependencyVersionState {
        Map<String, Map<GroupArtifact, Map<GradleDependencyConfiguration, String>>> updatesPerProject = new LinkedHashMap<>();
        Map<String, GroupArtifact> versionPropNameToGA = new HashMap<>();
        Set<GradleProject> modules = new HashSet<>();
        private boolean dependenciesToUpdateCalculated = false;
        private final Map<GroupArtifact, String> dependenciesToUpdate = new HashMap<>();

        /**
         * Collects a map of dependencies that require an update, regardless of which project they belong to.
         * <p>
         * Only dependencies that match the configured {@code dependencyMatcher} are included.
         *
         * @return a map of {@link GroupArtifact} to target version string, representing dependencies that need updating
         */
        private Map<GroupArtifact, String> dependenciesToUpdate(DependencyMatcher dependencyMatcher) {
            if (!dependenciesToUpdateCalculated) {
                for (Map<GroupArtifact, Map<GradleDependencyConfiguration, String>> entry : updatesPerProject.values()) {
                    for (Map.Entry<GroupArtifact, Map<GradleDependencyConfiguration, String>> update : entry.entrySet()) {
                        if (!dependencyMatcher.matches(update.getKey().getGroupId(), update.getKey().getArtifactId())) {
                            continue;
                        }
                        Map<GradleDependencyConfiguration, String> configs = update.getValue();
                        for (Map.Entry<GradleDependencyConfiguration, String> config : configs.entrySet()) {
                            dependenciesToUpdate.put(new GroupArtifact(update.getKey().getGroupId(), update.getKey().getArtifactId()), config.getValue());
                        }
                    }
                }
                dependenciesToUpdateCalculated = true;
            }
            return dependenciesToUpdate;
        }
    }

    @Override
    public DependencyVersionState getInitialValue(ExecutionContext ctx) {
        return new DependencyVersionState();
    }

    @Override
    public TreeVisitor<?, ExecutionContext> getScanner(DependencyVersionState acc) {
<<<<<<< HEAD
        return Preconditions.check(new IsBuildGradle<>(), new JavaVisitor<ExecutionContext>() {
            @Nullable
=======
        return Preconditions.check(new FindGradleProject(FindGradleProject.SearchCriteria.Marker), new JavaVisitor<ExecutionContext>() {
            @SuppressWarnings("NotNullFieldNotInitialized")
>>>>>>> 5695ab65
            GradleProject gradleProject;

            final DependencyMatcher dependencyMatcher = new DependencyMatcher(groupId, artifactId, null);

            @Override
<<<<<<< HEAD
=======
            public boolean isAcceptable(SourceFile sourceFile, ExecutionContext ctx) {
                return (sourceFile instanceof G.CompilationUnit && sourceFile.getSourcePath().toString().endsWith(".gradle")) ||
                       (sourceFile instanceof K.CompilationUnit && sourceFile.getSourcePath().toString().endsWith(".gradle.kts"));
            }

            @Override
>>>>>>> 5695ab65
            public @Nullable J visit(@Nullable Tree tree, ExecutionContext ctx) {
                if (tree instanceof JavaSourceFile) {
                    gradleProject = tree.getMarkers().findFirst(GradleProject.class)
                            .orElseThrow(() -> new IllegalStateException("Unable to find GradleProject marker."));
                    acc.modules.add(gradleProject);
                    acc.updatesPerProject.putIfAbsent(getGradleProjectKey(gradleProject), new HashMap<>());

                    DependencyVersionSelector versionSelector = new DependencyVersionSelector(metadataFailures, gradleProject, null);

                    // Determine the configurations used to declare dependencies that requested dependencies in the build
                    List<GradleDependencyConfiguration> declaredConfigurations = gradleProject.getConfigurations().stream()
                            .filter(c -> c.isCanBeDeclared() && !c.getRequested().isEmpty())
                            .collect(Collectors.toList());

                    configurations:
                    for (GradleDependencyConfiguration configuration : gradleProject.getConfigurations()) {
                        // Skip when there's a direct dependency, as per openrewrite/rewrite#5355
                        for (Dependency dependency : configuration.getRequested()) {
                            if (dependencyMatcher.matches(dependency.getGroupId(), dependency.getArtifactId())) {
                                continue configurations;
                            }
                        }
                        for (ResolvedDependency resolved : configuration.getResolved()) {
                            if (resolved.getDepth() > 0 && dependencyMatcher.matches(resolved.getGroupId(), resolved.getArtifactId(), resolved.getVersion())) {
                                try {
                                    String selected = versionSelector.select(resolved.getGav(), configuration.getName(), version, versionPattern, ctx);
                                    if (selected == null || resolved.getVersion().equals(selected)) {
                                        continue;
                                    }

                                    GradleDependencyConfiguration constraintConfig = constraintConfiguration(configuration, declaredConfigurations);
                                    if (constraintConfig == null) {
                                        continue;
                                    }

                                    acc.updatesPerProject.get(getGradleProjectKey(gradleProject)).merge(
                                            new GroupArtifact(resolved.getGroupId(), resolved.getArtifactId()),
                                            singletonMap(constraintConfig, selected),
                                            (existing, update) -> {
                                                Map<GradleDependencyConfiguration, String> all = new LinkedHashMap<>(existing);
                                                all.putAll(update);
                                                all.keySet().removeIf(c -> {
                                                    if (c == null) {
                                                        return true; // TODO ?? how does this happen
                                                    }

                                                    for (GradleDependencyConfiguration config : all.keySet()) {
                                                        if (c.allExtendsFrom().contains(config)) {
                                                            return true;
                                                        }

                                                        // TODO there has to be a better way!
                                                        if (c.getName().equals("runtimeOnly")) {
                                                            if (config.getName().equals("implementation")) {
                                                                return true;
                                                            }
<<<<<<< HEAD
                                                        } else if (c.getName().equals("testRuntimeOnly")) {
                                                            if (config.getName().equals("testImplementation") || config.getName().equals("implementation")) {
=======
                                                        }
                                                        if (c.getName().equals("testRuntimeOnly")) {
                                                            if (config.getName().equals("testImplementation") ||
                                                                config.getName().equals("implementation")) {
>>>>>>> 5695ab65
                                                                return true;
                                                            }
                                                        }
                                                    }
                                                    return false;
                                                });
                                                return all;
                                            }
                                    );
                                } catch (MavenDownloadingException e) {
                                    return Markup.warn((JavaSourceFile) tree, e);
                                }
                            }
                        }
                    }
                }
                return super.visit(tree, ctx);
            }

            @Override
            public J visitMethodInvocation(J.MethodInvocation method, ExecutionContext ctx) {
                J.MethodInvocation m = (J.MethodInvocation) super.visitMethodInvocation(method, ctx);

                // If a dependency uses a version property, map the property name to its group:artifact in versionPropNameToGA
                if (m.getArguments().get(0) instanceof G.MapEntry) {
                    String declaredGroupId = null;
                    String declaredArtifactId = null;
                    String declaredVersion = null;

                    for (Expression e : m.getArguments()) {
                        if (!(e instanceof G.MapEntry)) {
                            continue;
                        }
                        G.MapEntry arg = (G.MapEntry) e;
                        if (!(arg.getKey() instanceof J.Literal) || !(((J.Literal) arg.getKey()).getValue() instanceof String)) {
                            continue;
                        }

                        String keyValue = (String) ((J.Literal) arg.getKey()).getValue();
                        String valueValue = null;
                        if (arg.getValue() instanceof J.Literal) {
                            J.Literal value = (J.Literal) arg.getValue();
                            if (value.getValue() instanceof String) {
                                valueValue = (String) value.getValue();
                            }
                        } else if (arg.getValue() instanceof J.Identifier) {
                            valueValue = ((J.Identifier) arg.getValue()).getSimpleName();
                        } else if (arg.getValue() instanceof G.GString) {
                            List<J> strings = ((G.GString) arg.getValue()).getStrings();
                            if (!strings.isEmpty() && strings.get(0) instanceof G.GString.Value) {
                                G.GString.Value versionGStringValue = (G.GString.Value) strings.get(0);
                                if (versionGStringValue.getTree() instanceof J.Identifier) {
                                    valueValue = ((J.Identifier) versionGStringValue.getTree()).getSimpleName();
                                }
                            }
                        }

                        switch (keyValue) {
                            case "group":
                                declaredGroupId = valueValue;
                                break;
                            case "name":
                                declaredArtifactId = valueValue;
                                break;
                            case "version":
                                if (arg.getValue() instanceof J.Literal) {
                                    return m;
                                }
                                declaredVersion = valueValue;
                                break;
                        }
                    }
                    if (declaredGroupId == null || declaredArtifactId == null || declaredVersion == null) {
                        return m;
                    }
                    acc.versionPropNameToGA.put(declaredVersion, new GroupArtifact(declaredGroupId, declaredArtifactId));
                } else {
                    for (Expression depArg : m.getArguments()) {
                        if (depArg instanceof G.GString) {
                            List<J> strings = ((G.GString) depArg).getStrings();
                            if (strings.size() == 2 && strings.get(0) instanceof J.Literal && (((J.Literal) strings.get(0)).getValue() instanceof String) && strings.get(1) instanceof G.GString.Value) {
                                org.openrewrite.gradle.internal.Dependency dep = DependencyStringNotationConverter.parse((String) ((J.Literal) strings.get(0)).getValue());
                                if (dep != null) {
                                    G.GString.Value versionValue = (G.GString.Value) strings.get(1);
                                    acc.versionPropNameToGA.put(versionValue.getTree().toString(), new GroupArtifact(dep.getGroupId(), dep.getArtifactId()));
                                }
                            }
                        } else if (depArg instanceof K.StringTemplate) {
                            List<J> strings = ((K.StringTemplate) depArg).getStrings();
                            if (strings.size() == 2 && strings.get(0) instanceof J.Literal && (((J.Literal) strings.get(0)).getValue() instanceof String) && strings.get(1) instanceof K.StringTemplate.Expression) {
                                org.openrewrite.gradle.internal.Dependency dep = DependencyStringNotationConverter.parse((String) ((J.Literal) strings.get(0)).getValue());
                                if (dep != null) {
                                    K.StringTemplate.Expression versionValue = (K.StringTemplate.Expression) strings.get(1);
                                    acc.versionPropNameToGA.put(versionValue.getTree().toString(), new GroupArtifact(dep.getGroupId(), dep.getArtifactId()));
                                }
                            }
                        }
                    }
                }
                return m;
            }

            /*
             * It is typical in Gradle for there to be a number of unresolvable configurations that developers put
             * dependencies into in their build files, like implementation. Other configurations like compileClasspath
             * and runtimeClasspath are resolvable and will directly or transitively extend from those unresolvable
             * configurations.
             *
             * It isn't impossible to manage the version of the dependency directly in the child configuration, but you
             * might end up with the same dependency managed multiple times, something like this:
             *
             * constraints {
             *     runtimeClasspath("g:a:v") { }
             *     compileClasspath("g:a:v") { }
             *     testRuntimeClasspath("g:a:v") { }
             *     testCompileClasspath("g:a:v") { }
             * }
             *
             * whereas if we find a common root configuration, the above can be simplified to:
             *
             * constraints {
             *     implementation("g:a:v") { }
             * }
             */
            private @Nullable GradleDependencyConfiguration constraintConfiguration(GradleDependencyConfiguration config, List<GradleDependencyConfiguration> declaredConfigurations) {
                // Check if the resolved configuration e.g. compileClasspath extends from a declared configuration
                // defined in the build e.g. implementation. Constraints should only use the configuration name of the
                // dependency declared in the build.
                Optional<GradleDependencyConfiguration> declaredConfig = config.getExtendsFrom().stream()
                        .filter(declaredConfigurations::contains)
                        .findFirst();

                // The configuration name for the used constraint should be the name of the declared configuration if it exists,
                // otherwise the name of the current configuration
                String constraintConfigName = declaredConfig.map(GradleDependencyConfiguration::getName)
                        .orElseGet(config::getName);

                if (onlyForConfigurations != null && !onlyForConfigurations.isEmpty()) {
                    if (!onlyForConfigurations.contains(constraintConfigName)) {
                        return null;
                    }
                } else {
                    for (GradleDependencyConfiguration extended : config.getExtendsFrom()) {
                        if (extended.getName().equals(constraintConfigName)) {
                            return extended;
                        }
                    }
                }

                GradleDependencyConfiguration configuration = gradleProject.getConfiguration(constraintConfigName);
                if (configuration != null && configuration.isTransitive()) {
                    return configuration;
                }

                return null;
            }
        });
    }

    @Override
    public TreeVisitor<?, ExecutionContext> getVisitor(DependencyVersionState acc) {
        final DependencyMatcher dependencyMatcher = new DependencyMatcher(groupId, artifactId, null);
        return new TreeVisitor<Tree, ExecutionContext>() {
            private final UpdateGradle updateGradle = new UpdateGradle(acc);
            private final UpdateProperties updateProperties = new UpdateProperties(acc);
            private final UpdateDependencyLock updateLockFile = new UpdateDependencyLock(acc.modules);

            @Override
            public boolean isAcceptable(SourceFile sf, ExecutionContext ctx) {
                return updateProperties.isAcceptable(sf, ctx) || updateGradle.isAcceptable(sf, ctx) || updateLockFile.isAcceptable(sf, ctx);
            }

            @Override
            public @Nullable Tree visit(@Nullable Tree tree, ExecutionContext ctx) {
                Tree t = tree;
                if (t instanceof SourceFile) {
                    SourceFile sf = (SourceFile) t;
                    if (updateProperties.isAcceptable(sf, ctx)) {
                        t = updateProperties.visitNonNull(t, ctx);
                    } else if (updateGradle.isAcceptable(sf, ctx)) {
                        t = updateGradle.visitNonNull(t, ctx);
                    }
                    Optional<GradleProject> projectMarker = t.getMarkers().findFirst(GradleProject.class);
                    if ((tree != t || updateLockFile.isAcceptable(sf, ctx)) && projectMarker.isPresent()) {
                        GradleProject gradleProject = projectMarker.get();
                        gradleProject = updatedModel(projectMarker.get(), acc.updatesPerProject.get(getGradleProjectKey(gradleProject)), ctx);
                        if (projectMarker.get() != gradleProject) {
                            t = t.withMarkers(t.getMarkers().setByType(gradleProject));
                        }
                    }
                    if (updateLockFile.isAcceptable(sf, ctx)) {
                        t = updateLockFile.visitNonNull(t, ctx);
                    }
                }
                return t;
            }

            private GradleProject updatedModel(GradleProject gradleProject, Map<GroupArtifact, Map<GradleDependencyConfiguration, String>> toUpdate, ExecutionContext ctx) {
                GradleProject gp = gradleProject;
                Set<String> configNames = gp.getConfigurations().stream()
                        .map(GradleDependencyConfiguration::getName)
                        .collect(Collectors.toSet());
                Set<GroupArtifactVersion> gavs = new LinkedHashSet<>();
                for (Map.Entry<GroupArtifact, Map<GradleDependencyConfiguration, String>> update : toUpdate.entrySet()) {
                    if (!dependencyMatcher.matches(update.getKey().getGroupId(), update.getKey().getArtifactId())) {
                        continue;
                    }
                    Map<GradleDependencyConfiguration, String> configs = update.getValue();
                    String groupId = update.getKey().getGroupId();
                    String artifactId = update.getKey().getArtifactId();
                    for (Map.Entry<GradleDependencyConfiguration, String> configToVersion : configs.entrySet()) {
                        String newVersion = configToVersion.getValue();
                        gavs.add(new GroupArtifactVersion(groupId, artifactId, newVersion));
                    }
                }
                for (GroupArtifactVersion gav : gavs) {
                    gp = replaceVersion(gp, ctx, gav, configNames);
                }
                return gp;
            }
        };
    }


    @RequiredArgsConstructor
    private class UpdateGradle extends JavaVisitor<ExecutionContext> {
        final DependencyVersionState acc;
        final DependencyMatcher dependencyMatcher = new DependencyMatcher(groupId, artifactId, null);

        @Override
        public @Nullable J visit(@Nullable Tree tree, ExecutionContext ctx) {
            if (tree instanceof JavaSourceFile) {
                JavaSourceFile cu = (JavaSourceFile) tree;
                GradleProject gradleProject = cu.getMarkers().findFirst(GradleProject.class).orElse(null);
                if (gradleProject != null) {
                    Map<GroupArtifact, Map<GradleDependencyConfiguration, String>> projectRequiredUpdates = acc.updatesPerProject.getOrDefault(getGradleProjectKey(gradleProject), emptyMap());
                    if (!projectRequiredUpdates.isEmpty()) {
                        if (projectRequiredUpdates.keySet().stream().noneMatch(ga -> dependencyMatcher.matches(ga.getGroupId(), ga.getArtifactId()))) {
                            return cu;
                        }
                        cu = (JavaSourceFile) Preconditions.check(
                                not(new JavaIsoVisitor<ExecutionContext>() {
                                    @Override
                                    public @Nullable J visit(@Nullable Tree tree, ExecutionContext ctx) {
                                        if (tree instanceof G.CompilationUnit) {
                                            return new UsesMethod<>(CONSTRAINTS_MATCHER).visit(tree, ctx);
                                        }
                                        // Kotlin is not type attributed, so do things more manually
                                        return super.visit(tree, ctx);
                                    }

                                    @Override
                                    public J.MethodInvocation visitMethodInvocation(J.MethodInvocation method, ExecutionContext ctx) {
                                        J.MethodInvocation m = super.visitMethodInvocation(method, ctx);
                                        if (m.getSimpleName().equals("constraints") && withinBlock(getCursor(), "dependencies")) {
                                            return SearchResult.found(m);
                                        }
                                        return m;
                                    }
                                }),
                                new AddConstraintsBlock(cu instanceof K.CompilationUnit)
                        ).visitNonNull(cu, ctx);

                        for (Map.Entry<GroupArtifact, Map<GradleDependencyConfiguration, String>> update : projectRequiredUpdates.entrySet()) {
                            if (!dependencyMatcher.matches(update.getKey().getGroupId(), update.getKey().getArtifactId())) {
                                continue;
                            }
                            Map<GradleDependencyConfiguration, String> configs = update.getValue();
                            for (Map.Entry<GradleDependencyConfiguration, String> config : configs.entrySet()) {
                                cu = (JavaSourceFile) new AddConstraint(cu instanceof K.CompilationUnit, config.getKey().getName(), new GroupArtifactVersion(update.getKey().getGroupId(),
                                        update.getKey().getArtifactId(), config.getValue()), because).visitNonNull(cu, ctx);
                            }
                        }
<<<<<<< HEAD

                        // Spring dependency management plugin stomps on constraints. Use an alternative mechanism it does not override
                        if (gradleProject.getPlugins().stream().anyMatch(plugin -> "io.spring.dependency-management".equals(plugin.getId()))) {
                            cu = (JavaSourceFile) new DependencyConstraintToRule().getVisitor().visitNonNull(cu, ctx);
=======
                        Map<GradleDependencyConfiguration, String> configs = update.getValue();
                        for (Map.Entry<GradleDependencyConfiguration, String> config : configs.entrySet()) {
                            cu = (JavaSourceFile) new AddConstraint(cu instanceof K.CompilationUnit, config.getKey().getName(), new GroupArtifactVersion(update.getKey().getGroupId(),
                                    update.getKey().getArtifactId(), config.getValue()), gradleProject, because).visitNonNull(cu, ctx);
>>>>>>> 5695ab65
                        }
                    }
                }
                if (cu != tree) {
                    return cu;
                }
            }
            return super.visit(tree, ctx);
        }

        @Override
        public J visitMethodInvocation(J.MethodInvocation method, ExecutionContext ctx) {
            J.MethodInvocation m = (J.MethodInvocation) super.visitMethodInvocation(method, ctx);
            // rare case that gradle versions are set via settings.gradle ext block (only possible for Groovy DSL)
            if ("ext".equals(method.getSimpleName()) && getCursor().firstEnclosingOrThrow(SourceFile.class).getSourcePath().endsWith("settings.gradle")) {
                m = (J.MethodInvocation) new JavaIsoVisitor<ExecutionContext>() {
                    @Override
                    public J.Assignment visitAssignment(J.Assignment assignment, ExecutionContext executionContext) {
                        J.Assignment a = super.visitAssignment(assignment, executionContext);
                        if (!(a.getVariable() instanceof J.Identifier)) {
                            return a;
                        }
                        GroupArtifact ga = acc.versionPropNameToGA.get("gradle." + a.getVariable());
                        if (acc.dependenciesToUpdate(dependencyMatcher).containsKey(ga)) {
                            if (!(a.getAssignment() instanceof J.Literal)) {
                                return a;
                            }
                            J.Literal l = (J.Literal) a.getAssignment();
                            String newVersion = acc.dependenciesToUpdate(dependencyMatcher).get(ga);
                            String quote = l.getValueSource() == null ? "\"" : l.getValueSource().substring(0, 1);
                            a = a.withAssignment(l.withValue(newVersion).withValueSource(quote + newVersion + quote));
                        }
                        return a;
                    }
                }.visitNonNull(m, ctx, getCursor().getParentTreeCursor());
            }
            return m;
        }
    }

    @RequiredArgsConstructor
    private class UpdateProperties extends PropertiesVisitor<ExecutionContext> {
        final DependencyVersionState acc;
        final DependencyMatcher dependencyMatcher = new DependencyMatcher(groupId, artifactId, null);

        @Override
        public Properties visitFile(Properties.File file, ExecutionContext ctx) {
            return file.getSourcePath().endsWith("gradle.properties") ? super.visitFile(file, ctx) : file;
        }

        @Override
        public Properties visitEntry(Properties.Entry entry, ExecutionContext ctx) {
            GroupArtifact ga = acc.versionPropNameToGA.get(entry.getKey());
            if (acc.dependenciesToUpdate(dependencyMatcher).containsKey(ga)) {
                return entry.withValue(entry.getValue().withText(acc.dependenciesToUpdate(dependencyMatcher).get(ga)));
            }
            return entry;
        }
    }

    @Value
    @EqualsAndHashCode(callSuper = false)
    private static class AddConstraintsBlock extends JavaIsoVisitor<ExecutionContext> {
        boolean isKotlinDsl;

        @Override
        public J.MethodInvocation visitMethodInvocation(J.MethodInvocation method, ExecutionContext ctx) {
            J.MethodInvocation m = super.visitMethodInvocation(method, ctx);

            if (DEPENDENCIES_DSL_MATCHER.matches(method)) {
                G.CompilationUnit withConstraints = (G.CompilationUnit) parseAsGradle(
                        //language=groovy
                        "plugins { id 'java' }\n" +
                        "dependencies {\n" +
                        "    constraints {\n" +
                        "    }\n" +
                        "}\n", false, ctx)
                        .orElseThrow(() -> new IllegalStateException("Unable to parse constraints block"));

                Statement constraints = FindMethods.find(withConstraints, "org.gradle.api.artifacts.dsl.DependencyHandler constraints(..)", true)
                        .stream()
                        .filter(J.MethodInvocation.class::isInstance)
                        .map(J.MethodInvocation.class::cast)
                        .filter(m2 -> m2.getSimpleName().equals("constraints"))
                        .findFirst()
                        .orElseThrow(() -> new IllegalStateException("Unable to find constraints block"))
                        .withMarkers(Markers.EMPTY);

                return autoFormat(m.withArguments(ListUtils.mapFirst(m.getArguments(), arg -> {
                    if (!(arg instanceof J.Lambda)) {
                        return arg;
                    }
                    J.Lambda dependencies = (J.Lambda) arg;
                    if (!(dependencies.getBody() instanceof J.Block)) {
                        return m;
                    }
                    J.Block body = (J.Block) dependencies.getBody();

                    List<Statement> statements = ListUtils.mapFirst(body.getStatements(), stat -> stat.withPrefix(stat.getPrefix().withWhitespace(
                            BlankLinesVisitor.minimumLines(stat.getPrefix().getWhitespace(), 1))));
                    return dependencies.withBody(body.withStatements(
                            ListUtils.concat(constraints, statements)));
                })), constraints, ctx, getCursor().getParentOrThrow());
            } else if (isKotlinDsl && m.getSimpleName().equals("dependencies") && getCursor().getParentTreeCursor().firstEnclosing(J.MethodInvocation.class) == null) {
                K.CompilationUnit withConstraints = (K.CompilationUnit) parseAsGradle(
                        //language=kotlin
                        "plugins { id(\"java\") }\n" +
                        "dependencies {\n" +
                        "    constraints {}\n" +
                        "}\n", true, ctx)
                        .orElseThrow(() -> new IllegalStateException("Unable to parse constraints block"));

                J.MethodInvocation constraints = withConstraints.getStatements()
                        .stream()
                        .map(J.Block.class::cast)
                        .flatMap(block -> block.getStatements().stream())
                        .filter(J.MethodInvocation.class::isInstance)
                        .map(J.MethodInvocation.class::cast)
                        .filter(m2 -> m2.getSimpleName().equals("dependencies"))
                        .flatMap(dependencies -> ((J.Block) ((J.Lambda) dependencies.getArguments().get(0)).getBody()).getStatements().stream())
                        .filter(J.MethodInvocation.class::isInstance)
                        .map(J.MethodInvocation.class::cast)
                        .filter(m2 -> m2.getSimpleName().equals("constraints"))
                        .findFirst()
                        .map(m2 -> m2.withArguments(ListUtils.mapFirst(m2.getArguments(), arg -> {
                            J.Lambda lambda = (J.Lambda) arg;
                            return lambda.withBody(((J.Block) lambda.getBody()).withEnd(Space.format("\n")));
                        })))
                        .orElseThrow(() -> new IllegalStateException("Unable to find constraints block"))
                        .withMarkers(Markers.EMPTY);

                return m.withArguments(ListUtils.mapFirst(m.getArguments(), arg -> {
                    if (!(arg instanceof J.Lambda)) {
                        return arg;
                    }
                    J.Lambda dependencies = (J.Lambda) arg;
                    if (!(dependencies.getBody() instanceof J.Block)) {
                        return m;
                    }
                    J.Block body = (J.Block) dependencies.getBody();

                    List<Statement> statements = ListUtils.mapFirst(body.getStatements(), stat -> stat.withPrefix(stat.getPrefix().withWhitespace(
                            BlankLinesVisitor.minimumLines(stat.getPrefix().getWhitespace(), 1))));
                    return dependencies.withBody(body.withStatements(
                            ListUtils.concat(autoFormat(constraints, ctx, getCursor().getParentOrThrow()), statements)));
                }));
            }

            return m;
        }
    }

    @Value
    @EqualsAndHashCode(callSuper = false)
    private static class AddConstraint extends JavaIsoVisitor<ExecutionContext> {
        boolean isKotlinDsl;
        String config;
        GroupArtifactVersion gav;
        GradleProject gradleProject;

        @Nullable
        String because;

        @Override
        public J.MethodInvocation visitMethodInvocation(J.MethodInvocation method, ExecutionContext ctx) {
            J.MethodInvocation m = super.visitMethodInvocation(method, ctx);
            if (!CONSTRAINTS_MATCHER.matches(m) && !(isKotlinDsl && m.getSimpleName().equals("constraints") && withinBlock(getCursor(), "dependencies"))) {
                return m;
            }
            String ga = gav.getGroupId() + ":" + gav.getArtifactId();
            String existingConstraintVersion = null;
            J.MethodInvocation existingConstraint = null;
            List<J.MethodInvocation> constraintsToRemove = new ArrayList<>();
            MethodMatcher constraintMatcher = new MethodMatcher(CONSTRAINT_MATCHER, true);

            // Find the configuration being added
            GradleDependencyConfiguration targetConfig = gradleProject.getConfiguration(config);

            // Check all constraints
            if (!(m.getArguments().get(0) instanceof J.Lambda) || !(((J.Lambda) m.getArguments().get(0)).getBody() instanceof J.Block)) {
                return m;
            }
            for (Statement statement : ((J.Block) ((J.Lambda) m.getArguments().get(0)).getBody()).getStatements()) {
                if (statement instanceof J.MethodInvocation || (statement instanceof J.Return && ((J.Return) statement).getExpression() instanceof J.MethodInvocation)) {
                    J.MethodInvocation m2 = (J.MethodInvocation) (statement instanceof J.Return ? ((J.Return) statement).getExpression() : statement);
<<<<<<< HEAD
                    if ((!isKotlinDsl && constraintMatcher.matches(m2)) || (isKotlinDsl && m.getSimpleName().equals("constraints"))) {
                        if (m2.getSimpleName().equals(config) && matchesConstraint(m2, ga)) {
                            existingConstraint = m2;
                            if (m2.getArguments().get(0) instanceof J.Literal) {
                                existingConstraintVersion = DependencyStringNotationConverter.parse((String) requireNonNull(((J.Literal) m2.getArguments().get(0)).getValue())).getVersion();
=======
                    if (constraintMatcher.matches(m2) || (isKotlinDsl && m.getSimpleName().equals("constraints"))) {
                        if (matchesConstraint(m2, ga)) {
                            if (m2.getSimpleName().equals(config)) {
                                existingConstraint = m2;
                                org.openrewrite.gradle.internal.Dependency notation = DependencyStringNotationConverter.parse((String) requireNonNull(((J.Literal) m2.getArguments().get(0)).getValue()));
                                if (notation == null) {
                                    continue;
                                }
                                existingConstraintVersion = notation.getVersion();
                            } else if (targetConfig != null) {
                                // Check if this constraint is on a configuration that extends from our target
                                GradleDependencyConfiguration constraintConfig = gradleProject.getConfiguration(m2.getSimpleName());
                                if (constraintConfig != null && constraintConfig.allExtendsFrom().contains(targetConfig)) {
                                    constraintsToRemove.add(m2);
                                }
>>>>>>> 5695ab65
                            }
                        }
                    }
                }
            }

            if (Objects.equals(gav.getVersion(), existingConstraintVersion)) {
                return m;
            }

            // Remove constraints from child configurations
            if (!constraintsToRemove.isEmpty()) {
                m = m.withArguments(ListUtils.mapFirst(m.getArguments(), arg -> {
                    if (!(arg instanceof J.Lambda)) {
                        return arg;
                    }
                    J.Lambda lambda = (J.Lambda) arg;
                    if (!(lambda.getBody() instanceof J.Block)) {
                        return arg;
                    }
                    J.Block body = (J.Block) lambda.getBody();
                    List<Statement> statements = new ArrayList<>(body.getStatements());
                    statements.removeIf(statement -> {
                        if (statement instanceof J.MethodInvocation) {
                            return constraintsToRemove.contains(statement);
                        } else if (statement instanceof J.Return && ((J.Return) statement).getExpression() instanceof J.MethodInvocation) {
                            return constraintsToRemove.contains(((J.Return) statement).getExpression());
                        }
                        return false;
                    });
                    return lambda.withBody(body.withStatements(statements));
                }));
            }

            if (existingConstraint == null) {
                m = (J.MethodInvocation) new CreateConstraintVisitor(config, gav, because, isKotlinDsl)
                        .visitNonNull(m, ctx, requireNonNull(getCursor().getParent()));
            } else {
                m = (J.MethodInvocation) new UpdateConstraintVersionVisitor(gav, existingConstraint, because, isKotlinDsl)
                        .visitNonNull(m, ctx, requireNonNull(getCursor().getParent()));
            }
            return m;
        }

        private boolean matchesConstraint(J.MethodInvocation m, String ga) {
            Expression arg = m.getArguments().get(0);

            if (arg instanceof G.MapEntry) {
                String declaredGroupId = null;
                String declaredArtifactId = null;

                for (Expression e : m.getArguments()) {
                    if (!(e instanceof G.MapEntry)) {
                        continue;
                    }
                    G.MapEntry entry = (G.MapEntry) e;
                    if (!(entry.getKey() instanceof J.Literal) || !(((J.Literal) entry.getKey()).getValue() instanceof String)) {
                        continue;
                    }
                    String keyValue = (String) ((J.Literal) entry.getKey()).getValue();
                    if (entry.getValue() instanceof J.Literal) {
                        J.Literal value = (J.Literal) entry.getValue();
                        if (value.getValue() instanceof String) {
                            if (keyValue.equals("group")) {
                                declaredGroupId = (String) value.getValue();
                            } else if (keyValue.equals("name")) {
                                declaredArtifactId = (String) value.getValue();
                            }
                        }
                    }
                }
                return (declaredGroupId + ":" + declaredArtifactId).equals(ga);
            } else if (arg instanceof G.GString || arg instanceof K.StringTemplate) {
                List<J> strings = arg instanceof G.GString ? ((G.GString) arg).getStrings() : ((K.StringTemplate) arg).getStrings();
                for (J j : strings) {
                    if (j instanceof J.Literal && ((J.Literal) j).getValue() != null && ((J.Literal) j).getValue().toString().startsWith(ga)) {
                        return true;
                    }
                }
                return false;
            }  else if (arg instanceof J.Literal && ((J.Literal) arg).getValue() != null) {
                return ((J.Literal) arg).getValue().toString().startsWith(ga);
            }
            return false;
        }
    }

    //language=groovy
    private static final String INDIVIDUAL_CONSTRAINT_SNIPPET_GROOVY =
            "plugins {\n" +
            "    id 'java'\n" +
            "}\n" +
            "dependencies {\n" +
            "    constraints {\n" +
            "        implementation('foobar')\n" +
            "    }\n" +
            "}";
    //language=kotlin
    private static final String INDIVIDUAL_CONSTRAINT_SNIPPET_KOTLIN =
            "plugins {\n" +
            "    id(\"java\")\n" +
            "}\n" +
            "dependencies {\n" +
            "    constraints {\n" +
            "        implementation(\"foobar\")\n" +
            "    }\n" +
            "}";
    //language=groovy
    private static final String INDIVIDUAL_CONSTRAINT_BECAUSE_SNIPPET_GROOVY =
            "plugins {\n" +
            "    id 'java'\n" +
            "}\n" +
            "dependencies {\n" +
            "    constraints {\n" +
            "        implementation('foobar') {\n" +
            "            because 'because'\n" +
            "        }\n" +
            "    }\n" +
            "}";
    //language=kotlin
    private static final String INDIVIDUAL_CONSTRAINT_BECAUSE_SNIPPET_KOTLIN =
            "plugins {\n" +
            "    id(\"java\")\n" +
            "}\n" +
            "dependencies {\n" +
            "    constraints {\n" +
            "        implementation(\"foobar\") {\n" +
            "            because(\"because\")\n" +
            "        }\n" +
            "    }\n" +
            "}";

    @Value
    @EqualsAndHashCode(callSuper = false)
    private static class CreateConstraintVisitor extends JavaIsoVisitor<ExecutionContext> {

        String config;
        GroupArtifactVersion gav;

        @Nullable
        String because;

        boolean isKotlinDsl;

        @Override
        public J.MethodInvocation visitMethodInvocation(J.MethodInvocation method, ExecutionContext ctx) {
            if ("version".equals(method.getSimpleName())) {
                return method;
            }
            J.MethodInvocation m = super.visitMethodInvocation(method, ctx);

            J.MethodInvocation constraint;
            if (!isKotlinDsl) {
                constraint = parseAsGradle(because == null ? INDIVIDUAL_CONSTRAINT_SNIPPET_GROOVY : INDIVIDUAL_CONSTRAINT_BECAUSE_SNIPPET_GROOVY, false, ctx)
                        .map(G.CompilationUnit.class::cast)
                        .map(it -> (J.MethodInvocation) it.getStatements().get(1))
                        .map(dependenciesMethod -> (J.Lambda) dependenciesMethod.getArguments().get(0))
                        .map(dependenciesClosure -> (J.Block) dependenciesClosure.getBody())
                        .map(dependenciesBody -> (J.Return) dependenciesBody.getStatements().get(0))
                        .map(returnConstraints -> (J.MethodInvocation) returnConstraints.getExpression())
                        .map(constraintsInvocation -> (J.Lambda) constraintsInvocation.getArguments().get(0))
                        .map(constraintsLambda -> (J.Block) constraintsLambda.getBody())
                        .map(constraintsBlock -> (J.Return) constraintsBlock.getStatements().get(0))
                        .map(returnConfiguration -> (J.MethodInvocation) returnConfiguration.getExpression())
                        .map(it -> it.withName(it.getName().withSimpleName(config))
                                .withArguments(ListUtils.map(it.getArguments(), arg -> {
                                    if (arg instanceof J.Literal) {
                                        return ((J.Literal) requireNonNull(arg))
                                                .withValue(gav.toString())
                                                .withValueSource("'" + gav + "'");
                                    } else if (arg instanceof J.Lambda && because != null) {
                                        return (Expression) new GroovyIsoVisitor<Integer>() {
                                            @Override
                                            public J.Literal visitLiteral(J.Literal literal, Integer integer) {
                                                return literal.withValue(because)
                                                        .withValueSource("'" + because + "'");
                                            }
                                        }.visitNonNull(arg, 0);
                                    }
                                    return arg;
                                })))
                        // Assign a unique ID so multiple constraints can be added
                        .map(it -> it.withId(Tree.randomId()))
                        .orElseThrow(() -> new IllegalStateException("Unable to find constraint"));
            } else {
                constraint = parseAsGradle(because == null ? INDIVIDUAL_CONSTRAINT_SNIPPET_KOTLIN : INDIVIDUAL_CONSTRAINT_BECAUSE_SNIPPET_KOTLIN, true, ctx)
                        .map(K.CompilationUnit.class::cast)
                        .map(it -> (J.Block) it.getStatements().get(0))
                        .map(it -> (J.MethodInvocation) it.getStatements().get(1))
                        .map(dependenciesMethod -> (J.Lambda) dependenciesMethod.getArguments().get(0))
                        .map(dependenciesClosure -> (J.Block) dependenciesClosure.getBody())
                        .map(dependenciesBody -> (J.MethodInvocation) dependenciesBody.getStatements().get(0))
                        .map(constraintsInvocation -> (J.Lambda) constraintsInvocation.getArguments().get(0))
                        .map(constraintsLambda -> (J.Block) constraintsLambda.getBody())
                        .map(constraintsBlock -> (J.MethodInvocation) constraintsBlock.getStatements().get(0))
                        .map(it -> it.withName(it.getName().withSimpleName(config))
                                .withArguments(ListUtils.map(it.getArguments(), arg -> {
                                    if (arg instanceof J.Literal) {
                                        return ChangeStringLiteral.withStringValue((J.Literal) requireNonNull(arg), gav.toString());
                                    } else if (arg instanceof J.Lambda && because != null) {
                                        return (Expression) new KotlinIsoVisitor<Integer>() {
                                            @Override
                                            public J.Literal visitLiteral(J.Literal literal, Integer integer) {
                                                return ChangeStringLiteral.withStringValue(literal, because);
                                            }
                                        }.visitNonNull(arg, 0);
                                    }
                                    return arg;
                                })))
                        // Assign a unique ID so multiple constraints can be added
                        .map(it -> it.withId(Tree.randomId()))
                        .orElseThrow(() -> new IllegalStateException("Unable to find constraint"));
            }

            return autoFormat(m.withArguments(ListUtils.mapFirst(m.getArguments(), arg -> {
                if (!(arg instanceof J.Lambda)) {
                    return arg;
                }
                J.Lambda dependencies = (J.Lambda) arg;
                if (!(dependencies.getBody() instanceof J.Block)) {
                    return arg;
                }
                J.Block body = (J.Block) dependencies.getBody();

                return dependencies.withBody(body.withStatements(
                        ListUtils.concat(constraint, body.getStatements())));
            })), ctx, getCursor().getParentOrThrow());
        }
    }

    @Value
    @EqualsAndHashCode(callSuper = false)
    private static class UpdateConstraintVersionVisitor extends JavaIsoVisitor<ExecutionContext> {
        GroupArtifactVersion gav;
        J.MethodInvocation existingConstraint;

        @Nullable
        String because;

        boolean isKotlinDsl;

        @Override
        public J.MethodInvocation visitMethodInvocation(J.MethodInvocation method, ExecutionContext ctx) {
            if ("version".equals(method.getSimpleName())) {
                return method;
            }
            J.MethodInvocation m = super.visitMethodInvocation(method, ctx);
            if (existingConstraint.isScope(m)) {
                AtomicBoolean updatedBecause = new AtomicBoolean(false);
                m = m.withArguments(ListUtils.map(m.getArguments(), arg -> {
                    if (arg instanceof J.Literal) {
                        String valueSource = ((J.Literal) arg).getValueSource();
                        char quote;
                        if (valueSource == null) {
                            quote = '\'';
                        } else {
                            quote = valueSource.charAt(0);
                        }
                        return ((J.Literal) arg).withValue(gav.toString())
                                .withValueSource(quote + gav.toString() + quote);
                    } else if (arg instanceof J.Lambda) {
                        arg = (Expression) new RemoveVersionVisitor().visitNonNull(arg, ctx);
                    }
                    if (because != null) {
                        Expression arg2 = (Expression) new UpdateBecauseTextVisitor(because)
                                .visitNonNull(arg, ctx, getCursor());
                        if (arg2 != arg) {
                            updatedBecause.set(true);
                        }
                        return arg2;
                    }
                    return arg;
                }));
                if (because != null && !updatedBecause.get()) {
                    m = (J.MethodInvocation) new CreateBecauseVisitor(because, isKotlinDsl).visitNonNull(m, ctx, requireNonNull(getCursor().getParent()));
                }
            }
            return m;
        }
    }

    @SuppressWarnings("NullableProblems")
    private static class RemoveVersionVisitor extends JavaIsoVisitor<ExecutionContext> {

        @Override
        public J.@Nullable Return visitReturn(J.Return _return, ExecutionContext ctx) {
            J.Return r = super.visitReturn(_return, ctx);
            if (r.getExpression() == null) {
                return null;
            }
            return r;
        }

        @Override
        public J.@Nullable MethodInvocation visitMethodInvocation(J.MethodInvocation method, ExecutionContext ctx) {
            J.MethodInvocation m = super.visitMethodInvocation(method, ctx);
            if ("version".equals(m.getSimpleName()) && m.getArguments().size() == 1 && m.getArguments().get(0) instanceof J.Lambda) {
                return null;
            }
            return m;
        }
    }

    @Value
    @EqualsAndHashCode(callSuper = false)
    private static class UpdateBecauseTextVisitor extends JavaIsoVisitor<ExecutionContext> {
        String because;

        @Override
        public J.MethodInvocation visitMethodInvocation(J.MethodInvocation method, ExecutionContext ctx) {
            J.MethodInvocation m = super.visitMethodInvocation(method, ctx);
            if (!"because".equals(m.getSimpleName())) {
                return m;
            }
            return m.withArguments(ListUtils.map(m.getArguments(), arg -> {
                if (arg instanceof J.Literal) {
                    char quote;
                    if (((J.Literal) arg).getValueSource() == null) {
                        quote = '"';
                    } else {
                        quote = ((J.Literal) arg).getValueSource().charAt(0);
                    }
                    return ((J.Literal) arg).withValue(because)
                            .withValueSource(quote + because + quote);
                }
                return arg;
            }));
        }
    }

    @Value
    @EqualsAndHashCode(callSuper = false)
    private static class CreateBecauseVisitor extends JavaIsoVisitor<ExecutionContext> {
        String because;
        boolean isKotlinDsl;

        @Override
        public J.MethodInvocation visitMethodInvocation(J.MethodInvocation method, ExecutionContext ctx) {
            J.MethodInvocation m = super.visitMethodInvocation(method, ctx);
            J.Lambda becauseArg;
            if (!isKotlinDsl) {
                becauseArg = parseAsGradle(INDIVIDUAL_CONSTRAINT_BECAUSE_SNIPPET_GROOVY, false, ctx)
                        .map(G.CompilationUnit.class::cast)
                        .map(cu -> (J.MethodInvocation) cu.getStatements().get(1))
                        .map(dependencies -> (J.Lambda) dependencies.getArguments().get(0))
                        .map(dependenciesClosure -> ((J.Block) dependenciesClosure.getBody()).getStatements().get(0))
                        .map(J.Return.class::cast)
                        .map(returnConstraints -> ((J.MethodInvocation) requireNonNull(returnConstraints.getExpression())).getArguments().get(0))
                        .map(J.Lambda.class::cast)
                        .map(constraintsClosure -> ((J.Block) constraintsClosure.getBody()).getStatements().get(0))
                        .map(J.Return.class::cast)
                        .map(returnImplementation -> ((J.MethodInvocation) requireNonNull(returnImplementation.getExpression())).getArguments().get(1))
                        .map(J.Lambda.class::cast)
                        .map(it -> (J.Lambda) new GroovyIsoVisitor<Integer>() {
                            @Override
                            public J.Literal visitLiteral(J.Literal literal, Integer integer) {
                                return literal.withValue(because)
                                        .withValueSource("'" + because + "'");
                            }
                        }.visitNonNull(it, 0))
                        .orElseThrow(() -> new IllegalStateException("Unable to parse because text"));
            } else {
                becauseArg = parseAsGradle(INDIVIDUAL_CONSTRAINT_BECAUSE_SNIPPET_KOTLIN, true, ctx)
                        .map(K.CompilationUnit.class::cast)
                        .map(cu -> (J.Block) cu.getStatements().get(0))
                        .map(block -> (J.MethodInvocation) block.getStatements().get(1))
                        .map(dependencies -> (J.Lambda) dependencies.getArguments().get(0))
                        .map(dependenciesClosure -> ((J.Block) dependenciesClosure.getBody()).getStatements().get(0))
                        .map(J.Return.class::cast)
                        .map(returnConstraints -> ((J.MethodInvocation) requireNonNull(returnConstraints.getExpression())).getArguments().get(0))
                        .map(J.Lambda.class::cast)
                        .map(constraintsClosure -> ((J.Block) constraintsClosure.getBody()).getStatements().get(0))
                        .map(J.Return.class::cast)
                        .map(returnImplementation -> ((J.MethodInvocation) requireNonNull(returnImplementation.getExpression())).getArguments().get(1))
                        .map(J.Lambda.class::cast)
                        .map(it -> (J.Lambda) new KotlinIsoVisitor<Integer>() {
                            @Override
                            public J.Literal visitLiteral(J.Literal literal, Integer integer) {
                                return literal.withValue(because)
                                        .withValueSource("\"" + because + "\"");
                            }
                        }.visitNonNull(it, 0))
                        .orElseThrow(() -> new IllegalStateException("Unable to parse because text"));
            }
            m = m.withArguments(ListUtils.concat(m.getArguments().subList(0, 1), becauseArg));
            return autoFormat(m, ctx, getCursor().getParentOrThrow());
        }
    }

    private static boolean withinBlock(Cursor cursor, String name) {
        Cursor parentCursor = cursor.getParent();
        while (parentCursor != null) {
            if (parentCursor.getValue() instanceof J.MethodInvocation) {
                J.MethodInvocation m = parentCursor.getValue();
                if (m.getSimpleName().equals(name)) {
                    return true;
                }
            }
            parentCursor = parentCursor.getParent();
        }

        return false;
    }
}<|MERGE_RESOLUTION|>--- conflicted
+++ resolved
@@ -134,19 +134,11 @@
 
     private static Optional<JavaSourceFile> parseAsGradle(String snippet, boolean isKotlinDsl, ExecutionContext ctx) {
         return snippetCache(ctx)
-<<<<<<< HEAD
                 .computeIfAbsent(snippet, s -> GradleParser.builder().build().parseInputs(singleton(
-                        new Parser.Input(
-                                Paths.get("build.gradle" + (isKotlinDsl ? ".kts" : "")),
-                                () -> new ByteArrayInputStream(snippet.getBytes(StandardCharsets.UTF_8))
-                        )), null, ctx)
-=======
-                .computeIfAbsent(snippet, s -> GradleParser.builder().build().parseInputs(Collections.singletonList(
                                 new Parser.Input(
                                         Paths.get("build.gradle" + (isKotlinDsl ? ".kts" : "")),
                                         () -> new ByteArrayInputStream(snippet.getBytes(StandardCharsets.UTF_8))
                                 )), null, ctx)
->>>>>>> 5695ab65
                         .findFirst()
                         .map(maybeCu -> {
                             maybeCu.getMarkers()
@@ -220,27 +212,13 @@
 
     @Override
     public TreeVisitor<?, ExecutionContext> getScanner(DependencyVersionState acc) {
-<<<<<<< HEAD
         return Preconditions.check(new IsBuildGradle<>(), new JavaVisitor<ExecutionContext>() {
-            @Nullable
-=======
-        return Preconditions.check(new FindGradleProject(FindGradleProject.SearchCriteria.Marker), new JavaVisitor<ExecutionContext>() {
             @SuppressWarnings("NotNullFieldNotInitialized")
->>>>>>> 5695ab65
             GradleProject gradleProject;
 
             final DependencyMatcher dependencyMatcher = new DependencyMatcher(groupId, artifactId, null);
 
             @Override
-<<<<<<< HEAD
-=======
-            public boolean isAcceptable(SourceFile sourceFile, ExecutionContext ctx) {
-                return (sourceFile instanceof G.CompilationUnit && sourceFile.getSourcePath().toString().endsWith(".gradle")) ||
-                       (sourceFile instanceof K.CompilationUnit && sourceFile.getSourcePath().toString().endsWith(".gradle.kts"));
-            }
-
-            @Override
->>>>>>> 5695ab65
             public @Nullable J visit(@Nullable Tree tree, ExecutionContext ctx) {
                 if (tree instanceof JavaSourceFile) {
                     gradleProject = tree.getMarkers().findFirst(GradleProject.class)
@@ -297,15 +275,8 @@
                                                             if (config.getName().equals("implementation")) {
                                                                 return true;
                                                             }
-<<<<<<< HEAD
                                                         } else if (c.getName().equals("testRuntimeOnly")) {
                                                             if (config.getName().equals("testImplementation") || config.getName().equals("implementation")) {
-=======
-                                                        }
-                                                        if (c.getName().equals("testRuntimeOnly")) {
-                                                            if (config.getName().equals("testImplementation") ||
-                                                                config.getName().equals("implementation")) {
->>>>>>> 5695ab65
                                                                 return true;
                                                             }
                                                         }
@@ -576,20 +547,13 @@
                             Map<GradleDependencyConfiguration, String> configs = update.getValue();
                             for (Map.Entry<GradleDependencyConfiguration, String> config : configs.entrySet()) {
                                 cu = (JavaSourceFile) new AddConstraint(cu instanceof K.CompilationUnit, config.getKey().getName(), new GroupArtifactVersion(update.getKey().getGroupId(),
-                                        update.getKey().getArtifactId(), config.getValue()), because).visitNonNull(cu, ctx);
-                            }
-                        }
-<<<<<<< HEAD
+                                        update.getKey().getArtifactId(), config.getValue()), gradleProject, because).visitNonNull(cu, ctx);
+                            }
+                        }
 
                         // Spring dependency management plugin stomps on constraints. Use an alternative mechanism it does not override
                         if (gradleProject.getPlugins().stream().anyMatch(plugin -> "io.spring.dependency-management".equals(plugin.getId()))) {
                             cu = (JavaSourceFile) new DependencyConstraintToRule().getVisitor().visitNonNull(cu, ctx);
-=======
-                        Map<GradleDependencyConfiguration, String> configs = update.getValue();
-                        for (Map.Entry<GradleDependencyConfiguration, String> config : configs.entrySet()) {
-                            cu = (JavaSourceFile) new AddConstraint(cu instanceof K.CompilationUnit, config.getKey().getName(), new GroupArtifactVersion(update.getKey().getGroupId(),
-                                    update.getKey().getArtifactId(), config.getValue()), gradleProject, because).visitNonNull(cu, ctx);
->>>>>>> 5695ab65
                         }
                     }
                 }
@@ -775,29 +739,23 @@
             for (Statement statement : ((J.Block) ((J.Lambda) m.getArguments().get(0)).getBody()).getStatements()) {
                 if (statement instanceof J.MethodInvocation || (statement instanceof J.Return && ((J.Return) statement).getExpression() instanceof J.MethodInvocation)) {
                     J.MethodInvocation m2 = (J.MethodInvocation) (statement instanceof J.Return ? ((J.Return) statement).getExpression() : statement);
-<<<<<<< HEAD
                     if ((!isKotlinDsl && constraintMatcher.matches(m2)) || (isKotlinDsl && m.getSimpleName().equals("constraints"))) {
-                        if (m2.getSimpleName().equals(config) && matchesConstraint(m2, ga)) {
-                            existingConstraint = m2;
-                            if (m2.getArguments().get(0) instanceof J.Literal) {
-                                existingConstraintVersion = DependencyStringNotationConverter.parse((String) requireNonNull(((J.Literal) m2.getArguments().get(0)).getValue())).getVersion();
-=======
-                    if (constraintMatcher.matches(m2) || (isKotlinDsl && m.getSimpleName().equals("constraints"))) {
                         if (matchesConstraint(m2, ga)) {
                             if (m2.getSimpleName().equals(config)) {
                                 existingConstraint = m2;
-                                org.openrewrite.gradle.internal.Dependency notation = DependencyStringNotationConverter.parse((String) requireNonNull(((J.Literal) m2.getArguments().get(0)).getValue()));
-                                if (notation == null) {
-                                    continue;
+                                if (m2.getArguments().get(0) instanceof J.Literal) {
+                                    org.openrewrite.gradle.internal.Dependency notation = DependencyStringNotationConverter.parse((String) requireNonNull(((J.Literal) m2.getArguments().get(0)).getValue()));
+                                    if (notation == null) {
+                                        continue;
+                                    }
+                                    existingConstraintVersion = notation.getVersion();
                                 }
-                                existingConstraintVersion = notation.getVersion();
                             } else if (targetConfig != null) {
                                 // Check if this constraint is on a configuration that extends from our target
                                 GradleDependencyConfiguration constraintConfig = gradleProject.getConfiguration(m2.getSimpleName());
                                 if (constraintConfig != null && constraintConfig.allExtendsFrom().contains(targetConfig)) {
                                     constraintsToRemove.add(m2);
                                 }
->>>>>>> 5695ab65
                             }
                         }
                     }
