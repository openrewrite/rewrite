/*
 * Copyright 2024 the original author or authors.
 * <p>
 * Licensed under the Apache License, Version 2.0 (the "License");
 * you may not use this file except in compliance with the License.
 * You may obtain a copy of the License at
 * <p>
 * https://www.apache.org/licenses/LICENSE-2.0
 * <p>
 * Unless required by applicable law or agreed to in writing, software
 * distributed under the License is distributed on an "AS IS" BASIS,
 * WITHOUT WARRANTIES OR CONDITIONS OF ANY KIND, either express or implied.
 * See the License for the specific language governing permissions and
 * limitations under the License.
 */
package org.openrewrite.gradle;

import lombok.EqualsAndHashCode;
import lombok.RequiredArgsConstructor;
import lombok.Value;
import org.jspecify.annotations.Nullable;
import org.openrewrite.*;
import org.openrewrite.gradle.internal.ChangeStringLiteral;
import org.openrewrite.gradle.internal.DependencyStringNotationConverter;
import org.openrewrite.gradle.marker.GradleDependencyConfiguration;
import org.openrewrite.gradle.marker.GradleProject;
import org.openrewrite.groovy.GroovyIsoVisitor;
import org.openrewrite.groovy.tree.G;
import org.openrewrite.internal.ListUtils;
import org.openrewrite.java.JavaIsoVisitor;
import org.openrewrite.java.JavaVisitor;
import org.openrewrite.java.MethodMatcher;
import org.openrewrite.java.format.BlankLinesVisitor;
import org.openrewrite.java.search.FindMethods;
import org.openrewrite.java.search.UsesMethod;
import org.openrewrite.java.tree.*;
import org.openrewrite.kotlin.KotlinIsoVisitor;
import org.openrewrite.kotlin.tree.K;
import org.openrewrite.marker.Markers;
import org.openrewrite.marker.Markup;
import org.openrewrite.marker.SearchResult;
import org.openrewrite.maven.MavenDownloadingException;
import org.openrewrite.maven.table.MavenMetadataFailures;
import org.openrewrite.maven.tree.Dependency;
import org.openrewrite.maven.tree.GroupArtifact;
import org.openrewrite.maven.tree.GroupArtifactVersion;
import org.openrewrite.maven.tree.ResolvedDependency;
import org.openrewrite.properties.PropertiesVisitor;
import org.openrewrite.properties.tree.Properties;
import org.openrewrite.semver.DependencyMatcher;
import org.openrewrite.semver.Semver;

import java.io.ByteArrayInputStream;
import java.nio.charset.StandardCharsets;
import java.nio.file.Paths;
import java.util.*;
import java.util.concurrent.atomic.AtomicBoolean;
import java.util.stream.Collectors;

import static java.util.Collections.*;
import static java.util.Objects.requireNonNull;
import static org.openrewrite.Preconditions.not;
import static org.openrewrite.gradle.UpgradeDependencyVersion.getGradleProjectKey;
import static org.openrewrite.gradle.UpgradeDependencyVersion.replaceVersion;

@SuppressWarnings("GroovyAssignabilityCheck")
@Incubating(since = "8.18.0")
@Value
@EqualsAndHashCode(callSuper = false)
@RequiredArgsConstructor
public class UpgradeTransitiveDependencyVersion extends ScanningRecipe<UpgradeTransitiveDependencyVersion.DependencyVersionState> {
    private static final MethodMatcher DEPENDENCIES_DSL_MATCHER = new MethodMatcher("RewriteGradleProject dependencies(..)");
    private static final MethodMatcher CONSTRAINTS_MATCHER = new MethodMatcher("org.gradle.api.artifacts.dsl.DependencyHandler constraints(..)", true);
    private static final String CONSTRAINT_MATCHER = "org.gradle.api.artifacts.dsl.DependencyHandler *(..)";

    @EqualsAndHashCode.Exclude
    transient MavenMetadataFailures metadataFailures = new MavenMetadataFailures(this);

    @Option(displayName = "Group",
            description = "The first part of a dependency coordinate `com.google.guava:guava:VERSION`. This can be a glob expression.",
            example = "com.fasterxml.jackson*")
    String groupId;

    @Option(displayName = "Artifact",
            description = "The second part of a dependency coordinate `com.google.guava:guava:VERSION`. This can be a glob expression.",
            example = "jackson-module*")
    String artifactId;

    @Option(displayName = "Version",
            description = "An exact version number or node-style semver selector used to select the version number. " +
                          "You can also use `latest.release` for the latest available version and `latest.patch` if " +
                          "the current version is a valid semantic version. For more details, you can look at the documentation " +
                          "page of [version selectors](https://docs.openrewrite.org/reference/dependency-version-selectors). " +
                          "Defaults to `latest.release`.",
            example = "29.X",
            required = false)
    @Nullable
    String version;

    @Option(displayName = "Version pattern",
            description = "Allows version selection to be extended beyond the original Node Semver semantics. So for example," +
                          "Setting 'newVersion' to \"25-29\" can be paired with a metadata pattern of \"-jre\" to select Guava 29.0-jre",
            example = "-jre",
            required = false)
    @Nullable
    String versionPattern;

    @Option(displayName = "Because",
            description = "The reason for upgrading the transitive dependency. For example, we could be responding to a vulnerability.",
            required = false,
            example = "CVE-2021-1234")
    @Nullable
    String because;

    @Option(displayName = "Include configurations",
            description = "A list of configurations to consider during the upgrade. For example, For example using `implementation, runtimeOnly`, we could be responding to a deployable asset vulnerability only (ignoring test scoped vulnerabilities).",
            required = false,
            example = "implementation, runtimeOnly")
    @Nullable
    List<String> onlyForConfigurations;

    /**
     * This recipe needs to generate LST elements representing "constraints" and "because" method invocations.
     * Aside from their parameterization with different arguments they are otherwise identical.
     * GradleParser isn't particularly fast, so in a recipe run which involves more than one UpgradeTransitiveDependencyVersion
     * it is much faster to produce these LST elements only once then manipulate their arguments.
     * This largely mimics how caching works in JavaTemplate. If we create a Gradle/GroovyTemplate this could be refactored.
     */
    private static Map<String, Optional<JavaSourceFile>> snippetCache(ExecutionContext ctx) {
        //noinspection unchecked
        return (Map<String, Optional<JavaSourceFile>>) ctx.getMessages()
                .computeIfAbsent(UpgradeTransitiveDependencyVersion.class.getName() + ".snippetCache", k -> new HashMap<String, Optional<G.CompilationUnit>>());
    }

    private static Optional<JavaSourceFile> parseAsGradle(String snippet, boolean isKotlinDsl, ExecutionContext ctx) {
        return snippetCache(ctx)
                .computeIfAbsent(snippet, s -> GradleParser.builder().build().parseInputs(singleton(
                                new Parser.Input(
                                        Paths.get("build.gradle" + (isKotlinDsl ? ".kts" : "")),
                                        () -> new ByteArrayInputStream(snippet.getBytes(StandardCharsets.UTF_8))
                                )), null, ctx)
                        .findFirst()
                        .map(maybeCu -> {
                            maybeCu.getMarkers()
                                    .findFirst(ParseExceptionResult.class)
                                    .ifPresent(per -> {
                                        throw new IllegalStateException("Encountered exception " + per.getExceptionType() + " with message " + per.getMessage() + " on snippet:\n" + snippet);
                                    });
                            return (JavaSourceFile) maybeCu;
                        }));
    }

    @Override
    public String getDisplayName() {
        return "Upgrade transitive Gradle dependencies";
    }

    @Override
    public String getDescription() {
        return "Upgrades the version of a transitive dependency in a Gradle build file. " +
               "There are many ways to do this in Gradle, so the mechanism for upgrading a " +
               "transitive dependency must be considered carefully depending on your style " +
               "of dependency management.";
    }

    @Override
    public Validated<Object> validate() {
        Validated<Object> validated = super.validate();
        if (version != null) {
            validated = validated.and(Semver.validate(version, versionPattern));
        }
        return validated;
    }

    public static class DependencyVersionState {
        Map<String, Map<GroupArtifact, Map<GradleDependencyConfiguration, String>>> updatesPerProject = new LinkedHashMap<>();
<<<<<<< HEAD
        Map<String, GroupArtifact> versionPropNameToGA = new HashMap<>();
        Set<GradleProject> modules = new HashSet<>();
        private boolean dependenciesToUpdateCalculated = false;
        private final Map<GroupArtifact, String> dependenciesToUpdate = new HashMap<>();

        /**
         * Collects a map of dependencies that require an update, regardless of which project they belong to.
         * <p>
         * Only dependencies that match the configured {@code dependencyMatcher} are included.
         *
         * @return a map of {@link GroupArtifact} to target version string, representing dependencies that need updating
         */
        private Map<GroupArtifact, String> dependenciesToUpdate(DependencyMatcher dependencyMatcher) {
            if (!dependenciesToUpdateCalculated) {
                for (Map<GroupArtifact, Map<GradleDependencyConfiguration, String>> entry : updatesPerProject.values()) {
                    for (Map.Entry<GroupArtifact, Map<GradleDependencyConfiguration, String>> update : entry.entrySet()) {
                        if (!dependencyMatcher.matches(update.getKey().getGroupId(), update.getKey().getArtifactId())) {
                            continue;
                        }
                        Map<GradleDependencyConfiguration, String> configs = update.getValue();
                        for (Map.Entry<GradleDependencyConfiguration, String> config : configs.entrySet()) {
                            dependenciesToUpdate.put(new GroupArtifact(update.getKey().getGroupId(), update.getKey().getArtifactId()), config.getValue());
                        }
                    }
                }
                dependenciesToUpdateCalculated = true;
            }
            return dependenciesToUpdate;
        }
=======
>>>>>>> b66af4cb
    }

    @Override
    public DependencyVersionState getInitialValue(ExecutionContext ctx) {
        return new DependencyVersionState();
    }

    @Override
    public TreeVisitor<?, ExecutionContext> getScanner(DependencyVersionState acc) {
        return Preconditions.check(new IsBuildGradle<>(), new JavaVisitor<ExecutionContext>() {
            @SuppressWarnings("NotNullFieldNotInitialized")
            GradleProject gradleProject;

            final DependencyMatcher dependencyMatcher = new DependencyMatcher(groupId, artifactId, null);

            @Override
            public @Nullable J visit(@Nullable Tree tree, ExecutionContext ctx) {
                if (tree instanceof JavaSourceFile) {
                    gradleProject = tree.getMarkers().findFirst(GradleProject.class)
                            .orElseThrow(() -> new IllegalStateException("Unable to find GradleProject marker."));
                    acc.updatesPerProject.putIfAbsent(getGradleProjectKey(gradleProject), new HashMap<>());

                    DependencyVersionSelector versionSelector = new DependencyVersionSelector(metadataFailures, gradleProject, null);

                    // Determine the configurations used to declare dependencies that requested dependencies in the build
                    List<GradleDependencyConfiguration> declaredConfigurations = gradleProject.getConfigurations().stream()
                            .filter(c -> c.isCanBeDeclared() && !c.getRequested().isEmpty())
                            .collect(Collectors.toList());

                    configurations:
                    for (GradleDependencyConfiguration configuration : gradleProject.getConfigurations()) {
                        // Skip when there's a direct dependency, as per openrewrite/rewrite#5355
                        for (Dependency dependency : configuration.getRequested()) {
                            if (dependencyMatcher.matches(dependency.getGroupId(), dependency.getArtifactId())) {
                                continue configurations;
                            }
                        }
                        for (ResolvedDependency resolved : configuration.getResolved()) {
                            if (resolved.getDepth() > 0 && dependencyMatcher.matches(resolved.getGroupId(), resolved.getArtifactId(), resolved.getVersion())) {
                                try {
                                    String selected = versionSelector.select(resolved.getGav(), configuration.getName(), version, versionPattern, ctx);
                                    if (selected == null || resolved.getVersion().equals(selected)) {
                                        continue;
                                    }

                                    GradleDependencyConfiguration constraintConfig = constraintConfiguration(configuration, declaredConfigurations);
                                    if (constraintConfig == null) {
                                        continue;
                                    }

                                    acc.updatesPerProject.get(getGradleProjectKey(gradleProject)).merge(
                                            new GroupArtifact(resolved.getGroupId(), resolved.getArtifactId()),
                                            singletonMap(constraintConfig, selected),
                                            (existing, update) -> {
                                                Map<GradleDependencyConfiguration, String> all = new LinkedHashMap<>(existing);
                                                all.putAll(update);
                                                all.keySet().removeIf(c -> {
                                                    if (c == null) {
                                                        return true; // TODO ?? how does this happen
                                                    }

                                                    for (GradleDependencyConfiguration config : all.keySet()) {
                                                        if (c.allExtendsFrom().contains(config)) {
                                                            return true;
                                                        }

                                                        // TODO there has to be a better way!
                                                        if (c.getName().equals("runtimeOnly")) {
                                                            if (config.getName().equals("implementation")) {
                                                                return true;
                                                            }
                                                        } else if (c.getName().equals("testRuntimeOnly")) {
                                                            if (config.getName().equals("testImplementation") || config.getName().equals("implementation")) {
                                                                return true;
                                                            }
                                                        }
                                                    }
                                                    return false;
                                                });
                                                return all;
                                            }
                                    );
                                } catch (MavenDownloadingException e) {
                                    return Markup.warn((JavaSourceFile) tree, e);
                                }
                            }
                        }
                    }
                }
                return super.visit(tree, ctx);
            }

            @Override
            public J visitMethodInvocation(J.MethodInvocation method, ExecutionContext ctx) {
                J.MethodInvocation m = (J.MethodInvocation) super.visitMethodInvocation(method, ctx);

                // If a dependency uses a version property, map the property name to its group:artifact in versionPropNameToGA
                if (m.getArguments().get(0) instanceof G.MapEntry) {
                    String declaredGroupId = null;
                    String declaredArtifactId = null;
                    String declaredVersion = null;

                    for (Expression e : m.getArguments()) {
                        if (!(e instanceof G.MapEntry)) {
                            continue;
                        }
                        G.MapEntry arg = (G.MapEntry) e;
                        if (!(arg.getKey() instanceof J.Literal) || !(((J.Literal) arg.getKey()).getValue() instanceof String)) {
                            continue;
                        }

                        String keyValue = (String) ((J.Literal) arg.getKey()).getValue();
                        String valueValue = null;
                        if (arg.getValue() instanceof J.Literal) {
                            J.Literal value = (J.Literal) arg.getValue();
                            if (value.getValue() instanceof String) {
                                valueValue = (String) value.getValue();
                            }
                        } else if (arg.getValue() instanceof J.Identifier) {
                            valueValue = ((J.Identifier) arg.getValue()).getSimpleName();
                        } else if (arg.getValue() instanceof G.GString) {
                            List<J> strings = ((G.GString) arg.getValue()).getStrings();
                            if (!strings.isEmpty() && strings.get(0) instanceof G.GString.Value) {
                                G.GString.Value versionGStringValue = (G.GString.Value) strings.get(0);
                                if (versionGStringValue.getTree() instanceof J.Identifier) {
                                    valueValue = ((J.Identifier) versionGStringValue.getTree()).getSimpleName();
                                }
                            }
                        }

                        switch (keyValue) {
                            case "group":
                                declaredGroupId = valueValue;
                                break;
                            case "name":
                                declaredArtifactId = valueValue;
                                break;
                            case "version":
                                if (arg.getValue() instanceof J.Literal) {
                                    return m;
                                }
                                declaredVersion = valueValue;
                                break;
                        }
                    }
                    if (declaredGroupId == null || declaredArtifactId == null || declaredVersion == null) {
                        return m;
                    }
                    acc.versionPropNameToGA.put(declaredVersion, new GroupArtifact(declaredGroupId, declaredArtifactId));
                } else {
                    for (Expression depArg : m.getArguments()) {
                        if (depArg instanceof G.GString) {
                            List<J> strings = ((G.GString) depArg).getStrings();
                            if (strings.size() == 2 && strings.get(0) instanceof J.Literal && (((J.Literal) strings.get(0)).getValue() instanceof String) && strings.get(1) instanceof G.GString.Value) {
                                org.openrewrite.gradle.internal.Dependency dep = DependencyStringNotationConverter.parse((String) ((J.Literal) strings.get(0)).getValue());
                                if (dep != null) {
                                    G.GString.Value versionValue = (G.GString.Value) strings.get(1);
                                    acc.versionPropNameToGA.put(versionValue.getTree().toString(), new GroupArtifact(dep.getGroupId(), dep.getArtifactId()));
                                }
                            }
                        } else if (depArg instanceof K.StringTemplate) {
                            List<J> strings = ((K.StringTemplate) depArg).getStrings();
                            if (strings.size() == 2 && strings.get(0) instanceof J.Literal && (((J.Literal) strings.get(0)).getValue() instanceof String) && strings.get(1) instanceof K.StringTemplate.Expression) {
                                org.openrewrite.gradle.internal.Dependency dep = DependencyStringNotationConverter.parse((String) ((J.Literal) strings.get(0)).getValue());
                                if (dep != null) {
                                    K.StringTemplate.Expression versionValue = (K.StringTemplate.Expression) strings.get(1);
                                    acc.versionPropNameToGA.put(versionValue.getTree().toString(), new GroupArtifact(dep.getGroupId(), dep.getArtifactId()));
                                }
                            }
                        }
                    }
                }
                return m;
            }

            /*
             * It is typical in Gradle for there to be a number of unresolvable configurations that developers put
             * dependencies into in their build files, like implementation. Other configurations like compileClasspath
             * and runtimeClasspath are resolvable and will directly or transitively extend from those unresolvable
             * configurations.
             *
             * It isn't impossible to manage the version of the dependency directly in the child configuration, but you
             * might end up with the same dependency managed multiple times, something like this:
             *
             * constraints {
             *     runtimeClasspath("g:a:v") { }
             *     compileClasspath("g:a:v") { }
             *     testRuntimeClasspath("g:a:v") { }
             *     testCompileClasspath("g:a:v") { }
             * }
             *
             * whereas if we find a common root configuration, the above can be simplified to:
             *
             * constraints {
             *     implementation("g:a:v") { }
             * }
             */
            private @Nullable GradleDependencyConfiguration constraintConfiguration(GradleDependencyConfiguration config, List<GradleDependencyConfiguration> declaredConfigurations) {
                // Check if the resolved configuration e.g. compileClasspath extends from a declared configuration
                // defined in the build e.g. implementation. Constraints should only use the configuration name of the
                // dependency declared in the build.
                Optional<GradleDependencyConfiguration> declaredConfig = config.getExtendsFrom().stream()
                        .filter(declaredConfigurations::contains)
                        .findFirst();

                // The configuration name for the used constraint should be the name of the declared configuration if it exists,
                // otherwise the name of the current configuration
                String constraintConfigName = declaredConfig.map(GradleDependencyConfiguration::getName)
                        .orElseGet(config::getName);

                if (onlyForConfigurations != null && !onlyForConfigurations.isEmpty()) {
                    if (!onlyForConfigurations.contains(constraintConfigName)) {
                        return null;
                    }
                } else {
                    for (GradleDependencyConfiguration extended : config.getExtendsFrom()) {
                        if (extended.getName().equals(constraintConfigName)) {
                            return extended;
                        }
                    }
                }

                GradleDependencyConfiguration configuration = gradleProject.getConfiguration(constraintConfigName);
                if (configuration != null && configuration.isTransitive()) {
                    return configuration;
                }

                return null;
            }
        });
    }

    @Override
    public TreeVisitor<?, ExecutionContext> getVisitor(DependencyVersionState acc) {
        final DependencyMatcher dependencyMatcher = new DependencyMatcher(groupId, artifactId, null);
<<<<<<< HEAD
        return new TreeVisitor<Tree, ExecutionContext>() {
            private final UpdateGradle updateGradle = new UpdateGradle(acc);
            private final UpdateProperties updateProperties = new UpdateProperties(acc);
            private final UpdateDependencyLock updateLockFile = new UpdateDependencyLock(acc.modules);

            @Override
            public boolean isAcceptable(SourceFile sf, ExecutionContext ctx) {
                return updateProperties.isAcceptable(sf, ctx) || updateGradle.isAcceptable(sf, ctx) || updateLockFile.isAcceptable(sf, ctx);
=======
        return Preconditions.check(new FindGradleProject(FindGradleProject.SearchCriteria.Marker), new TreeVisitor<Tree, ExecutionContext>() {
            private final UpdateGradle updateGradle = new UpdateGradle(acc.getUpdatesPerProject());

            @Override
            public boolean isAcceptable(SourceFile sf, ExecutionContext ctx) {
                return updateGradle.isAcceptable(sf, ctx);
>>>>>>> b66af4cb
            }

            @Override
            public @Nullable Tree visit(@Nullable Tree tree, ExecutionContext ctx) {
                Tree t = tree;
                if (t instanceof SourceFile) {
                    SourceFile sf = (SourceFile) t;
                    if (updateProperties.isAcceptable(sf, ctx)) {
                        t = updateProperties.visitNonNull(t, ctx);
                    } else if (updateGradle.isAcceptable(sf, ctx)) {
                        t = updateGradle.visitNonNull(t, ctx);
                    }
                    Optional<GradleProject> projectMarker = t.getMarkers().findFirst(GradleProject.class);
                    if (tree != t && projectMarker.isPresent()) {
                        GradleProject gradleProject = projectMarker.get();
                        gradleProject = updatedModel(projectMarker.get(), acc.updatesPerProject.get(getGradleProjectKey(gradleProject)), ctx);
                        if (projectMarker.get() != gradleProject) {
                            t = t.withMarkers(t.getMarkers().setByType(gradleProject));
                        }
                    }
                }
                return t;
            }

            private GradleProject updatedModel(GradleProject gradleProject, Map<GroupArtifact, Map<GradleDependencyConfiguration, String>> toUpdate, ExecutionContext ctx) {
                GradleProject gp = gradleProject;
                Set<String> configNames = gp.getConfigurations().stream()
                        .map(GradleDependencyConfiguration::getName)
                        .collect(Collectors.toSet());
                Set<GroupArtifactVersion> gavs = new LinkedHashSet<>();
                for (Map.Entry<GroupArtifact, Map<GradleDependencyConfiguration, String>> update : toUpdate.entrySet()) {
                    if (!dependencyMatcher.matches(update.getKey().getGroupId(), update.getKey().getArtifactId())) {
                        continue;
                    }
                    Map<GradleDependencyConfiguration, String> configs = update.getValue();
                    String groupId = update.getKey().getGroupId();
                    String artifactId = update.getKey().getArtifactId();
                    for (Map.Entry<GradleDependencyConfiguration, String> configToVersion : configs.entrySet()) {
                        String newVersion = configToVersion.getValue();
                        gavs.add(new GroupArtifactVersion(groupId, artifactId, newVersion));
                    }
                }
                for (GroupArtifactVersion gav : gavs) {
                    gp = replaceVersion(gp, ctx, gav, configNames);
                }
                return gp;
            }
        };
    }


    @RequiredArgsConstructor
    private class UpdateGradle extends JavaVisitor<ExecutionContext> {
        final DependencyVersionState acc;
        final DependencyMatcher dependencyMatcher = new DependencyMatcher(groupId, artifactId, null);

        @Override
        public @Nullable J visit(@Nullable Tree tree, ExecutionContext ctx) {
            if (tree instanceof JavaSourceFile) {
                JavaSourceFile cu = (JavaSourceFile) tree;
                GradleProject gradleProject = cu.getMarkers().findFirst(GradleProject.class).orElse(null);
                Map<GroupArtifact, Map<GradleDependencyConfiguration, String>> projectRequiredUpdates = gradleProject != null ? acc.updatesPerProject.getOrDefault(getGradleProjectKey(gradleProject), emptyMap()) : emptyMap();
                if (projectRequiredUpdates.keySet().stream().anyMatch(ga -> dependencyMatcher.matches(ga.getGroupId(), ga.getArtifactId()))) {
                    cu = (JavaSourceFile) Preconditions.check(
                            not(new JavaIsoVisitor<ExecutionContext>() {
                                @Override
                                public @Nullable J visit(@Nullable Tree tree, ExecutionContext ctx) {
                                    if (tree instanceof G.CompilationUnit) {
                                        return new UsesMethod<>(CONSTRAINTS_MATCHER).visit(tree, ctx);
                                    }
                                    // Kotlin is not type attributed, so do things more manually
                                    return super.visit(tree, ctx);
                                }

                                @Override
                                public J.MethodInvocation visitMethodInvocation(J.MethodInvocation method, ExecutionContext ctx) {
                                    J.MethodInvocation m = super.visitMethodInvocation(method, ctx);
                                    if (m.getSimpleName().equals("constraints") && withinBlock(getCursor(), "dependencies")) {
                                        return SearchResult.found(m);
                                    }
                                    return m;
                                }
                            }),
                            new AddConstraintsBlock(cu instanceof K.CompilationUnit)
                    ).visitNonNull(cu, ctx);

                    for (Map.Entry<GroupArtifact, Map<GradleDependencyConfiguration, String>> update : projectRequiredUpdates.entrySet()) {
                        if (!dependencyMatcher.matches(update.getKey().getGroupId(), update.getKey().getArtifactId())) {
                            continue;
                        }
                        Map<GradleDependencyConfiguration, String> configs = update.getValue();
                        for (Map.Entry<GradleDependencyConfiguration, String> config : configs.entrySet()) {
                            cu = (JavaSourceFile) new AddConstraint(cu instanceof K.CompilationUnit, config.getKey().getName(), new GroupArtifactVersion(update.getKey().getGroupId(),
                                    update.getKey().getArtifactId(), config.getValue()), gradleProject, because).visitNonNull(cu, ctx);
                        }
                    }

                    // Spring dependency management plugin stomps on constraints. Use an alternative mechanism it does not override
                    if (gradleProject.getPlugins().stream().anyMatch(plugin -> "io.spring.dependency-management".equals(plugin.getId()))) {
                        cu = (JavaSourceFile) new DependencyConstraintToRule().getVisitor().visitNonNull(cu, ctx);
                    }
                }
                if (cu != tree) {
                    return cu;
                }
            }
            return super.visit(tree, ctx);
        }

        @Override
        public J visitMethodInvocation(J.MethodInvocation method, ExecutionContext ctx) {
            J.MethodInvocation m = (J.MethodInvocation) super.visitMethodInvocation(method, ctx);
            // rare case that gradle versions are set via settings.gradle ext block (only possible for Groovy DSL)
            if ("ext".equals(method.getSimpleName()) && getCursor().firstEnclosingOrThrow(SourceFile.class).getSourcePath().endsWith("settings.gradle")) {
                m = (J.MethodInvocation) new JavaIsoVisitor<ExecutionContext>() {
                    @Override
                    public J.Assignment visitAssignment(J.Assignment assignment, ExecutionContext executionContext) {
                        J.Assignment a = super.visitAssignment(assignment, executionContext);
                        if (!(a.getVariable() instanceof J.Identifier)) {
                            return a;
                        }
                        GroupArtifact ga = acc.versionPropNameToGA.get("gradle." + a.getVariable());
                        if (acc.dependenciesToUpdate(dependencyMatcher).containsKey(ga)) {
                            if (!(a.getAssignment() instanceof J.Literal)) {
                                return a;
                            }
                            J.Literal l = (J.Literal) a.getAssignment();
                            String newVersion = acc.dependenciesToUpdate(dependencyMatcher).get(ga);
                            String quote = l.getValueSource() == null ? "\"" : l.getValueSource().substring(0, 1);
                            a = a.withAssignment(l.withValue(newVersion).withValueSource(quote + newVersion + quote));
                        }
                        return a;
                    }
                }.visitNonNull(m, ctx, getCursor().getParentTreeCursor());
            }
            return m;
        }
    }

    @RequiredArgsConstructor
    private class UpdateProperties extends PropertiesVisitor<ExecutionContext> {
        final DependencyVersionState acc;
        final DependencyMatcher dependencyMatcher = new DependencyMatcher(groupId, artifactId, null);

        @Override
        public Properties visitFile(Properties.File file, ExecutionContext ctx) {
            return file.getSourcePath().endsWith("gradle.properties") ? super.visitFile(file, ctx) : file;
        }

        @Override
        public Properties visitEntry(Properties.Entry entry, ExecutionContext ctx) {
            GroupArtifact ga = acc.versionPropNameToGA.get(entry.getKey());
            if (acc.dependenciesToUpdate(dependencyMatcher).containsKey(ga)) {
                return entry.withValue(entry.getValue().withText(acc.dependenciesToUpdate(dependencyMatcher).get(ga)));
            }
            return entry;
        }
    }

    @Value
    @EqualsAndHashCode(callSuper = false)
    private static class AddConstraintsBlock extends JavaIsoVisitor<ExecutionContext> {
        boolean isKotlinDsl;

        @Override
        public J.MethodInvocation visitMethodInvocation(J.MethodInvocation method, ExecutionContext ctx) {
            J.MethodInvocation m = super.visitMethodInvocation(method, ctx);

            if (DEPENDENCIES_DSL_MATCHER.matches(method)) {
                G.CompilationUnit withConstraints = (G.CompilationUnit) parseAsGradle(
                        //language=groovy
                        "plugins { id 'java' }\n" +
                        "dependencies {\n" +
                        "    constraints {\n" +
                        "    }\n" +
                        "}\n", false, ctx)
                        .orElseThrow(() -> new IllegalStateException("Unable to parse constraints block"));

                Statement constraints = FindMethods.find(withConstraints, "org.gradle.api.artifacts.dsl.DependencyHandler constraints(..)", true)
                        .stream()
                        .filter(J.MethodInvocation.class::isInstance)
                        .map(J.MethodInvocation.class::cast)
                        .filter(m2 -> m2.getSimpleName().equals("constraints"))
                        .findFirst()
                        .orElseThrow(() -> new IllegalStateException("Unable to find constraints block"))
                        .withMarkers(Markers.EMPTY);

                return autoFormat(m.withArguments(ListUtils.mapFirst(m.getArguments(), arg -> {
                    if (!(arg instanceof J.Lambda)) {
                        return arg;
                    }
                    J.Lambda dependencies = (J.Lambda) arg;
                    if (!(dependencies.getBody() instanceof J.Block)) {
                        return m;
                    }
                    J.Block body = (J.Block) dependencies.getBody();

                    List<Statement> statements = ListUtils.mapFirst(body.getStatements(), stat -> stat.withPrefix(stat.getPrefix().withWhitespace(
                            BlankLinesVisitor.minimumLines(stat.getPrefix().getWhitespace(), 1))));
                    return dependencies.withBody(body.withStatements(
                            ListUtils.concat(constraints, statements)));
                })), constraints, ctx, getCursor().getParentOrThrow());
            } else if (isKotlinDsl && m.getSimpleName().equals("dependencies") && getCursor().getParentTreeCursor().firstEnclosing(J.MethodInvocation.class) == null) {
                K.CompilationUnit withConstraints = (K.CompilationUnit) parseAsGradle(
                        //language=kotlin
                        "plugins { id(\"java\") }\n" +
                        "dependencies {\n" +
                        "    constraints {}\n" +
                        "}\n", true, ctx)
                        .orElseThrow(() -> new IllegalStateException("Unable to parse constraints block"));

                J.MethodInvocation constraints = withConstraints.getStatements()
                        .stream()
                        .map(J.Block.class::cast)
                        .flatMap(block -> block.getStatements().stream())
                        .filter(J.MethodInvocation.class::isInstance)
                        .map(J.MethodInvocation.class::cast)
                        .filter(m2 -> m2.getSimpleName().equals("dependencies"))
                        .flatMap(dependencies -> ((J.Block) ((J.Lambda) dependencies.getArguments().get(0)).getBody()).getStatements().stream())
                        .filter(J.MethodInvocation.class::isInstance)
                        .map(J.MethodInvocation.class::cast)
                        .filter(m2 -> m2.getSimpleName().equals("constraints"))
                        .findFirst()
                        .map(m2 -> m2.withArguments(ListUtils.mapFirst(m2.getArguments(), arg -> {
                            J.Lambda lambda = (J.Lambda) arg;
                            return lambda.withBody(((J.Block) lambda.getBody()).withEnd(Space.format("\n")));
                        })))
                        .orElseThrow(() -> new IllegalStateException("Unable to find constraints block"))
                        .withMarkers(Markers.EMPTY);

                return m.withArguments(ListUtils.mapFirst(m.getArguments(), arg -> {
                    if (!(arg instanceof J.Lambda)) {
                        return arg;
                    }
                    J.Lambda dependencies = (J.Lambda) arg;
                    if (!(dependencies.getBody() instanceof J.Block)) {
                        return m;
                    }
                    J.Block body = (J.Block) dependencies.getBody();

                    List<Statement> statements = ListUtils.mapFirst(body.getStatements(), stat -> stat.withPrefix(stat.getPrefix().withWhitespace(
                            BlankLinesVisitor.minimumLines(stat.getPrefix().getWhitespace(), 1))));
                    return dependencies.withBody(body.withStatements(
                            ListUtils.concat(autoFormat(constraints, ctx, getCursor().getParentOrThrow()), statements)));
                }));
            }

            return m;
        }
    }

    @Value
    @EqualsAndHashCode(callSuper = false)
    private static class AddConstraint extends JavaIsoVisitor<ExecutionContext> {
        boolean isKotlinDsl;
        String config;
        GroupArtifactVersion gav;
        GradleProject gradleProject;

        @Nullable
        String because;

        @Override
        public J.MethodInvocation visitMethodInvocation(J.MethodInvocation method, ExecutionContext ctx) {
            J.MethodInvocation m = super.visitMethodInvocation(method, ctx);
            if (!CONSTRAINTS_MATCHER.matches(m) && !(isKotlinDsl && m.getSimpleName().equals("constraints") && withinBlock(getCursor(), "dependencies"))) {
                return m;
            }
            String ga = gav.getGroupId() + ":" + gav.getArtifactId();
            String existingConstraintVersion = null;
            J.MethodInvocation existingConstraint = null;
            List<J.MethodInvocation> constraintsToRemove = new ArrayList<>();
            MethodMatcher constraintMatcher = new MethodMatcher(CONSTRAINT_MATCHER, true);

            // Find the configuration being added
            GradleDependencyConfiguration targetConfig = gradleProject.getConfiguration(config);

            // Check all constraints
            if (!(m.getArguments().get(0) instanceof J.Lambda) || !(((J.Lambda) m.getArguments().get(0)).getBody() instanceof J.Block)) {
                return m;
            }
            for (Statement statement : ((J.Block) ((J.Lambda) m.getArguments().get(0)).getBody()).getStatements()) {
                if (statement instanceof J.MethodInvocation || (statement instanceof J.Return && ((J.Return) statement).getExpression() instanceof J.MethodInvocation)) {
                    J.MethodInvocation m2 = (J.MethodInvocation) (statement instanceof J.Return ? ((J.Return) statement).getExpression() : statement);
                    if ((!isKotlinDsl && constraintMatcher.matches(m2)) || (isKotlinDsl && m.getSimpleName().equals("constraints"))) {
                        if (matchesConstraint(m2, ga)) {
                            if (m2.getSimpleName().equals(config)) {
                                existingConstraint = m2;
                                if (m2.getArguments().get(0) instanceof J.Literal) {
                                    org.openrewrite.gradle.internal.Dependency notation = DependencyStringNotationConverter.parse((String) requireNonNull(((J.Literal) m2.getArguments().get(0)).getValue()));
                                    if (notation == null) {
                                        continue;
                                    }
                                    existingConstraintVersion = notation.getVersion();
                                }
                            } else if (targetConfig != null) {
                                // Check if this constraint is on a configuration that extends from our target
                                GradleDependencyConfiguration constraintConfig = gradleProject.getConfiguration(m2.getSimpleName());
                                if (constraintConfig != null && constraintConfig.allExtendsFrom().contains(targetConfig)) {
                                    constraintsToRemove.add(m2);
                                }
                            }
                        }
                    }
                }
            }

            if (Objects.equals(gav.getVersion(), existingConstraintVersion)) {
                return m;
            }

            // Remove constraints from child configurations
            if (!constraintsToRemove.isEmpty()) {
                m = m.withArguments(ListUtils.mapFirst(m.getArguments(), arg -> {
                    if (!(arg instanceof J.Lambda)) {
                        return arg;
                    }
                    J.Lambda lambda = (J.Lambda) arg;
                    if (!(lambda.getBody() instanceof J.Block)) {
                        return arg;
                    }
                    J.Block body = (J.Block) lambda.getBody();
                    List<Statement> statements = new ArrayList<>(body.getStatements());
                    statements.removeIf(statement -> {
                        if (statement instanceof J.MethodInvocation) {
                            return constraintsToRemove.contains(statement);
                        } else if (statement instanceof J.Return && ((J.Return) statement).getExpression() instanceof J.MethodInvocation) {
                            return constraintsToRemove.contains(((J.Return) statement).getExpression());
                        }
                        return false;
                    });
                    return lambda.withBody(body.withStatements(statements));
                }));
            }

            if (existingConstraint == null) {
                m = (J.MethodInvocation) new CreateConstraintVisitor(config, gav, because, isKotlinDsl)
                        .visitNonNull(m, ctx, requireNonNull(getCursor().getParent()));
            } else {
                m = (J.MethodInvocation) new UpdateConstraintVersionVisitor(gav, existingConstraint, because, isKotlinDsl)
                        .visitNonNull(m, ctx, requireNonNull(getCursor().getParent()));
            }
            return m;
        }

        private boolean matchesConstraint(J.MethodInvocation m, String ga) {
            Expression arg = m.getArguments().get(0);

            if (arg instanceof G.MapEntry) {
                String declaredGroupId = null;
                String declaredArtifactId = null;

                for (Expression e : m.getArguments()) {
                    if (!(e instanceof G.MapEntry)) {
                        continue;
                    }
                    G.MapEntry entry = (G.MapEntry) e;
                    if (!(entry.getKey() instanceof J.Literal) || !(((J.Literal) entry.getKey()).getValue() instanceof String)) {
                        continue;
                    }
                    String keyValue = (String) ((J.Literal) entry.getKey()).getValue();
                    if (entry.getValue() instanceof J.Literal) {
                        J.Literal value = (J.Literal) entry.getValue();
                        if (value.getValue() instanceof String) {
                            if (keyValue.equals("group")) {
                                declaredGroupId = (String) value.getValue();
                            } else if (keyValue.equals("name")) {
                                declaredArtifactId = (String) value.getValue();
                            }
                        }
                    }
                }
                return (declaredGroupId + ":" + declaredArtifactId).equals(ga);
            } else if (arg instanceof G.GString || arg instanceof K.StringTemplate) {
                List<J> strings = arg instanceof G.GString ? ((G.GString) arg).getStrings() : ((K.StringTemplate) arg).getStrings();
                for (J j : strings) {
                    if (j instanceof J.Literal && ((J.Literal) j).getValue() != null && ((J.Literal) j).getValue().toString().startsWith(ga)) {
                        return true;
                    }
                }
                return false;
            }  else if (arg instanceof J.Literal && ((J.Literal) arg).getValue() != null) {
                return ((J.Literal) arg).getValue().toString().startsWith(ga);
            }
            return false;
        }
    }

    //language=groovy
    private static final String INDIVIDUAL_CONSTRAINT_SNIPPET_GROOVY =
            "plugins {\n" +
            "    id 'java'\n" +
            "}\n" +
            "dependencies {\n" +
            "    constraints {\n" +
            "        implementation('foobar')\n" +
            "    }\n" +
            "}";
    //language=kotlin
    private static final String INDIVIDUAL_CONSTRAINT_SNIPPET_KOTLIN =
            "plugins {\n" +
            "    id(\"java\")\n" +
            "}\n" +
            "dependencies {\n" +
            "    constraints {\n" +
            "        implementation(\"foobar\")\n" +
            "    }\n" +
            "}";
    //language=groovy
    private static final String INDIVIDUAL_CONSTRAINT_BECAUSE_SNIPPET_GROOVY =
            "plugins {\n" +
            "    id 'java'\n" +
            "}\n" +
            "dependencies {\n" +
            "    constraints {\n" +
            "        implementation('foobar') {\n" +
            "            because 'because'\n" +
            "        }\n" +
            "    }\n" +
            "}";
    //language=kotlin
    private static final String INDIVIDUAL_CONSTRAINT_BECAUSE_SNIPPET_KOTLIN =
            "plugins {\n" +
            "    id(\"java\")\n" +
            "}\n" +
            "dependencies {\n" +
            "    constraints {\n" +
            "        implementation(\"foobar\") {\n" +
            "            because(\"because\")\n" +
            "        }\n" +
            "    }\n" +
            "}";

    @Value
    @EqualsAndHashCode(callSuper = false)
    private static class CreateConstraintVisitor extends JavaIsoVisitor<ExecutionContext> {

        String config;
        GroupArtifactVersion gav;

        @Nullable
        String because;

        boolean isKotlinDsl;

        @Override
        public J.MethodInvocation visitMethodInvocation(J.MethodInvocation method, ExecutionContext ctx) {
            if ("version".equals(method.getSimpleName())) {
                return method;
            }
            J.MethodInvocation m = super.visitMethodInvocation(method, ctx);

            J.MethodInvocation constraint;
            if (!isKotlinDsl) {
                constraint = parseAsGradle(because == null ? INDIVIDUAL_CONSTRAINT_SNIPPET_GROOVY : INDIVIDUAL_CONSTRAINT_BECAUSE_SNIPPET_GROOVY, false, ctx)
                        .map(G.CompilationUnit.class::cast)
                        .map(it -> (J.MethodInvocation) it.getStatements().get(1))
                        .map(dependenciesMethod -> (J.Lambda) dependenciesMethod.getArguments().get(0))
                        .map(dependenciesClosure -> (J.Block) dependenciesClosure.getBody())
                        .map(dependenciesBody -> (J.Return) dependenciesBody.getStatements().get(0))
                        .map(returnConstraints -> (J.MethodInvocation) returnConstraints.getExpression())
                        .map(constraintsInvocation -> (J.Lambda) constraintsInvocation.getArguments().get(0))
                        .map(constraintsLambda -> (J.Block) constraintsLambda.getBody())
                        .map(constraintsBlock -> (J.Return) constraintsBlock.getStatements().get(0))
                        .map(returnConfiguration -> (J.MethodInvocation) returnConfiguration.getExpression())
                        .map(it -> it.withName(it.getName().withSimpleName(config))
                                .withArguments(ListUtils.map(it.getArguments(), arg -> {
                                    if (arg instanceof J.Literal) {
                                        return ((J.Literal) requireNonNull(arg))
                                                .withValue(gav.toString())
                                                .withValueSource("'" + gav + "'");
                                    } else if (arg instanceof J.Lambda && because != null) {
                                        return (Expression) new GroovyIsoVisitor<Integer>() {
                                            @Override
                                            public J.Literal visitLiteral(J.Literal literal, Integer integer) {
                                                return literal.withValue(because)
                                                        .withValueSource("'" + because + "'");
                                            }
                                        }.visitNonNull(arg, 0);
                                    }
                                    return arg;
                                })))
                        // Assign a unique ID so multiple constraints can be added
                        .map(it -> it.withId(Tree.randomId()))
                        .orElseThrow(() -> new IllegalStateException("Unable to find constraint"));
            } else {
                constraint = parseAsGradle(because == null ? INDIVIDUAL_CONSTRAINT_SNIPPET_KOTLIN : INDIVIDUAL_CONSTRAINT_BECAUSE_SNIPPET_KOTLIN, true, ctx)
                        .map(K.CompilationUnit.class::cast)
                        .map(it -> (J.Block) it.getStatements().get(0))
                        .map(it -> (J.MethodInvocation) it.getStatements().get(1))
                        .map(dependenciesMethod -> (J.Lambda) dependenciesMethod.getArguments().get(0))
                        .map(dependenciesClosure -> (J.Block) dependenciesClosure.getBody())
                        .map(dependenciesBody -> (J.MethodInvocation) dependenciesBody.getStatements().get(0))
                        .map(constraintsInvocation -> (J.Lambda) constraintsInvocation.getArguments().get(0))
                        .map(constraintsLambda -> (J.Block) constraintsLambda.getBody())
                        .map(constraintsBlock -> (J.MethodInvocation) constraintsBlock.getStatements().get(0))
                        .map(it -> it.withName(it.getName().withSimpleName(config))
                                .withArguments(ListUtils.map(it.getArguments(), arg -> {
                                    if (arg instanceof J.Literal) {
                                        return ChangeStringLiteral.withStringValue((J.Literal) requireNonNull(arg), gav.toString());
                                    } else if (arg instanceof J.Lambda && because != null) {
                                        return (Expression) new KotlinIsoVisitor<Integer>() {
                                            @Override
                                            public J.Literal visitLiteral(J.Literal literal, Integer integer) {
                                                return ChangeStringLiteral.withStringValue(literal, because);
                                            }
                                        }.visitNonNull(arg, 0);
                                    }
                                    return arg;
                                })))
                        // Assign a unique ID so multiple constraints can be added
                        .map(it -> it.withId(Tree.randomId()))
                        .orElseThrow(() -> new IllegalStateException("Unable to find constraint"));
            }

            return autoFormat(m.withArguments(ListUtils.mapFirst(m.getArguments(), arg -> {
                if (!(arg instanceof J.Lambda)) {
                    return arg;
                }
                J.Lambda dependencies = (J.Lambda) arg;
                if (!(dependencies.getBody() instanceof J.Block)) {
                    return arg;
                }
                J.Block body = (J.Block) dependencies.getBody();

                return dependencies.withBody(body.withStatements(
                        ListUtils.concat(constraint, body.getStatements())));
            })), ctx, getCursor().getParentOrThrow());
        }
    }

    @Value
    @EqualsAndHashCode(callSuper = false)
    private static class UpdateConstraintVersionVisitor extends JavaIsoVisitor<ExecutionContext> {
        GroupArtifactVersion gav;
        J.MethodInvocation existingConstraint;

        @Nullable
        String because;

        boolean isKotlinDsl;

        @Override
        public J.MethodInvocation visitMethodInvocation(J.MethodInvocation method, ExecutionContext ctx) {
            if ("version".equals(method.getSimpleName())) {
                return method;
            }
            J.MethodInvocation m = super.visitMethodInvocation(method, ctx);
            if (existingConstraint.isScope(m)) {
                AtomicBoolean updatedBecause = new AtomicBoolean(false);
                m = m.withArguments(ListUtils.map(m.getArguments(), arg -> {
                    if (arg instanceof J.Literal) {
                        String valueSource = ((J.Literal) arg).getValueSource();
                        char quote;
                        if (valueSource == null) {
                            quote = '\'';
                        } else {
                            quote = valueSource.charAt(0);
                        }
                        return ((J.Literal) arg).withValue(gav.toString())
                                .withValueSource(quote + gav.toString() + quote);
                    } else if (arg instanceof J.Lambda) {
                        arg = (Expression) new RemoveVersionVisitor().visitNonNull(arg, ctx);
                    }
                    if (because != null) {
                        Expression arg2 = (Expression) new UpdateBecauseTextVisitor(because)
                                .visitNonNull(arg, ctx, getCursor());
                        if (arg2 != arg) {
                            updatedBecause.set(true);
                        }
                        return arg2;
                    }
                    return arg;
                }));
                if (because != null && !updatedBecause.get()) {
                    m = (J.MethodInvocation) new CreateBecauseVisitor(because, isKotlinDsl).visitNonNull(m, ctx, requireNonNull(getCursor().getParent()));
                }
            }
            return m;
        }
    }

    @SuppressWarnings("NullableProblems")
    private static class RemoveVersionVisitor extends JavaIsoVisitor<ExecutionContext> {

        @Override
        public J.@Nullable Return visitReturn(J.Return _return, ExecutionContext ctx) {
            J.Return r = super.visitReturn(_return, ctx);
            if (r.getExpression() == null) {
                return null;
            }
            return r;
        }

        @Override
        public J.@Nullable MethodInvocation visitMethodInvocation(J.MethodInvocation method, ExecutionContext ctx) {
            J.MethodInvocation m = super.visitMethodInvocation(method, ctx);
            if ("version".equals(m.getSimpleName()) && m.getArguments().size() == 1 && m.getArguments().get(0) instanceof J.Lambda) {
                return null;
            }
            return m;
        }
    }

    @Value
    @EqualsAndHashCode(callSuper = false)
    private static class UpdateBecauseTextVisitor extends JavaIsoVisitor<ExecutionContext> {
        String because;

        @Override
        public J.MethodInvocation visitMethodInvocation(J.MethodInvocation method, ExecutionContext ctx) {
            J.MethodInvocation m = super.visitMethodInvocation(method, ctx);
            if (!"because".equals(m.getSimpleName())) {
                return m;
            }
            return m.withArguments(ListUtils.map(m.getArguments(), arg -> {
                if (arg instanceof J.Literal) {
                    char quote;
                    if (((J.Literal) arg).getValueSource() == null) {
                        quote = '"';
                    } else {
                        quote = ((J.Literal) arg).getValueSource().charAt(0);
                    }
                    return ((J.Literal) arg).withValue(because)
                            .withValueSource(quote + because + quote);
                }
                return arg;
            }));
        }
    }

    @Value
    @EqualsAndHashCode(callSuper = false)
    private static class CreateBecauseVisitor extends JavaIsoVisitor<ExecutionContext> {
        String because;
        boolean isKotlinDsl;

        @Override
        public J.MethodInvocation visitMethodInvocation(J.MethodInvocation method, ExecutionContext ctx) {
            J.MethodInvocation m = super.visitMethodInvocation(method, ctx);
            J.Lambda becauseArg;
            if (!isKotlinDsl) {
                becauseArg = parseAsGradle(INDIVIDUAL_CONSTRAINT_BECAUSE_SNIPPET_GROOVY, false, ctx)
                        .map(G.CompilationUnit.class::cast)
                        .map(cu -> (J.MethodInvocation) cu.getStatements().get(1))
                        .map(dependencies -> (J.Lambda) dependencies.getArguments().get(0))
                        .map(dependenciesClosure -> ((J.Block) dependenciesClosure.getBody()).getStatements().get(0))
                        .map(J.Return.class::cast)
                        .map(returnConstraints -> ((J.MethodInvocation) requireNonNull(returnConstraints.getExpression())).getArguments().get(0))
                        .map(J.Lambda.class::cast)
                        .map(constraintsClosure -> ((J.Block) constraintsClosure.getBody()).getStatements().get(0))
                        .map(J.Return.class::cast)
                        .map(returnImplementation -> ((J.MethodInvocation) requireNonNull(returnImplementation.getExpression())).getArguments().get(1))
                        .map(J.Lambda.class::cast)
                        .map(it -> (J.Lambda) new GroovyIsoVisitor<Integer>() {
                            @Override
                            public J.Literal visitLiteral(J.Literal literal, Integer integer) {
                                return literal.withValue(because)
                                        .withValueSource("'" + because + "'");
                            }
                        }.visitNonNull(it, 0))
                        .orElseThrow(() -> new IllegalStateException("Unable to parse because text"));
            } else {
                becauseArg = parseAsGradle(INDIVIDUAL_CONSTRAINT_BECAUSE_SNIPPET_KOTLIN, true, ctx)
                        .map(K.CompilationUnit.class::cast)
                        .map(cu -> (J.Block) cu.getStatements().get(0))
                        .map(block -> (J.MethodInvocation) block.getStatements().get(1))
                        .map(dependencies -> (J.Lambda) dependencies.getArguments().get(0))
                        .map(dependenciesClosure -> ((J.Block) dependenciesClosure.getBody()).getStatements().get(0))
                        .map(J.Return.class::cast)
                        .map(returnConstraints -> ((J.MethodInvocation) requireNonNull(returnConstraints.getExpression())).getArguments().get(0))
                        .map(J.Lambda.class::cast)
                        .map(constraintsClosure -> ((J.Block) constraintsClosure.getBody()).getStatements().get(0))
                        .map(J.Return.class::cast)
                        .map(returnImplementation -> ((J.MethodInvocation) requireNonNull(returnImplementation.getExpression())).getArguments().get(1))
                        .map(J.Lambda.class::cast)
                        .map(it -> (J.Lambda) new KotlinIsoVisitor<Integer>() {
                            @Override
                            public J.Literal visitLiteral(J.Literal literal, Integer integer) {
                                return literal.withValue(because)
                                        .withValueSource("\"" + because + "\"");
                            }
                        }.visitNonNull(it, 0))
                        .orElseThrow(() -> new IllegalStateException("Unable to parse because text"));
            }
            m = m.withArguments(ListUtils.concat(m.getArguments().subList(0, 1), becauseArg));
            return autoFormat(m, ctx, getCursor().getParentOrThrow());
        }
    }

    private static boolean withinBlock(Cursor cursor, String name) {
        Cursor parentCursor = cursor.getParent();
        while (parentCursor != null) {
            if (parentCursor.getValue() instanceof J.MethodInvocation) {
                J.MethodInvocation m = parentCursor.getValue();
                if (m.getSimpleName().equals(name)) {
                    return true;
                }
            }
            parentCursor = parentCursor.getParent();
        }

        return false;
    }
}<|MERGE_RESOLUTION|>--- conflicted
+++ resolved
@@ -174,9 +174,7 @@
 
     public static class DependencyVersionState {
         Map<String, Map<GroupArtifact, Map<GradleDependencyConfiguration, String>>> updatesPerProject = new LinkedHashMap<>();
-<<<<<<< HEAD
         Map<String, GroupArtifact> versionPropNameToGA = new HashMap<>();
-        Set<GradleProject> modules = new HashSet<>();
         private boolean dependenciesToUpdateCalculated = false;
         private final Map<GroupArtifact, String> dependenciesToUpdate = new HashMap<>();
 
@@ -204,8 +202,6 @@
             }
             return dependenciesToUpdate;
         }
-=======
->>>>>>> b66af4cb
     }
 
     @Override
@@ -441,23 +437,13 @@
     @Override
     public TreeVisitor<?, ExecutionContext> getVisitor(DependencyVersionState acc) {
         final DependencyMatcher dependencyMatcher = new DependencyMatcher(groupId, artifactId, null);
-<<<<<<< HEAD
         return new TreeVisitor<Tree, ExecutionContext>() {
             private final UpdateGradle updateGradle = new UpdateGradle(acc);
             private final UpdateProperties updateProperties = new UpdateProperties(acc);
-            private final UpdateDependencyLock updateLockFile = new UpdateDependencyLock(acc.modules);
 
             @Override
             public boolean isAcceptable(SourceFile sf, ExecutionContext ctx) {
-                return updateProperties.isAcceptable(sf, ctx) || updateGradle.isAcceptable(sf, ctx) || updateLockFile.isAcceptable(sf, ctx);
-=======
-        return Preconditions.check(new FindGradleProject(FindGradleProject.SearchCriteria.Marker), new TreeVisitor<Tree, ExecutionContext>() {
-            private final UpdateGradle updateGradle = new UpdateGradle(acc.getUpdatesPerProject());
-
-            @Override
-            public boolean isAcceptable(SourceFile sf, ExecutionContext ctx) {
-                return updateGradle.isAcceptable(sf, ctx);
->>>>>>> b66af4cb
+                return updateProperties.isAcceptable(sf, ctx) || updateGradle.isAcceptable(sf, ctx);
             }
 
             @Override
