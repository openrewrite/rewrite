/*
 * Copyright 2020 the original author or authors.
 * <p>
 * Licensed under the Apache License, Version 2.0 (the "License");
 * you may not use this file except in compliance with the License.
 * You may obtain a copy of the License at
 * <p>
 * https://www.apache.org/licenses/LICENSE-2.0
 * <p>
 * Unless required by applicable law or agreed to in writing, software
 * distributed under the License is distributed on an "AS IS" BASIS,
 * WITHOUT WARRANTIES OR CONDITIONS OF ANY KIND, either express or implied.
 * See the License for the specific language governing permissions and
 * limitations under the License.
 */
package org.openrewrite.java.isolated;


import com.sun.source.doctree.DocCommentTree;
import com.sun.source.tree.*;
import com.sun.source.util.TreePathScanner;
import com.sun.tools.javac.code.Flags;
import com.sun.tools.javac.code.Symbol;
import com.sun.tools.javac.tree.DocCommentTable;
import com.sun.tools.javac.tree.EndPosTable;
import com.sun.tools.javac.tree.JCTree;
import com.sun.tools.javac.tree.JCTree.*;
import com.sun.tools.javac.util.Context;
import org.jspecify.annotations.Nullable;
import org.openrewrite.ExecutionContext;
import org.openrewrite.FileAttributes;
import org.openrewrite.PrintOutputCapture;
import org.openrewrite.internal.EncodingDetectingInputStream;
import org.openrewrite.internal.ListUtils;
import org.openrewrite.java.JavaParsingException;
import org.openrewrite.java.JavaPrinter;
import org.openrewrite.java.internal.JavaTypeCache;
import org.openrewrite.java.marker.CompactConstructor;
import org.openrewrite.java.marker.OmitParentheses;
import org.openrewrite.java.marker.TrailingComma;
import org.openrewrite.java.tree.*;
import org.openrewrite.marker.Markers;
import org.openrewrite.style.NamedStyles;

import javax.lang.model.element.Modifier;
import javax.lang.model.element.Name;
import java.lang.reflect.Field;
import java.lang.reflect.InvocationTargetException;
import java.lang.reflect.Method;
import java.nio.charset.Charset;
import java.nio.file.Path;
import java.util.*;
import java.util.concurrent.atomic.AtomicReference;
import java.util.function.Function;
import java.util.regex.Matcher;
import java.util.regex.Pattern;
import java.util.stream.Collectors;
import java.util.stream.Stream;

import static java.lang.Math.max;
import static java.util.Collections.emptyList;
import static java.util.Collections.singletonList;
import static java.util.stream.Collectors.toList;
import static java.util.stream.StreamSupport.stream;
import static org.openrewrite.Tree.randomId;
import static org.openrewrite.internal.StringUtils.indexOfNextNonWhitespace;
import static org.openrewrite.java.tree.Space.EMPTY;
import static org.openrewrite.java.tree.Space.format;

/**
 * Maps the compiler internal AST to the Rewrite {@link J} AST.
 * <p>
 * This visitor is not thread safe, as it maintains a {@link #cursor} and {@link #endPosTable}
 * for each compilation unit visited.
 */
public class ReloadableJava17ParserVisitor extends TreePathScanner<J, Space> {
    private final static int SURR_FIRST = 0xD800;
    private final static int SURR_LAST = 0xDFFF;
    private static final Map<String, Modifier> MODIFIER_BY_KEYWORD =
            Stream.of(Modifier.values()).collect(Collectors.toUnmodifiableMap(Modifier::toString, Function.identity()));


    private final Path sourcePath;

    @Nullable
    private final FileAttributes fileAttributes;

    private final String source;
    private final Charset charset;
    private final boolean charsetBomMarked;
    private final Collection<NamedStyles> styles;
    private final ExecutionContext ctx;
    private final Context context;
    private final ReloadableJava17TypeMapping typeMapping;

    @SuppressWarnings("NotNullFieldNotInitialized")
    private EndPosTable endPosTable;

    @SuppressWarnings("NotNullFieldNotInitialized")
    private DocCommentTable docCommentTable;

    private int cursor = 0;

    private static final Pattern whitespaceSuffixPattern = Pattern.compile("\\s*[^\\s]+(\\s*)");

    public ReloadableJava17ParserVisitor(Path sourcePath,
                                         @Nullable FileAttributes fileAttributes,
                                         EncodingDetectingInputStream source,
                                         Collection<NamedStyles> styles,
                                         JavaTypeCache typeCache,
                                         ExecutionContext ctx,
                                         Context context) {
        this.sourcePath = sourcePath;
        this.fileAttributes = fileAttributes;
        this.source = source.readFully();
        this.charset = source.getCharset();
        this.charsetBomMarked = source.isCharsetBomMarked();
        this.styles = styles;
        this.ctx = ctx;
        this.context = context;
        this.typeMapping = new ReloadableJava17TypeMapping(typeCache);
    }

    @Override
    public J visitAnnotation(AnnotationTree node, Space fmt) {
        skip("@");
        NameTree name = convert(node.getAnnotationType());

        JContainer<Expression> args = null;
        if (!node.getArguments().isEmpty()) {
            Space argsPrefix = sourceBefore("(");
            List<JRightPadded<Expression>> expressions;
            if (node.getArguments().size() == 1) {
                ExpressionTree arg = node.getArguments().get(0);
                if (arg instanceof JCAssign) {
                    if (endPos(arg) < 0) {
                        expressions = singletonList(convert(((JCAssign) arg).rhs, t -> sourceBefore(")")));
                    } else {
                        expressions = singletonList(convert(arg, t -> sourceBefore(")")));
                    }
                } else {
                    expressions = singletonList(convert(arg, t -> sourceBefore(")")));
                }
            } else {
                expressions = convertAll(node.getArguments(), commaDelim, t -> sourceBefore(")"));
            }

            args = JContainer.build(argsPrefix, expressions, Markers.EMPTY);
        } else {
            int saveCursor = cursor;
            Space prefix = whitespace();
            if (source.charAt(cursor) == '(') {
                skip("(");
                args = JContainer.build(
                        prefix,
                        singletonList(padRight(new J.Empty(randomId(), sourceBefore(")"), Markers.EMPTY), EMPTY)),
                        Markers.EMPTY
                );
            } else {
                cursor = saveCursor;
            }
        }

        return new J.Annotation(randomId(), fmt, Markers.EMPTY, name, args);
    }

    @Override
    public J visitArrayAccess(ArrayAccessTree node, Space fmt) {
        return new J.ArrayAccess(
                randomId(),
                fmt,
                Markers.EMPTY,
                convert(node.getExpression()),
                new J.ArrayDimension(randomId(), sourceBefore("["), Markers.EMPTY,
                        convert(node.getIndex(), t -> sourceBefore("]"))),
                typeMapping.type(node)
        );
    }

    @Override
    public J visitArrayType(ArrayTypeTree node, Space fmt) {
        return arrayTypeTree(node, new HashMap<>()).withPrefix(fmt);
    }

    @Override
    public J visitAssert(AssertTree node, Space fmt) {
        skip("assert");
        JCAssert jcAssert = (JCAssert) node;
        return new J.Assert(randomId(), fmt, Markers.EMPTY,
                convert(jcAssert.cond),
                jcAssert.detail == null ? null : padLeft(sourceBefore(":"), convert(jcAssert.detail)));
    }

    @Override
    public J visitAssignment(AssignmentTree node, Space fmt) {
        return new J.Assignment(randomId(), fmt, Markers.EMPTY,
                convert(node.getVariable()),
                padLeft(sourceBefore("="), convert(node.getExpression())),
                typeMapping.type(node));
    }

    @Override
    public J visitErroneous(ErroneousTree node, Space fmt) {
        String erroneousNode = source.substring(((JCTree) node).getStartPosition(), ((JCTree) node).getEndPosition(endPosTable));
        return new J.Erroneous(
                randomId(),
                fmt,
                Markers.EMPTY,
                erroneousNode);
    }

    @Override
    public J visitBinary(BinaryTree node, Space fmt) {
        Expression left = convert(node.getLeftOperand());

        Space opPrefix = whitespace();
        J.Binary.Type op;
        switch (((JCBinary) node).getTag()) {
            case PLUS:
                skip("+");
                op = J.Binary.Type.Addition;
                break;
            case MINUS:
                skip("-");
                op = J.Binary.Type.Subtraction;
                break;
            case DIV:
                skip("/");
                op = J.Binary.Type.Division;
                break;
            case MUL:
                skip("*");
                op = J.Binary.Type.Multiplication;
                break;
            case MOD:
                skip("%");
                op = J.Binary.Type.Modulo;
                break;
            case AND:
                skip("&&");
                op = J.Binary.Type.And;
                break;
            case OR:
                skip("||");
                op = J.Binary.Type.Or;
                break;
            case BITAND:
                skip("&");
                op = J.Binary.Type.BitAnd;
                break;
            case BITOR:
                skip("|");
                op = J.Binary.Type.BitOr;
                break;
            case BITXOR:
                skip("^");
                op = J.Binary.Type.BitXor;
                break;
            case SL:
                skip("<<");
                op = J.Binary.Type.LeftShift;
                break;
            case SR:
                skip(">>");
                op = J.Binary.Type.RightShift;
                break;
            case USR:
                skip(">>>");
                op = J.Binary.Type.UnsignedRightShift;
                break;
            case LT:
                skip("<");
                op = J.Binary.Type.LessThan;
                break;
            case GT:
                skip(">");
                op = J.Binary.Type.GreaterThan;
                break;
            case LE:
                skip("<=");
                op = J.Binary.Type.LessThanOrEqual;
                break;
            case GE:
                skip(">=");
                op = J.Binary.Type.GreaterThanOrEqual;
                break;
            case EQ:
                skip("==");
                op = J.Binary.Type.Equal;
                break;
            case NE:
                skip("!=");
                op = J.Binary.Type.NotEqual;
                break;
            default:
                throw new IllegalArgumentException("Unexpected binary tag " + ((JCBinary) node).getTag());
        }

        return new J.Binary(randomId(), fmt, Markers.EMPTY, left, padLeft(opPrefix, op),
                convert(node.getRightOperand()), typeMapping.type(node));
    }

    @Override
    public J visitBlock(BlockTree node, Space fmt) {
        JRightPadded<Boolean> stat;

        if ((((JCBlock) node).flags & (long) Flags.STATIC) != 0L) {
            skip("static");
            stat = new JRightPadded<>(true, sourceBefore("{"), Markers.EMPTY);
        } else {
            skip("{");
            stat = new JRightPadded<>(false, EMPTY, Markers.EMPTY);
        }

        // filter out synthetic super() invocations and the like
        List<StatementTree> statementTrees = new ArrayList<>(node.getStatements().size());
        for (StatementTree s : node.getStatements()) {
            if (endPos(s) > 0) {
                statementTrees.add(s);
            }
        }

        return new J.Block(randomId(), fmt, Markers.EMPTY,
                stat,
                convertStatements(statementTrees),
                sourceBefore("}"));
    }

    @Override
    public J visitBreak(BreakTree node, Space fmt) {
        skip("break");

        J.Identifier label = node.getLabel() == null ? null : new J.Identifier(randomId(),
                sourceBefore(node.getLabel().toString()), Markers.EMPTY,
                emptyList(), node.getLabel().toString(), null, null);

        return new J.Break(randomId(), fmt, Markers.EMPTY, label);
    }

    @Override
    public J visitCase(CaseTree node, Space fmt) {
        J.Case.Type type = node.getCaseKind() == CaseTree.CaseKind.RULE ? J.Case.Type.Rule : J.Case.Type.Statement;
        return new J.Case(
                randomId(),
                fmt,
                Markers.EMPTY,
                type,
                null,
                JContainer.build(
                        node.getExpressions().isEmpty() ? EMPTY : sourceBefore("case"),
                        node.getExpressions().isEmpty() ?
                                List.of(JRightPadded.build(new J.Identifier(randomId(), EMPTY, Markers.EMPTY, emptyList(), skip("default"), null, null))) :
                                convertAll(node.getExpressions(), commaDelim, t -> EMPTY),
                        Markers.EMPTY
                ),
                null,
                null,
                JContainer.build(
                        sourceBefore(type == J.Case.Type.Rule ? "->" : ":"),
                        convertStatements(node.getStatements()),
                        Markers.EMPTY
                ),
                type == J.Case.Type.Rule ?
                        padRight(convert(node.getBody()), statementDelim(node.getBody())) :
                        null
        );
    }

    @Override
    public J visitYield(YieldTree node, Space fmt) {
        boolean implicit = !source.startsWith("yield", cursor);
        if (!implicit) {
            skip("yield");
        }
        return new J.Yield(randomId(), fmt, Markers.EMPTY, implicit, convert(node.getValue()));
    }

    @Override
    public J visitCatch(CatchTree node, Space fmt) {
        skip("catch");

        Space paramPrefix = sourceBefore("(");
        J.VariableDeclarations paramDecl = convert(node.getParameter());

        J.ControlParentheses<J.VariableDeclarations> param = new J.ControlParentheses<>(randomId(), paramPrefix,
                Markers.EMPTY, padRight(paramDecl, sourceBefore(")")));

        return new J.Try.Catch(randomId(), fmt, Markers.EMPTY, param, convert(node.getBlock()));
    }

    @Override
    public J visitClass(ClassTree node, Space fmt) {
        Map<Integer, JCAnnotation> annotationPosTable = mapAnnotations(node.getModifiers().getAnnotations(),
                new HashMap<>(node.getModifiers().getAnnotations().size()));

        ReloadableJava17ModifierResults modifierResults = sortedModifiersAndAnnotations(node.getModifiers(), annotationPosTable);

        List<J.Annotation> kindAnnotations = collectAnnotations(annotationPosTable);

        J.ClassDeclaration.Kind kind;
        if (hasFlag(node.getModifiers(), Flags.ENUM)) {
            kind = new J.ClassDeclaration.Kind(randomId(), sourceBefore("enum"), Markers.EMPTY, kindAnnotations, J.ClassDeclaration.Kind.Type.Enum);
        } else if (hasFlag(node.getModifiers(), Flags.ANNOTATION)) {
            // note that annotations ALSO have the INTERFACE flag
            kind = new J.ClassDeclaration.Kind(randomId(), sourceBefore("@interface"), Markers.EMPTY, kindAnnotations, J.ClassDeclaration.Kind.Type.Annotation);
        } else if (hasFlag(node.getModifiers(), Flags.INTERFACE)) {
            kind = new J.ClassDeclaration.Kind(randomId(), sourceBefore("interface"), Markers.EMPTY, kindAnnotations, J.ClassDeclaration.Kind.Type.Interface);
        } else if (hasFlag(node.getModifiers(), Flags.RECORD)) {
            kind = new J.ClassDeclaration.Kind(randomId(), sourceBefore("record"), Markers.EMPTY, kindAnnotations, J.ClassDeclaration.Kind.Type.Record);
        } else {
            kind = new J.ClassDeclaration.Kind(randomId(), sourceBefore("class"), Markers.EMPTY, kindAnnotations, J.ClassDeclaration.Kind.Type.Class);
        }

        J.Identifier name = new J.Identifier(randomId(), sourceBefore(node.getSimpleName().toString()),
                Markers.EMPTY, emptyList(), ((JCClassDecl) node).getSimpleName().toString(), typeMapping.type(node), null);

        JContainer<J.TypeParameter> typeParams = node.getTypeParameters().isEmpty() ? null : JContainer.build(
                sourceBefore("<"),
                convertAll(node.getTypeParameters(), commaDelim, t -> sourceBefore(">")),
                Markers.EMPTY);

        JContainer<Statement> primaryConstructor = null;
        if (kind.getType() == J.ClassDeclaration.Kind.Type.Record) {
            List<Tree> stateVector = new ArrayList<>();
            for (Tree member : node.getMembers()) {
                if (member instanceof VariableTree vt) {
                    if (hasFlag(vt.getModifiers(), Flags.RECORD)) {
                        stateVector.add(vt);
                    }
                }
            }
            primaryConstructor = JContainer.build(
                    sourceBefore("("),
                    stateVector.isEmpty() ?
                            singletonList(padRight(new J.Empty(randomId(), sourceBefore(")"), Markers.EMPTY), EMPTY)) :
                            convertAll(stateVector, commaDelim, t -> sourceBefore(")")),
                    Markers.EMPTY
            );
        }

        JLeftPadded<TypeTree> extendings = node.getExtendsClause() == null ? null :
                padLeft(sourceBefore("extends"), convert(node.getExtendsClause()));

        JContainer<TypeTree> implementings = null;
        if (node.getImplementsClause() != null && !node.getImplementsClause().isEmpty()) {
            Space implementsPrefix = sourceBefore(kind.getType() == J.ClassDeclaration.Kind.Type.Interface ?
                    "extends" : "implements");

            implementings = JContainer.build(
                    implementsPrefix,
                    convertAll(node.getImplementsClause(), commaDelim, noDelim),
                    Markers.EMPTY
            );
        }

        JContainer<TypeTree> permitting = null;
        if (node.getPermitsClause() != null && !node.getPermitsClause().isEmpty()) {
            permitting = JContainer.build(
                    sourceBefore("permits"),
                    convertAll(node.getPermitsClause(), commaDelim, noDelim),
                    Markers.EMPTY
            );
        }

        Space bodyPrefix = sourceBefore("{");

        // enum values are required by the grammar to occur before any ordinary field, constructor, or method members
        List<Tree> jcEnums = new ArrayList<>(node.getMembers().size());
        for (Tree tree : node.getMembers()) {
            if (tree instanceof JCVariableDecl) {
                if (hasFlag(((JCVariableDecl) tree).getModifiers(), Flags.ENUM)) {
                    jcEnums.add(tree);
                }
            }
        }

        JRightPadded<Statement> enumSet = null;
        if (!jcEnums.isEmpty()) {
            Tree lastConstant = jcEnums.get(jcEnums.size() - 1);
            List<JRightPadded<J.EnumValue>> enumValues = convertAll(jcEnums, commaDelim, t -> {
                if (t != lastConstant) {
                    return whitespace();
                }
                int savedCursor = cursor;
                Space suffix = whitespace();
                if (source.charAt(cursor) == ',' || source.charAt(cursor) == ';') {
                    return suffix;
                }
                // Whitespace should be assigned to prefix of next statement or `J.Block#end`
                cursor = savedCursor;
                return EMPTY;
            }, t -> {
                if (t == lastConstant && skip(",") != null) {
                    int savedCursor = cursor;
                    Space suffix = whitespace();
                    if (source.charAt(cursor) == ';') {
                        return Markers.build(singletonList(new TrailingComma(randomId(), suffix)));
                    }
                    // Whitespace should be assigned to prefix of next statement or `J.Block#end`
                    cursor = savedCursor;
                    return Markers.build(singletonList(new TrailingComma(randomId(), EMPTY)));
                }
                return Markers.EMPTY;
            });

            enumSet = padRight(
                    new J.EnumValueSet(
                            randomId(),
                            EMPTY,
                            Markers.EMPTY,
                            enumValues,
                            skip(";") != null
                    ),
                    EMPTY
            );
        } else if (kind.getType() == J.ClassDeclaration.Kind.Type.Enum) {
            int nextSemicolonPosition = positionOfNext(";", null);
            int nextClosingBracePosition = positionOfNext("}", null);
            if (nextSemicolonPosition >= 0 && nextSemicolonPosition < nextClosingBracePosition) {
                enumSet = padRight(new J.EnumValueSet(randomId(), sourceBefore(";"), Markers.EMPTY, emptyList(), true), EMPTY);
            }
        }

        List<Tree> membersMultiVariablesSeparated = new ArrayList<>(node.getMembers().size());
        for (Tree m : node.getMembers()) {
            // skip lombok-generated trees
            if (isLombokGenerated(m)) {
                continue;
            }

            // we don't care about the compiler-inserted default constructor,
            // since it will never be subject to refactoring
            if (m instanceof JCMethodDecl md && (
                    hasFlag(md.getModifiers(), Flags.GENERATEDCONSTR) ||
                    hasFlag(md.getModifiers(), Flags.RECORD))) {
                continue;
            }
            if (m instanceof JCVariableDecl vt &&
                (hasFlag(vt.getModifiers(), Flags.ENUM) ||
                 hasFlag(vt.getModifiers(), Flags.RECORD))) {
                continue;
            }
            membersMultiVariablesSeparated.add(m);
        }

        List<JRightPadded<Statement>> members = new ArrayList<>(
                membersMultiVariablesSeparated.size() + (enumSet == null ? 0 : 1));
        if (enumSet != null) {
            members.add(enumSet);
        }
        members.addAll(convertStatements(membersMultiVariablesSeparated));
        addPossibleEmptyStatementsBeforeClosingBrace(members);

        J.Block body = new J.Block(randomId(), bodyPrefix, Markers.EMPTY, new JRightPadded<>(false, EMPTY, Markers.EMPTY),
                members, sourceBefore("}"));

        return new J.ClassDeclaration(randomId(), fmt, Markers.EMPTY, modifierResults.getLeadingAnnotations(), modifierResults.getModifiers(), kind, name, typeParams,
                primaryConstructor, extendings, implementings, permitting, body, (JavaType.FullyQualified) typeMapping.type(node));
    }

    @Override
    public J visitCompilationUnit(CompilationUnitTree node, Space fmt) {
        JCCompilationUnit cu = (JCCompilationUnit) node;

        if (node.getTypeDecls().isEmpty() || cu.getPackageName() != null || !node.getImports().isEmpty()) {
            // if the package and imports are empty, allow the formatting to apply to the first class declaration.
            // in this way, javadoc comments are interpreted as javadocs on that class declaration.
            fmt = format(source, 0, cu.getStartPosition());
            cursor(cu.getStartPosition());
        }

        endPosTable = cu.endPositions;
        docCommentTable = cu.docComments;

        Map<Integer, JCAnnotation> annotationPosTable = mapAnnotations(node.getPackageAnnotations(),
                new HashMap<>(node.getPackageAnnotations().size()));
        List<J.Annotation> packageAnnotations = collectAnnotations(annotationPosTable);

        J.Package packageDecl = null;
        if (cu.getPackageName() != null) {
            Space packagePrefix = sourceBefore("package");
            packageDecl = new J.Package(randomId(), packagePrefix, Markers.EMPTY,
                    convert(cu.getPackageName()), packageAnnotations);
        }
        return new J.CompilationUnit(
                randomId(),
                fmt,
                Markers.build(styles),
                sourcePath,
                fileAttributes,
                charset.name(),
                charsetBomMarked,
                null,
                packageDecl == null ? null : padRight(packageDecl, sourceBefore(";")),
                convertAll(node.getImports(), this::statementDelim, this::statementDelim),
                convertAll(node.getTypeDecls().stream().filter(JCClassDecl.class::isInstance).collect(toList())),
                format(source, cursor, source.length())
        );
    }

    @Override
    public J visitCompoundAssignment(CompoundAssignmentTree node, Space fmt) {
        Expression left = convert(((JCAssignOp) node).lhs);

        Space opPrefix = whitespace();
        J.AssignmentOperation.Type op;
        switch (((JCAssignOp) node).getTag()) {
            case PLUS_ASG:
                skip("+=");
                op = J.AssignmentOperation.Type.Addition;
                break;
            case MINUS_ASG:
                skip("-=");
                op = J.AssignmentOperation.Type.Subtraction;
                break;
            case DIV_ASG:
                skip("/=");
                op = J.AssignmentOperation.Type.Division;
                break;
            case MUL_ASG:
                skip("*=");
                op = J.AssignmentOperation.Type.Multiplication;
                break;
            case MOD_ASG:
                skip("%=");
                op = J.AssignmentOperation.Type.Modulo;
                break;
            case BITAND_ASG:
                skip("&=");
                op = J.AssignmentOperation.Type.BitAnd;
                break;
            case BITOR_ASG:
                skip("|=");
                op = J.AssignmentOperation.Type.BitOr;
                break;
            case BITXOR_ASG:
                skip("^=");
                op = J.AssignmentOperation.Type.BitXor;
                break;
            case SL_ASG:
                skip("<<=");
                op = J.AssignmentOperation.Type.LeftShift;
                break;
            case SR_ASG:
                skip(">>=");
                op = J.AssignmentOperation.Type.RightShift;
                break;
            case USR_ASG:
                skip(">>>=");
                op = J.AssignmentOperation.Type.UnsignedRightShift;
                break;
            default:
                throw new IllegalArgumentException("Unexpected compound assignment tag " + ((JCAssignOp) node).getTag());
        }

        return new J.AssignmentOperation(randomId(), fmt, Markers.EMPTY, left,
                padLeft(opPrefix, op), convert(((JCAssignOp) node).rhs), typeMapping.type(node));
    }

    @Override
    public J visitConditionalExpression(ConditionalExpressionTree node, Space fmt) {
        return new J.Ternary(randomId(), fmt, Markers.EMPTY,
                convert(node.getCondition()),
                padLeft(sourceBefore("?"), convert(node.getTrueExpression())),
                padLeft(sourceBefore(":"), convert(node.getFalseExpression())),
                typeMapping.type(node));
    }

    @Override
    public J visitContinue(ContinueTree node, Space fmt) {
        skip("continue");
        Name label = node.getLabel();
        return new J.Continue(randomId(), fmt, Markers.EMPTY,
                label == null ? null : new J.Identifier(randomId(), sourceBefore(label.toString()),
                        Markers.EMPTY, emptyList(), label.toString(), null, null));
    }

    @Override
    public J visitDoWhileLoop(DoWhileLoopTree node, Space fmt) {
        skip("do");
        return new J.DoWhileLoop(randomId(), fmt, Markers.EMPTY,
                convert(node.getStatement(), this::statementDelim),
                padLeft(sourceBefore("while"), convert(node.getCondition())));
    }

    @Override
    public J visitEmptyStatement(EmptyStatementTree node, Space fmt) {
        return new J.Empty(randomId(), fmt, Markers.EMPTY);
    }

    @Override
    public J visitEnhancedForLoop(EnhancedForLoopTree node, Space fmt) {
        skip("for");
        return new J.ForEachLoop(randomId(), fmt, Markers.EMPTY,
                new J.ForEachLoop.Control(randomId(), sourceBefore("("), Markers.EMPTY,
                        convert(node.getVariable(), t -> sourceBefore(":")),
                        convert(node.getExpression(), t -> sourceBefore(")"))),
                convert(node.getStatement(), this::statementDelim));
    }

    private J visitEnumVariable(VariableTree node, Space fmt) {
        List<J.Annotation> annotations = emptyList();
        Space nameSpace = EMPTY;

        if (!node.getModifiers().getAnnotations().isEmpty()) {
            annotations = convertAll(node.getModifiers().getAnnotations());
            nameSpace = sourceBefore(node.getName().toString());
        } else {
            skip(node.getName().toString());
        }

        J.Identifier name = new J.Identifier(randomId(), nameSpace, Markers.EMPTY, emptyList(), node.getName().toString(), typeMapping.type(node), null);

        J.NewClass initializer = null;
        if (source.charAt(endPos(node) - 1) == ')' || source.charAt(endPos(node) - 1) == '}') {
            initializer = convert(node.getInitializer());
        }

        return new J.EnumValue(randomId(), fmt, Markers.EMPTY, annotations, name, initializer);
    }

    @Override
    public J visitForLoop(ForLoopTree node, Space fmt) {
        skip("for");
        Space ctrlPrefix = sourceBefore("(");

        List<JRightPadded<Statement>> init = node.getInitializer().isEmpty() ?
                singletonList(padRight(new J.Empty(randomId(), sourceBefore(";"), Markers.EMPTY), EMPTY)) :
                convertStatements(node.getInitializer(), t ->
                        positionOfNext(",", ';') == -1 ?
                                semiDelim.apply(t) :
                                commaDelim.apply(t)
                );

        JRightPadded<Expression> condition = convert(node.getCondition(), semiDelim);
        if (condition == null) {
            condition = padRight(new J.Empty(randomId(), sourceBefore(";"), Markers.EMPTY), EMPTY);
        }

        List<JRightPadded<Statement>> update;
        if (node.getUpdate().isEmpty()) {
            update = singletonList(padRight(new J.Empty(randomId(), sourceBefore(")"), Markers.EMPTY), EMPTY));
        } else {
            List<? extends ExpressionStatementTree> nodeUpdate = node.getUpdate();
            update = new ArrayList<>(nodeUpdate.size());
            for (int i = 0; i < nodeUpdate.size(); i++) {
                ExpressionStatementTree tree = nodeUpdate.get(i);
                update.add(convert(tree, i == nodeUpdate.size() - 1 ? t -> sourceBefore(")") : commaDelim));
            }
        }

        return new J.ForLoop(randomId(), fmt, Markers.EMPTY,
                new J.ForLoop.Control(randomId(), ctrlPrefix, Markers.EMPTY, init, condition, update),
                convert(node.getStatement(), this::statementDelim));
    }

    @Override
    public J visitIdentifier(IdentifierTree node, Space fmt) {
        String name = node.getName().toString();
        cursor += name.length();

        JCIdent ident = (JCIdent) node;
        // no `JavaType.Method` attribution for `super()` and `this()`
        JavaType type = ident.sym != null && ident.sym.isConstructor() ? null : typeMapping.type(ident);
        return new J.Identifier(randomId(), fmt, Markers.EMPTY, emptyList(), name, type, typeMapping.variableType(ident.sym));
    }

    @Override
    public J visitIf(IfTree node, Space fmt) {
        skip("if");
        return new J.If(randomId(), fmt, Markers.EMPTY,
                convert(node.getCondition()),
                convert(node.getThenStatement(), this::statementDelim),
                node.getElseStatement() instanceof JCStatement ?
                        new J.If.Else(randomId(), sourceBefore("else"), Markers.EMPTY, convert(node.getElseStatement(), this::statementDelim)) :
                        null);
    }

    @Override
    public J visitImport(ImportTree node, Space fmt) {
        skip("import");
        return new J.Import(randomId(), fmt, Markers.EMPTY,
                new JLeftPadded<>(node.isStatic() ? sourceBefore("static") : EMPTY,
                        node.isStatic(), Markers.EMPTY),
                convert(node.getQualifiedIdentifier()), null);
    }

    @Override
    public J visitInstanceOf(InstanceOfTree node, Space fmt) {
        J pattern = null;
        J.Modifier modifier = null;
        JavaType type = typeMapping.type(node);

        JRightPadded<Expression> expression = convert(node.getExpression(), t -> sourceBefore("instanceof"));
        //Handling final modifier in instance of pattern matching
        if (node.getPattern() instanceof JCBindingPattern b && b.var.mods.flags == Flags.FINAL) {
             modifier = new J.Modifier(randomId(), sourceBefore("final"), Markers.EMPTY, null, J.Modifier.Type.Final, emptyList());
        }
        J clazz = convert(node.getType());
        if (node.getPattern() instanceof JCBindingPattern b) {
            pattern = new J.Identifier(randomId(), sourceBefore(b.getVariable().getName().toString()), Markers.EMPTY, emptyList(), b.getVariable().getName().toString(),
                    type, typeMapping.variableType(b.var.sym));
        }
        return new J.InstanceOf(randomId(), fmt, Markers.EMPTY, expression, clazz, pattern, type, modifier);
    }

    @Override
    public J visitIntersectionType(IntersectionTypeTree node, Space fmt) {
        JContainer<TypeTree> bounds = node.getBounds().isEmpty() ? null :
                JContainer.build(EMPTY,
                        convertAll(node.getBounds(), t -> sourceBefore("&"), noDelim), Markers.EMPTY);
        return new J.IntersectionType(randomId(), fmt, Markers.EMPTY, bounds);
    }

    @Override
    public J visitLabeledStatement(LabeledStatementTree node, Space fmt) {
        skip(node.getLabel().toString());
        return new J.Label(randomId(), fmt, Markers.EMPTY,
                padRight(new J.Identifier(randomId(), EMPTY, Markers.EMPTY, emptyList(), node.getLabel().toString(), null, null), sourceBefore(":")),
                convert(node.getStatement()));
    }

    @Override
    public J visitLambdaExpression(LambdaExpressionTree node, Space fmt) {
        boolean parenthesized = source.charAt(cursor) == '(';
        skip("(");

        List<JRightPadded<J>> paramList;
        if (parenthesized && node.getParameters().isEmpty()) {
            paramList = singletonList(padRight(new J.Empty(randomId(), sourceBefore(")"), Markers.EMPTY), EMPTY));
        } else {
            paramList = convertAll(node.getParameters(), commaDelim, t -> parenthesized ? sourceBefore(")") : EMPTY);
        }

        J.Lambda.Parameters params = new J.Lambda.Parameters(randomId(), EMPTY, Markers.EMPTY, parenthesized, paramList);
        Space arrow = sourceBefore("->");

        J body;
        if (node.getBody() instanceof JCBlock) {
            Space prefix = sourceBefore("{");
            cursor--;
            body = convert(node.getBody());
            body = body.withPrefix(prefix);
        } else {
            body = convert(node.getBody());
        }

        return new J.Lambda(randomId(), fmt, Markers.EMPTY, params, arrow, body, typeMapping.type(node));
    }

    @Override
    public J visitLiteral(LiteralTree node, Space fmt) {
        cursor(endPos(node));
        Object value = node.getValue();
        String valueSource = source.substring(((JCLiteral) node).getStartPosition(), endPos(node));
        JavaType.Primitive type = typeMapping.primitive(((JCLiteral) node).typetag);

        if (value instanceof Character) {
            char c = (Character) value;
            if (c >= SURR_FIRST && c <= SURR_LAST) {
                return new J.Literal(randomId(), fmt, Markers.EMPTY, null, "''",
                        singletonList(new J.Literal.UnicodeEscape(1,
                                valueSource.substring(3, valueSource.length() - 1))), type);
            }
        } else if (JavaType.Primitive.String == type) {
            StringBuilder valueSourceWithoutSurrogates = new StringBuilder();
            List<J.Literal.UnicodeEscape> unicodeEscapes = null;

            int i = 0;
            for (int j = 0; j < valueSource.length(); j++) {
                char c = valueSource.charAt(j);
                if (c == '\\' && j < valueSource.length() - 1 && (j == 0 || valueSource.charAt(j - 1) != '\\')) {
                    if (valueSource.charAt(j + 1) == 'u' && j < valueSource.length() - 5) {
                        String codePoint = valueSource.substring(j + 2, j + 6);
                        int codePointNumeric = Integer.parseInt(codePoint, 16);
                        if (codePointNumeric >= SURR_FIRST && codePointNumeric <= SURR_LAST) {
                            if (unicodeEscapes == null) {
                                unicodeEscapes = new ArrayList<>(1);
                            }
                            unicodeEscapes.add(new J.Literal.UnicodeEscape(i, codePoint));
                            j += 5;
                            continue;
                        }
                    }
                }
                valueSourceWithoutSurrogates.append(c);
                i++;
            }

            return new J.Literal(randomId(), fmt, Markers.EMPTY,
                    unicodeEscapes == null ? value : valueSourceWithoutSurrogates.toString(),
                    valueSourceWithoutSurrogates.toString(), unicodeEscapes, type);
        }

        return new J.Literal(randomId(), fmt, Markers.EMPTY, value, valueSource, null, type);
    }

    @Override
    public J visitMemberReference(MemberReferenceTree node, Space fmt) {
        JCMemberReference ref = (JCMemberReference) node;

        String referenceName;
        switch (ref.getMode()) {
            case NEW:
                referenceName = "new";
                break;
            case INVOKE:
            default:
                referenceName = node.getName().toString();
                break;
        }

        JavaType.Method methodReferenceType = null;
        if (ref.sym instanceof Symbol.MethodSymbol) {
            Symbol.MethodSymbol methodSymbol = (Symbol.MethodSymbol) ref.sym;
            methodReferenceType = typeMapping.methodInvocationType(methodSymbol.type, methodSymbol);
        }

        JavaType.Variable fieldReferenceType = null;
        if (ref.sym instanceof Symbol.VarSymbol) {
            Symbol.VarSymbol varSymbol = (Symbol.VarSymbol) ref.sym;
            fieldReferenceType = typeMapping.variableType(varSymbol);
        }

        return new J.MemberReference(randomId(),
                fmt,
                Markers.EMPTY,
                padRight(convert(ref.expr), sourceBefore("::")),
                convertTypeParameters(node.getTypeArguments()),
                padLeft(whitespace(), new J.Identifier(randomId(),
                        sourceBefore(referenceName),
                        Markers.EMPTY,
                        emptyList(),
                        referenceName,
                        null, null)),
                typeMapping.type(node),
                methodReferenceType,
                fieldReferenceType
        );
    }

    @Override
    public J visitMemberSelect(MemberSelectTree node, Space fmt) {
        JCFieldAccess fieldAccess = (JCFieldAccess) node;
        JavaType type = typeMapping.type(node);
        return new J.FieldAccess(randomId(), fmt, Markers.EMPTY,
                convert(fieldAccess.selected),
                padLeft(sourceBefore("."), new J.Identifier(randomId(),
                        sourceBefore(fieldAccess.name.toString()), Markers.EMPTY,
                        emptyList(), fieldAccess.name.toString(), type, typeMapping.variableType(fieldAccess.sym))),
                type);
    }

    @Override
    public J visitMethodInvocation(MethodInvocationTree node, Space fmt) {
        JCExpression jcSelect = ((JCMethodInvocation) node).getMethodSelect();

        JRightPadded<Expression> select = null;
        if (jcSelect instanceof JCFieldAccess) {
            select = convert(((JCFieldAccess) jcSelect).selected, t -> sourceBefore("."));
        } else if (!(jcSelect instanceof JCIdent)) {
            throw new IllegalStateException("Unexpected method select type " + jcSelect.getClass().getSimpleName());
        }

        // generic type parameters can only exist on qualified targets
        JContainer<Expression> typeParams = null;
        if (!node.getTypeArguments().isEmpty()) {
            typeParams = JContainer.build(sourceBefore("<"), convertAll(node.getTypeArguments(), commaDelim,
                    t -> sourceBefore(">")), Markers.EMPTY);
        }

        J.Identifier name;
        if (jcSelect instanceof JCFieldAccess) {
            String selectName = ((JCFieldAccess) jcSelect).name.toString();
            name = new J.Identifier(randomId(), sourceBefore(selectName), Markers.EMPTY, emptyList(), selectName, null, null);
        } else {
            name = convert(jcSelect);
        }

        JContainer<Expression> args = JContainer.build(sourceBefore("("), node.getArguments().isEmpty() ?
                singletonList(padRight(new J.Empty(randomId(), sourceBefore(")"), Markers.EMPTY), EMPTY)) :
                convertAll(node.getArguments(), commaDelim, t -> sourceBefore(")")), Markers.EMPTY);

        JavaType.Method methodType;
        if (name.getType() instanceof JavaType.Method) {
            methodType = (JavaType.Method) name.getType();
        } else {
            Symbol methodSymbol = (jcSelect instanceof JCFieldAccess) ? ((JCFieldAccess) jcSelect).sym : ((JCIdent) jcSelect).sym;
            methodType = typeMapping.methodInvocationType(jcSelect.type, methodSymbol);
        }

        return new J.MethodInvocation(randomId(), fmt, Markers.EMPTY, select, typeParams, name, args, methodType);
    }

    @Override
    public J visitMethod(MethodTree node, Space fmt) {
        JCMethodDecl jcMethod = (JCMethodDecl) node;

        Map<Integer, JCAnnotation> annotationPosTable = mapAnnotations(node.getModifiers().getAnnotations(),
                new HashMap<>(node.getModifiers().getAnnotations().size()));

        ReloadableJava17ModifierResults modifierResults = sortedModifiersAndAnnotations(node.getModifiers(), annotationPosTable);

        J.TypeParameters typeParams;
        if (node.getTypeParameters().isEmpty()) {
            typeParams = null;
        } else {
            List<J.Annotation> typeParamsAnnotations = collectAnnotations(annotationPosTable);

            // see https://docs.oracle.com/javase/tutorial/java/generics/methods.html
            typeParams = new J.TypeParameters(randomId(), sourceBefore("<"), Markers.EMPTY,
                    typeParamsAnnotations,
                    convertAll(node.getTypeParameters(), commaDelim, t -> sourceBefore(">")));
        }

        List<J.Annotation> returnTypeAnnotations = collectAnnotations(annotationPosTable);
        TypeTree returnType = convert(node.getReturnType());
        if (returnType != null && !returnTypeAnnotations.isEmpty()) {
            returnType = new J.AnnotatedType(randomId(), EMPTY, Markers.EMPTY,
                    returnTypeAnnotations, returnType);
        }

        Symbol.MethodSymbol nodeSym = jcMethod.sym;

        J.MethodDeclaration.IdentifierWithAnnotations name;
        if ("<init>".equals(node.getName().toString())) {
            String owner = null;
            if (nodeSym == null) {
                for (Tree tree : getCurrentPath()) {
                    if (tree instanceof JCClassDecl) {
                        owner = ((JCClassDecl) tree).getSimpleName().toString();
                        break;
                    }
                }

                if (owner == null) {
                    throw new IllegalStateException("Should have been able to locate an owner");
                }
            } else {
                owner = jcMethod.sym.owner.name.toString();
            }
            name = new J.MethodDeclaration.IdentifierWithAnnotations(new J.Identifier(randomId(), sourceBefore(owner),
                    Markers.EMPTY, emptyList(), owner, null, null), returnType == null ? returnTypeAnnotations : emptyList());
        } else {
            name = new J.MethodDeclaration.IdentifierWithAnnotations(new J.Identifier(randomId(), sourceBefore(node.getName().toString(), null), Markers.EMPTY,
                    emptyList(), node.getName().toString(), null, null), returnType == null ? returnTypeAnnotations : emptyList());
        }

        boolean isCompactConstructor = nodeSym != null && (nodeSym.flags() & Flags.COMPACT_RECORD_CONSTRUCTOR) != 0;
        JContainer<Statement> params = JContainer.empty();
        if (!isCompactConstructor) {
            Space paramFmt = sourceBefore("(");
            params = !node.getParameters().isEmpty() ?
                    JContainer.build(paramFmt, convertAll(node.getParameters(), commaDelim, t -> sourceBefore(")")),
                            Markers.EMPTY) :
                    JContainer.build(paramFmt, singletonList(padRight(new J.Empty(randomId(), sourceBefore(")"),
                            Markers.EMPTY), EMPTY)), Markers.EMPTY);
        }

        JContainer<NameTree> throws_ = node.getThrows().isEmpty() ? null :
                JContainer.build(sourceBefore("throws"), convertAll(node.getThrows(), commaDelim, noDelim),
                        Markers.EMPTY);

        J.Block body = convert(node.getBody());

        JLeftPadded<Expression> defaultValue = node.getDefaultValue() == null ? null :
                padLeft(sourceBefore("default"), convert(node.getDefaultValue()));

        J.MethodDeclaration md = new J.MethodDeclaration(randomId(), fmt, Markers.EMPTY,
                modifierResults.getLeadingAnnotations(),
                modifierResults.getModifiers(), typeParams,
                returnType, name, params, throws_, body, defaultValue,
                typeMapping.methodDeclarationType(jcMethod.sym, null));
        md = isCompactConstructor ? md.withMarkers(md.getMarkers().addIfAbsent(new CompactConstructor(randomId()))) : md;
        return md;
    }

    @Override
    public J visitNewArray(NewArrayTree node, Space fmt) {
        skip("new");

        JCExpression jcVarType = ((JCNewArray) node).elemtype;
        TypeTree typeExpr;
        if (jcVarType instanceof JCArrayTypeTree) {
            // we'll capture the array dimensions in a bit, just convert the element type
            JCExpression elementType = ((JCArrayTypeTree) jcVarType).elemtype;
            while (elementType instanceof JCArrayTypeTree) {
                elementType = ((JCArrayTypeTree) elementType).elemtype;
            }
            typeExpr = convert(elementType);
        } else {
            typeExpr = convert(jcVarType);
        }

        List<? extends ExpressionTree> nodeDimensions = node.getDimensions();
        List<J.ArrayDimension> dimensions = new ArrayList<>(nodeDimensions.size());
        for (ExpressionTree dim : nodeDimensions) {
            dimensions.add(new J.ArrayDimension(
                    randomId(),
                    sourceBefore("["),
                    Markers.EMPTY,
                    convert(dim, t -> sourceBefore("]"))));
        }

        while (true) {
            int beginBracket = indexOfNextNonWhitespace(cursor, source);
            if (source.charAt(beginBracket) == '[') {
                int endBracket = indexOfNextNonWhitespace(beginBracket + 1, source);
                dimensions.add(new J.ArrayDimension(
                        randomId(),
                        format(source, cursor, beginBracket),
                        Markers.EMPTY,
                        padRight(new J.Empty(randomId(), format(source, beginBracket + 1, endBracket), Markers.EMPTY), EMPTY)));
                cursor = endBracket + 1;
            } else {
                break;
            }
        }

        JContainer<Expression> initializer = node.getInitializers() == null ? null :
                JContainer.build(sourceBefore("{"), node.getInitializers().isEmpty() ?
                        singletonList(padRight(new J.Empty(randomId(), sourceBefore("}"), Markers.EMPTY), EMPTY)) :
                        convertAll(node.getInitializers(), commaDelim, t -> whitespace(), t -> {
                            if (t == node.getInitializers().get(node.getInitializers().size() - 1) && source.charAt(cursor) == ',') {
                                cursor++;
                                return Markers.build(singletonList(new TrailingComma(randomId(), whitespace())));
                            }
                            return Markers.EMPTY;
                        }), Markers.EMPTY);
        skip("}");

        return new J.NewArray(randomId(), fmt, Markers.EMPTY, typeExpr, dimensions,
                initializer, typeMapping.type(node));
    }

    @Override
    public J visitNewClass(NewClassTree node, Space fmt) {
        JRightPadded<Expression> encl = node.getEnclosingExpression() == null ? null :
                convert(node.getEnclosingExpression(), t -> sourceBefore("."));

        Space whitespaceBeforeNew = EMPTY;

        Tree parent = getCurrentPath().getParentPath().getLeaf();
        if (!(parent instanceof JCVariableDecl && ((((JCVariableDecl) parent).mods.flags & Flags.ENUM) != 0))) {
            whitespaceBeforeNew = sourceBefore("new");
        }

        // for enum definitions with anonymous class initializers, endPos of node identifier will be -1
        TypeTree clazz = endPos(node.getIdentifier()) >= 0 ? convert(node.getIdentifier()) : null;

        JContainer<Expression> args;
        if (positionOfNext("(", '{') > -1) {
            args = JContainer.build(sourceBefore("("),
                    node.getArguments().isEmpty() ?
                            singletonList(padRight(new J.Empty(randomId(), sourceBefore(")"), Markers.EMPTY), EMPTY)) :
                            convertAll(node.getArguments(), commaDelim, t -> sourceBefore(")")), Markers.EMPTY);
        } else {
            args = JContainer.<Expression>empty()
                    .withMarkers(Markers.build(singletonList(new OmitParentheses(randomId()))));
        }

        J.Block body = null;
        if (node.getClassBody() != null) {
            Space bodyPrefix = sourceBefore("{");

            // we don't care about the compiler-inserted default constructor,
            // since it will never be subject to refactoring
            List<Tree> members = new ArrayList<>(node.getClassBody().getMembers().size());
            for (Tree m : node.getClassBody().getMembers()) {
                if (!(m instanceof JCMethodDecl) || (((JCMethodDecl) m).getModifiers().flags & Flags.GENERATEDCONSTR) == 0L) {
                    members.add(m);
                }
            }

            List<JRightPadded<Statement>> converted = convertStatements(members);
            addPossibleEmptyStatementsBeforeClosingBrace(converted);

            body = new J.Block(randomId(), bodyPrefix, Markers.EMPTY, new JRightPadded<>(false, EMPTY, Markers.EMPTY),
                    converted, sourceBefore("}"));
        }

        JCNewClass jcNewClass = (JCNewClass) node;
        JavaType.Method constructorType = typeMapping.methodInvocationType(jcNewClass.constructorType, jcNewClass.constructor);
        if (constructorType != null && jcNewClass.clazz.type.isParameterized() && node.getClassBody() == null) {
            constructorType = constructorType.withReturnType(typeMapping.type(jcNewClass.clazz.type));
        }

        return new J.NewClass(randomId(), fmt, Markers.EMPTY, encl, whitespaceBeforeNew,
                clazz, args, body, constructorType);
    }

    @Override
    public J visitParameterizedType(ParameterizedTypeTree node, Space fmt) {
        return new J.ParameterizedType(randomId(), fmt, Markers.EMPTY, convert(node.getType()), convertTypeParameters(node.getTypeArguments()), typeMapping.type(node));
    }

    @Override
    public J visitParenthesized(ParenthesizedTree node, Space fmt) {
        skip("(");
        Tree parent = getCurrentPath().getParentPath().getLeaf();
        switch (parent.getKind()) {
            case CATCH:
            case DO_WHILE_LOOP:
            case IF:
            case SWITCH:
            case SWITCH_EXPRESSION:
            case SYNCHRONIZED:
            case TYPE_CAST:
            case WHILE_LOOP:
                return new J.ControlParentheses<Expression>(randomId(), fmt, Markers.EMPTY,
                        convert(node.getExpression(), t -> sourceBefore(")")));
            default:
                return new J.Parentheses<Expression>(randomId(), fmt, Markers.EMPTY,
                        convert(node.getExpression(), t -> sourceBefore(")")));
        }
    }

    @Override
    public J visitPrimitiveType(PrimitiveTypeTree node, Space fmt) {
        cursor(endPos(node));

        JavaType.Primitive primitiveType;
        switch (node.getPrimitiveTypeKind()) {
            case BOOLEAN:
                primitiveType = JavaType.Primitive.Boolean;
                break;
            case BYTE:
                primitiveType = JavaType.Primitive.Byte;
                break;
            case CHAR:
                primitiveType = JavaType.Primitive.Char;
                break;
            case DOUBLE:
                primitiveType = JavaType.Primitive.Double;
                break;
            case FLOAT:
                primitiveType = JavaType.Primitive.Float;
                break;
            case INT:
                primitiveType = JavaType.Primitive.Int;
                break;
            case LONG:
                primitiveType = JavaType.Primitive.Long;
                break;
            case SHORT:
                primitiveType = JavaType.Primitive.Short;
                break;
            case VOID:
                primitiveType = JavaType.Primitive.Void;
                break;
            default:
                throw new IllegalArgumentException("Unknown primitive type " + node.getPrimitiveTypeKind());
        }

        return new J.Primitive(randomId(), fmt, Markers.EMPTY, primitiveType);
    }

    @Override
    public J visitReturn(ReturnTree node, Space fmt) {
        skip("return");
        Expression expression = convert(node.getExpression());
        return new J.Return(randomId(), fmt, Markers.EMPTY, expression);
    }

    @Override
    public J visitSwitch(SwitchTree node, Space fmt) {
        skip("switch");
        return new J.Switch(randomId(), fmt, Markers.EMPTY,
                convert(node.getExpression()),
                new J.Block(randomId(), sourceBefore("{"), Markers.EMPTY, new JRightPadded<>(false, EMPTY, Markers.EMPTY),
                        convertAll(node.getCases(), noDelim, noDelim), sourceBefore("}")));
    }

    @Override
    public J visitSwitchExpression(SwitchExpressionTree node, Space fmt) {
        skip("switch");
        return new J.SwitchExpression(randomId(), fmt, Markers.EMPTY,
                convert(node.getExpression()),
                new J.Block(randomId(), sourceBefore("{"), Markers.EMPTY, new JRightPadded<>(false, EMPTY, Markers.EMPTY),
                        convertAll(node.getCases(), noDelim, noDelim), sourceBefore("}")), typeMapping.type(node));
    }

    @Override
    public J visitSynchronized(SynchronizedTree node, Space fmt) {
        skip("synchronized");
        return new J.Synchronized(randomId(), fmt, Markers.EMPTY, convert(node.getExpression()),
                convert(node.getBlock()));
    }

    @Override
    public J visitThrow(ThrowTree node, Space fmt) {
        skip("throw");
        return new J.Throw(randomId(), fmt, Markers.EMPTY, convert(node.getExpression()));
    }

    @Override
    public J visitTry(TryTree node, Space fmt) {
        skip("try");
        JContainer<J.Try.Resource> resources;
        if (node.getResources().isEmpty()) {
            resources = null;
        } else {
            Space before = sourceBefore("(");
            List<JRightPadded<J.Try.Resource>> resourceList = new ArrayList<>(node.getResources().size());
            for (int i = 0; i < node.getResources().size(); i++) {
                Tree resource = node.getResources().get(i);
                J resourceVar = convert(resource);
                boolean semicolonPresent = true;
                if (i == node.getResources().size() - 1) {
                    semicolonPresent = positionOfNext(";", ')') > 0;
                }

                Space resourcePrefix = resourceVar.getPrefix();
                resourceVar = resourceVar.withPrefix(EMPTY); // moved to the containing Try.Resource

                if (semicolonPresent && resourceVar instanceof J.VariableDeclarations) {
                    J.VariableDeclarations resourceVarDecl = (J.VariableDeclarations) resourceVar;
                    resourceVar = resourceVarDecl.getPadding().withVariables(Space.formatLastSuffix(resourceVarDecl
                            .getPadding().getVariables(), sourceBefore(";")));
                }

                J.Try.Resource tryResource = new J.Try.Resource(randomId(), resourcePrefix, Markers.EMPTY,
                        resourceVar.withPrefix(EMPTY), semicolonPresent);

                // Starting in Java 9, you can have an identifier in the try with resource, if an Identifier
                // is parsed, the cursor is advance to the trailing semicolon. We do not want to pick this up in the
                // prefix of the next resource (or the right padding of identifier (if it is the last resource)
                skip(";");

                resourceList.add(padRight(tryResource, i == node.getResources().size() - 1 ?
                        sourceBefore(")") : EMPTY));
            }

            resources = JContainer.build(before, resourceList, Markers.EMPTY);
        }

        J.Block block = convert(node.getBlock());
        List<J.Try.Catch> catches = convertAll(node.getCatches());

        JLeftPadded<J.Block> finally_ = node.getFinallyBlock() == null ? null :
                padLeft(sourceBefore("finally"), convert(node.getFinallyBlock()));

        return new J.Try(randomId(), fmt, Markers.EMPTY, resources, block, catches, finally_);
    }

    @Override
    public J visitTypeCast(TypeCastTree node, Space fmt) {
        return new J.TypeCast(randomId(), fmt, Markers.EMPTY,
                new J.ControlParentheses<>(randomId(),
                        sourceBefore("("), Markers.EMPTY,
                        convert(node.getType(), t -> sourceBefore(")"))),
                convert(node.getExpression()));
    }

    @Override
    public J visitAnnotatedType(AnnotatedTypeTree node, Space fmt) {
        Map<Integer, JCAnnotation> annotationPosTable = mapAnnotations(node.getAnnotations(),
                new HashMap<>(node.getAnnotations().size()));
        if (node.getUnderlyingType() instanceof JCArrayTypeTree arrayTypeTree && arrayTypeTree.getType() instanceof JCAnnotatedType annotatedType) {
            annotationPosTable.putAll(mapAnnotations(annotatedType.getAnnotations(), new HashMap<>()));
        }
        List<J.Annotation> leadingAnnotations = leadingAnnotations(annotationPosTable);
        if (!annotationPosTable.isEmpty()) {
            if (node.getUnderlyingType() instanceof JCFieldAccess) {
                return new J.AnnotatedType(randomId(), fmt, Markers.EMPTY, leadingAnnotations, annotatedTypeTree(node.getUnderlyingType(), annotationPosTable));
            } else if (node.getUnderlyingType() instanceof JCArrayTypeTree) {
                return new J.AnnotatedType(randomId(), fmt, Markers.EMPTY, leadingAnnotations, arrayTypeTree(node, annotationPosTable));
            }
        }
        return new J.AnnotatedType(randomId(), fmt, Markers.EMPTY, leadingAnnotations, convert(node.getUnderlyingType()));
    }

    private Map<Integer, JCAnnotation> mapAnnotations(List<? extends AnnotationTree> annotations, Map<Integer, JCAnnotation> annotationPosTable) {
        for (AnnotationTree annotationNode : annotations) {
            JCAnnotation annotation = (JCAnnotation) annotationNode;
            annotationPosTable.put(annotation.pos, annotation);
        }
        return annotationPosTable;
    }

    private List<J.Annotation> leadingAnnotations(Map<Integer, JCAnnotation> annotationPosTable) {
        List<J.Annotation> annotations = new ArrayList<>(annotationPosTable.size());
        int saveCursor = cursor;
        whitespace();
        while (annotationPosTable.containsKey(cursor)) {
            JCAnnotation jcAnnotation = annotationPosTable.get(cursor);
            annotationPosTable.remove(cursor);
            cursor = saveCursor;
            J.Annotation ann = convert(jcAnnotation);
            annotations.add(ann);
            saveCursor = cursor;
            whitespace();
        }
        cursor = saveCursor;
        return annotations.isEmpty() ? emptyList() : annotations;
    }

    private TypeTree annotatedTypeTree(Tree node, Map<Integer, JCAnnotation> annotationPosTable) {
        if (node instanceof JCFieldAccess) {
            Space prefix = whitespace();
            JCFieldAccess fieldAccess = (JCFieldAccess) node;
            JavaType type = typeMapping.type(node);
            Expression select = (Expression) annotatedTypeTree(fieldAccess.selected, annotationPosTable);
            Space dotPrefix = sourceBefore(".");
            List<J.Annotation> annotations = leadingAnnotations(annotationPosTable);
            return new J.FieldAccess(randomId(), prefix, Markers.EMPTY,
                    select,
                    padLeft(dotPrefix, new J.Identifier(randomId(),
                            sourceBefore(fieldAccess.name.toString()), Markers.EMPTY,
                            annotations, fieldAccess.name.toString(), type, typeMapping.variableType(fieldAccess.sym))),
                    type
            );
        }
        return convert(node);
    }

    private TypeTree arrayTypeTree(Tree tree, Map<Integer, JCAnnotation> annotationPosTable) {
        Tree typeIdent = tree;
        int count = 0;
        JCArrayTypeTree arrayTypeTree = null;
        while (typeIdent instanceof JCAnnotatedType || typeIdent instanceof JCArrayTypeTree) {
            if (typeIdent instanceof JCAnnotatedType) {
                typeIdent = ((JCAnnotatedType) typeIdent).getUnderlyingType();
            }
            if (typeIdent instanceof JCArrayTypeTree) {
                if (count == 0) {
                    arrayTypeTree = (JCArrayTypeTree) typeIdent;
                }
                count++;
                typeIdent = ((JCArrayTypeTree) typeIdent).getType();
            }
        }

        Space prefix = whitespace();
        TypeTree elemType = convert(typeIdent);
        List<J.Annotation> annotations = leadingAnnotations(annotationPosTable);
        JLeftPadded<Space> dimension = padLeft(sourceBefore("["), sourceBefore("]"));
        assert arrayTypeTree != null;
        return new J.ArrayType(randomId(), prefix, Markers.EMPTY,
                count == 1 ? elemType : mapDimensions(elemType, arrayTypeTree.getType(), annotationPosTable),
                annotations,
                dimension,
                typeMapping.type(tree));
    }

    private TypeTree mapDimensions(TypeTree baseType, Tree tree, Map<Integer, JCAnnotation> annotationPosTable) {
        Tree typeIdent = tree;
        if (typeIdent instanceof JCAnnotatedType) {
            mapAnnotations(((JCAnnotatedType) typeIdent).getAnnotations(), annotationPosTable);
            typeIdent = ((JCAnnotatedType) typeIdent).getUnderlyingType();
        }

        if (typeIdent instanceof JCArrayTypeTree) {
            List<J.Annotation> annotations = leadingAnnotations(annotationPosTable);
            int saveCursor = cursor;
            whitespace();
            if (source.startsWith("[", cursor)) {
                cursor = saveCursor;
                JLeftPadded<Space> dimension = padLeft(sourceBefore("["), sourceBefore("]"));
                return new J.ArrayType(
                        randomId(),
                        EMPTY,
                        Markers.EMPTY,
                        mapDimensions(baseType, ((JCArrayTypeTree) typeIdent).elemtype, annotationPosTable),
                        annotations,
                        dimension,
                        typeMapping.type(tree)
                );
            }
            cursor = saveCursor;
        }
        return baseType;
    }

    @Override
    public J visitTypeParameter(TypeParameterTree node, Space fmt) {
        List<J.Annotation> annotations = convertAll(node.getAnnotations());

        Expression name = buildName(node.getName().toString())
                .withPrefix(sourceBefore(node.getName().toString()));

        // see https://docs.oracle.com/javase/tutorial/java/generics/bounded.html
        JContainer<TypeTree> bounds = node.getBounds().isEmpty() ? null :
                JContainer.build(sourceBefore("extends"),
                        convertAll(node.getBounds(), t -> sourceBefore("&"), noDelim), Markers.EMPTY);

        return new J.TypeParameter(randomId(), fmt, Markers.EMPTY, annotations, emptyList(), name, bounds);
    }

    private <T extends TypeTree & Expression> T buildName(String fullyQualifiedName) {
        String[] parts = fullyQualifiedName.split("\\.");

        String fullName = "";
        Expression expr = null;
        for (int i = 0; i < parts.length; i++) {
            String part = parts[i];
            if (i == 0) {
                fullName = part;
                expr = new J.Identifier(randomId(), EMPTY, Markers.EMPTY, emptyList(), part, null, null);
            } else {
                fullName += "." + part;

                int endOfPrefix = indexOfNextNonWhitespace(0, part);
                Space identFmt = endOfPrefix > 0 ? format(part, 0, endOfPrefix) : EMPTY;

                Matcher whitespaceSuffix = whitespaceSuffixPattern.matcher(part);
                //noinspection ResultOfMethodCallIgnored
                whitespaceSuffix.matches();
                Space namePrefix = i == parts.length - 1 ? EMPTY : format(whitespaceSuffix.group(1));

                expr = new J.FieldAccess(
                        randomId(),
                        EMPTY,
                        Markers.EMPTY,
                        expr,
                        padLeft(namePrefix, new J.Identifier(randomId(), identFmt, Markers.EMPTY, emptyList(), part.trim(), null, null)),
                        (Character.isUpperCase(part.charAt(0)) || i == parts.length - 1) ?
                                JavaType.ShallowClass.build(fullName) :
                                null
                );
            }
        }

        //noinspection unchecked,ConstantConditions
        return (T) expr;
    }

    @Override
    public J visitUnionType(UnionTypeTree node, Space fmt) {
        return new J.MultiCatch(randomId(), fmt, Markers.EMPTY,
                convertAll(node.getTypeAlternatives(), t -> sourceBefore("|"), noDelim));
    }

    @Override
    public J visitUnary(UnaryTree node, Space fmt) {
        JCUnary unary = (JCUnary) node;
        Tag tag = unary.getTag();
        JLeftPadded<J.Unary.Type> op;
        Expression expr;

        switch (tag) {
            case POS:
                skip("+");
                op = padLeft(EMPTY, J.Unary.Type.Positive);
                expr = convert(unary.arg);
                break;
            case NEG:
                skip("-");
                op = padLeft(EMPTY, J.Unary.Type.Negative);
                expr = convert(unary.arg);
                break;
            case PREDEC:
                skip("--");
                op = padLeft(EMPTY, J.Unary.Type.PreDecrement);
                expr = convert(unary.arg);
                break;
            case PREINC:
                skip("++");
                op = padLeft(EMPTY, J.Unary.Type.PreIncrement);
                expr = convert(unary.arg);
                break;
            case POSTDEC:
                expr = convert(unary.arg);
                op = padLeft(sourceBefore("--"), J.Unary.Type.PostDecrement);
                break;
            case POSTINC:
                expr = convert(unary.arg);
                op = padLeft(sourceBefore("++"), J.Unary.Type.PostIncrement);
                break;
            case COMPL:
                skip("~");
                op = padLeft(EMPTY, J.Unary.Type.Complement);
                expr = convert(unary.arg);
                break;
            case NOT:
                skip("!");
                op = padLeft(EMPTY, J.Unary.Type.Not);
                expr = convert(unary.arg);
                break;
            default:
                throw new IllegalArgumentException("Unexpected unary tag " + tag);
        }

        return new J.Unary(randomId(), fmt, Markers.EMPTY, op, expr, typeMapping.type(node));
    }

    @Override
    public J visitVariable(VariableTree node, Space fmt) {
        JCVariableDecl jcVariableDecl = (JCVariableDecl) node;
        if ("<error>".equals(jcVariableDecl.getName().toString())) {
            int startPos = jcVariableDecl.getStartPosition();
            int endPos = jcVariableDecl.getEndPosition(endPosTable);

            if (startPos == endPos) {
                endPos = startPos + 1; // For cases where the error node is a single character like "/"
            }
            String erroneousNode = source.substring(startPos, endPos);
            return new J.Erroneous(
                    randomId(),
                    fmt,
                    Markers.EMPTY,
                    erroneousNode
            );
        }
        return hasFlag(node.getModifiers(), Flags.ENUM) ?
                visitEnumVariable(node, fmt) :
                visitVariables(singletonList(node), fmt); // method arguments cannot be multi-declarations
    }

    private J.VariableDeclarations visitVariables(List<VariableTree> nodes, Space fmt) {
        JCVariableDecl node = (JCVariableDecl) nodes.get(0);

        JCExpression vartype = node.vartype;

        Map<Integer, JCAnnotation> annotationPosTable = mapAnnotations(node.getModifiers().getAnnotations(),
                new HashMap<>(node.getModifiers().getAnnotations().size()));
        ReloadableJava17ModifierResults modifierResults = sortedModifiersAndAnnotations(node.getModifiers(), annotationPosTable);

        List<J.Annotation> typeExprAnnotations = collectAnnotations(annotationPosTable);

        TypeTree typeExpr;
        if (vartype == null) {
            typeExpr = null;
        } else if (endPos(vartype) < 0) {
            if ((node.sym.flags() & Flags.PARAMETER) > 0) {
                // this is a lambda parameter with an inferred type expression
                typeExpr = null;
            } else {
                Space space = whitespace();
                boolean lombokVal = source.startsWith("val", cursor);
                cursor += 3; // skip `val` or `var`
                typeExpr = new J.Identifier(randomId(),
                        space,
                        Markers.build(singletonList(JavaVarKeyword.build())),
                        emptyList(),
                        lombokVal ? "val" : "var",
                        typeMapping.type(vartype),
                        null);
            }
        } else if (vartype instanceof JCArrayTypeTree) {
            JCExpression elementType = vartype;
            while (elementType instanceof JCArrayTypeTree || elementType instanceof JCAnnotatedType) {
                if (elementType instanceof JCAnnotatedType) {
                    elementType = ((JCAnnotatedType) elementType).underlyingType;
                }
                if (elementType instanceof JCArrayTypeTree) {
                    elementType = ((JCArrayTypeTree) elementType).elemtype;
                }
            }
            int idx = indexOfNextNonWhitespace(elementType.getEndPosition(endPosTable), source);
            typeExpr = idx != -1 && (source.charAt(idx) == '[' || source.charAt(idx) == '@') ? convert(vartype) :
                    // we'll capture the array dimensions in a bit, just convert the element type
                    convert(elementType);
        } else {
            typeExpr = convert(vartype);
        }

        if (typeExpr == null && node.declaredUsingVar()) {
            typeExpr = new J.Identifier(randomId(), sourceBefore("var"), Markers.build(singletonList(JavaVarKeyword.build())), emptyList(), "var", typeMapping.type(vartype), null);
        }

        if (typeExpr != null && !typeExprAnnotations.isEmpty()) {
            Space prefix = typeExprAnnotations.get(0).getPrefix();
            typeExpr = new J.AnnotatedType(randomId(), prefix, Markers.EMPTY, ListUtils.mapFirst(typeExprAnnotations, a -> a.withPrefix(EMPTY)), typeExpr);
        }

        Space varargs = null;
        if (typeExpr != null && typeExpr.getMarkers().findFirst(JavaVarKeyword.class).isEmpty()) {
            int varargStart = indexOfNextNonWhitespace(cursor, source);
            if (source.startsWith("...", varargStart)) {
                varargs = format(source, cursor, varargStart);
                cursor = varargStart + 3;
            }
        }

        List<JRightPadded<J.VariableDeclarations.NamedVariable>> vars = new ArrayList<>(nodes.size());
        for (int i = 0; i < nodes.size(); i++) {
            JCVariableDecl n = (JCVariableDecl) nodes.get(i);

            Space namedVarPrefix = sourceBefore(n.getName().toString());

            JavaType.Variable type = typeMapping.variableType(n.sym);
            J.Identifier name = new J.Identifier(randomId(), EMPTY, Markers.EMPTY, emptyList(), n.getName().toString(),
                    type != null ? type.getType() : null,
                    type);
            List<JLeftPadded<Space>> dimensionsAfterName = arrayDimensions();

            vars.add(
                    padRight(
                            new J.VariableDeclarations.NamedVariable(randomId(), namedVarPrefix, Markers.EMPTY,
                                    name,
                                    dimensionsAfterName,
<<<<<<< HEAD
                                    n.init != null ? padLeft(sourceBefore("="), convertOrNull(n.init)) : null,
                                    typeMapping.variableType(n.sym)
=======
                                    n.init != null ? padLeft(sourceBefore("="), convert(n.init)) : null,
                                    (JavaType.Variable) typeMapping.type(n)
>>>>>>> d7f9f0fa
                            ),
                            i == nodes.size() - 1 ? EMPTY : sourceBefore(",")
                    )
            );
        }

        return new J.VariableDeclarations(randomId(), fmt, Markers.EMPTY, modifierResults.getLeadingAnnotations(), modifierResults.getModifiers(), typeExpr, varargs, vars);
    }

    private List<JLeftPadded<Space>> arrayDimensions() {
        List<JLeftPadded<Space>> dims = null;
        while (true) {
            int beginBracket = indexOfNextNonWhitespace(cursor, source);
            if (source.charAt(beginBracket) == '[') {
                int endBracket = indexOfNextNonWhitespace(beginBracket + 1, source);
                if (dims == null) {
                    dims = new ArrayList<>(2);
                }
                dims.add(padLeft(format(source, cursor, beginBracket),
                        format(source, beginBracket + 1, endBracket)));
                cursor = endBracket + 1;
            } else {
                break;
            }
        }
        return dims == null ? emptyList() : dims;
    }

    @Override
    public J visitWhileLoop(WhileLoopTree node, Space fmt) {
        skip("while");
        return new J.WhileLoop(randomId(), fmt, Markers.EMPTY,
                convert(node.getCondition()),
                convert(node.getStatement(), this::statementDelim));
    }

    @Override
    public J visitWildcard(WildcardTree node, Space fmt) {
        skip("?");

        JCWildcard wildcard = (JCWildcard) node;

        JLeftPadded<J.Wildcard.Bound> bound;
        switch (wildcard.kind.kind) {
            case EXTENDS:
                bound = padLeft(sourceBefore("extends"), J.Wildcard.Bound.Extends);
                break;
            case SUPER:
                bound = padLeft(sourceBefore("super"), J.Wildcard.Bound.Super);
                break;
            case UNBOUND:
            default:
                bound = null;
        }

        return new J.Wildcard(randomId(), fmt, Markers.EMPTY, bound, convert(wildcard.inner));
    }

    /**
     * --------------
     * Conversion utilities
     * --------------
     */
    private <J2 extends J> @Nullable J2 convert(@Nullable Tree t) {
        if (t == null) {
            return null;
        }
        try {
            // The spacing of initialized enums such as `ONE   (1)` is handled in the `visitNewClass` method, so set it explicitly to “” here.
            String prefix = isEnum(t) ? "" : source.substring(cursor, indexOfNextNonWhitespace(cursor, source));
            cursor += prefix.length();
            // Java 21 and 23 have a different return type from getCommentTree; with reflection we can support both
            // Though this is the Java 17 parser, we still need to support it if people use this parser with newer Java versions (e.g. https://github.com/PicnicSupermarket/error-prone-support/pull/1557)
            Method getCommentTreeMethod = DocCommentTable.class.getMethod("getCommentTree", JCTree.class);
            DocCommentTree commentTree = (DocCommentTree) getCommentTreeMethod.invoke(docCommentTable, t);
            @SuppressWarnings("unchecked") J2 j = (J2) scan(t, formatWithCommentTree(prefix, (JCTree) t, commentTree));
            return j;
        } catch (NoSuchMethodException | InvocationTargetException | IllegalAccessException ex) {
            reportJavaParsingException(ex);
            throw new IllegalStateException("Failed to invoke getCommentTree method", ex);
        } catch (Throwable ex) {
            reportJavaParsingException(ex);
            throw ex;
        }
    }

    private boolean isEnum(Tree t) {
        if (t instanceof JCNewClass newClass) {
            return newClass.type != null && newClass.type.tsym != null && hasFlag(newClass.type.tsym.flags(), Flags.ENUM);
        }
        return false;
    }

    private void reportJavaParsingException(Throwable ex) {
        // this SHOULD never happen, but is here simply as a diagnostic measure in the event of unexpected exceptions
        StringBuilder message = new StringBuilder("Failed to convert for the following cursor stack:");
        message.append("--- BEGIN PATH ---\n");

        List<Tree> paths = stream(getCurrentPath().spliterator(), false).toList();
        for (int i = paths.size(); i-- > 0; ) {
            JCTree tree = (JCTree) paths.get(i);
            if (tree instanceof JCCompilationUnit) {
                message.append("JCCompilationUnit(sourceFile = ").append(((JCCompilationUnit) tree).sourcefile.getName()).append(")\n");
            } else if (tree instanceof JCClassDecl) {
                message.append("JCClassDecl(name = ").append(((JCClassDecl) tree).name).append(", line = ").append(lineNumber(tree)).append(")\n");
            } else if (tree instanceof JCVariableDecl) {
                message.append("JCVariableDecl(name = ").append(((JCVariableDecl) tree).name).append(", line = ").append(lineNumber(tree)).append(")\n");
            } else {
                message.append(tree.getClass().getSimpleName()).append("(line = ").append(lineNumber(tree)).append(")\n");
            }
        }

        message.append("--- END PATH ---\n");

        ctx.getOnError().accept(new JavaParsingException(message.toString(), ex));
    }

    private <J2 extends @Nullable J> @Nullable JRightPadded<J2> convert(@Nullable Tree t, Function<Tree, Space> suffix) {
        return convert(t, suffix, j -> Markers.EMPTY);
    }

    private <J2 extends @Nullable J> @Nullable JRightPadded<J2> convert(@Nullable Tree t, Function<Tree, Space> suffix, Function<Tree, Markers> markers) {
        if (t == null) {
            return null;
        }
        J2 j = convert(t);
        @SuppressWarnings("ConstantConditions") JRightPadded<J2> rightPadded = j == null ? null :
                new JRightPadded<>(j, suffix.apply(t), markers.apply(t));
        int idx = findFirstNonWhitespaceChar(rightPadded.getAfter().getWhitespace());
        if (idx >= 0) {
            rightPadded = (JRightPadded<J2>) JRightPadded.build(getErroneous(List.of(rightPadded)));
        }
        // Cursor hasn't been updated but points at the end of erroneous node already
        // This means that error node start position == end position
        // Therefore ensure that cursor has moved to the end of erroneous node but adding its length to the cursor
        // Example `/pet` results in 2 erroneous nodes: `/` and `pet`. The `/` node would have start and end position the
        // same from the JC compiler.
        if (endPos(t) == cursor && rightPadded.getElement() instanceof J.Erroneous) {
            cursor += ((J.Erroneous) rightPadded.getElement()).getText().length();
        } else {
            cursor(max(endPos(t), cursor)); // if there is a non-empty suffix or a lombok generated method, the cursor can be already moved past it
        }
        return rightPadded;
    }

    private <J2 extends J> J.Erroneous getErroneous(List<JRightPadded<J2>> converted) {
        PrintOutputCapture<Integer> p = new PrintOutputCapture<>(0);
        new JavaPrinter<Integer>().visitContainer(JContainer.build(EMPTY, converted, Markers.EMPTY), JContainer.Location.METHOD_INVOCATION_ARGUMENTS, p);
        return new J.Erroneous(
                randomId(),
                EMPTY,
                Markers.EMPTY,
                p.getOut()
        );
    }

    private static int findFirstNonWhitespaceChar(String s) {
        for (int i = 0; i < s.length(); i++) {
            if (!Character.isWhitespace(s.charAt(i))) {
                return i;
            }
        }
        return -1;
    }

    private long lineNumber(Tree tree) {
        return source.substring(0, ((JCTree) tree).getStartPosition()).chars().filter(c -> c == '\n').count() + 1;
    }

    private <J2 extends J> List<J2> convertAll(List<? extends Tree> trees) {
        List<J2> converted = new ArrayList<>(trees.size());
        for (Tree tree : trees) {
            converted.add(convert(tree));
        }
        return converted;
    }

    private <J2 extends J> List<JRightPadded<J2>> convertAll(List<? extends Tree> trees,
                                                             Function<Tree, Space> innerSuffix,
                                                             Function<Tree, Space> suffix) {
        return convertAll(trees, innerSuffix, suffix, t -> Markers.EMPTY);
    }

    private <J2 extends J> List<JRightPadded<J2>> convertAll(List<? extends Tree> trees,
                                                             Function<Tree, Space> innerSuffix,
                                                             Function<Tree, Space> suffix,
                                                             Function<Tree, Markers> markers) {
        int size = trees.size();
        if (size == 0) {
            return emptyList();
        }
        List<JRightPadded<J2>> converted = new ArrayList<>(size);
        for (int i = 0; i < size; i++) {
            converted.add(convert(trees.get(i), i == size - 1 ? suffix : innerSuffix, markers));
        }
        return converted;
    }

    private @Nullable JContainer<Expression> convertTypeParameters(@Nullable List<? extends Tree> typeArguments) {
        if (typeArguments == null) {
            return null;
        }

        Space typeArgPrefix = sourceBefore("<");
        List<JRightPadded<Expression>> params;
        if (typeArguments.isEmpty()) {
            // raw type, see http://docs.oracle.com/javase/tutorial/java/generics/rawTypes.html
            // adding space before > as a suffix to be consistent with space before > for non-empty lists of type args
            params = singletonList(padRight(new J.Empty(randomId(), sourceBefore(">"), Markers.EMPTY), EMPTY));
        } else {
            params = convertAll(typeArguments, commaDelim, t -> sourceBefore(">"));
        }

        return JContainer.build(typeArgPrefix, params, Markers.EMPTY);
    }

    private Space statementDelim(@Nullable Tree t) {
        switch (t.getKind()) {
            case CONTINUE:
            case RETURN:
            case BREAK:
            case ASSERT:
            case ASSIGNMENT:
            case DO_WHILE_LOOP:
            case IMPORT:
            case METHOD_INVOCATION:
            case NEW_CLASS:
            case THROW:
                return sourceBefore(";");
            case EXPRESSION_STATEMENT:
                ExpressionTree expTree = ((ExpressionStatementTree) t).getExpression();
                if (expTree instanceof ErroneousTree) {
                    return Space.build(source.substring(((JCTree) expTree).getEndPosition(endPosTable), ((JCTree) t).getEndPosition(endPosTable)), emptyList());
                } else {
                    return sourceBefore(";");
                }
            case VARIABLE:
                JCVariableDecl varTree = (JCVariableDecl) t;
                if ("<error>".contentEquals(varTree.getName())) {
                    int start = varTree.vartype.getEndPosition(endPosTable);
                    int end = varTree.getEndPosition(endPosTable);
                    String whitespace = source.substring(start, end);
                    if (whitespace.contains("\n")) {
                        return EMPTY;
                    } else {
                        return Space.build(source.substring(start, end), emptyList());
                    }
                }
                return sourceBefore(";");
            case YIELD:
                return sourceBefore(";");
            case LABELED_STATEMENT:
                return statementDelim(((JCLabeledStatement) t).getStatement());
            case METHOD:
                JCMethodDecl m = (JCMethodDecl) t;
                if (m.body == null || m.defaultValue != null) {
                    return sourceBefore(";");
                } else {
                    return sourceBefore("");
                }
            default:
                return t instanceof JCAssignOp || t instanceof JCUnary ? sourceBefore(";") : EMPTY;
        }
    }

    private List<JRightPadded<Statement>> convertStatements(@Nullable List<? extends Tree> trees) {
        return convertStatements(trees, this::statementDelim);
    }

    @SuppressWarnings("unchecked")
    private List<JRightPadded<Statement>> convertStatements(@Nullable List<? extends Tree> trees,
                                                            Function<Tree, Space> suffix) {
        if (trees == null || trees.isEmpty()) {
            return new ArrayList<>();
        }

        Map<Integer, List<Tree>> treesGroupedByStartPosition = new LinkedHashMap<>();
        for (Tree t : trees) {
            if (!(t instanceof JCVariableDecl) && isLombokGenerated(t)) {
                continue;
            }
            treesGroupedByStartPosition.computeIfAbsent(((JCTree) t).getStartPosition(), k -> new ArrayList<>(1)).add(t);
        }

        List<JRightPadded<Statement>> converted = new ArrayList<>(treesGroupedByStartPosition.size());
        for (List<? extends Tree> treeGroup : treesGroupedByStartPosition.values()) {
            if (treeGroup.size() == 1) {
                Tree t = treeGroup.get(0);
                int startPosition = ((JCTree) t).getStartPosition();
                if (cursor > startPosition)
                    continue;
                if (!(t instanceof JCSkip)) {
                    while (cursor < startPosition) {
                        int nonWhitespaceIndex = indexOfNextNonWhitespace(cursor, source);
                        int semicolonIndex = source.charAt(nonWhitespaceIndex) == ';' ? nonWhitespaceIndex : -1;
                        if (semicolonIndex > -1) {
                            Space prefix = format(source, cursor, semicolonIndex);
                            converted.add(new JRightPadded<>(new J.Empty(randomId(), prefix, Markers.EMPTY), EMPTY, Markers.EMPTY));
                            cursor = semicolonIndex + 1;
                        } else {
                            break;
                        }
                    }
                }
                converted.add(convert(treeGroup.get(0), suffix));
            } else {
                // multi-variable declarations are split into independent overlapping JCVariableDecl's by the OpenJDK AST
                String prefix = source.substring(cursor, max(((JCTree) treeGroup.get(0)).getStartPosition(), cursor));
                cursor += prefix.length();

                Tree last = treeGroup.get(treeGroup.size() - 1);

                @SuppressWarnings("unchecked")
                J.VariableDeclarations vars = visitVariables((List<VariableTree>) treeGroup, format(prefix));
                JRightPadded<Statement> paddedVars = padRight(vars, semiDelim.apply(last));
                cursor(max(endPos(last), cursor));
                converted.add(paddedVars);
            }
        }

        return converted;
    }

    /**
     * --------------
     * Other convenience utilities
     * --------------
     */

    private static boolean isLombokGenerated(Tree t) {
        Tree tree = (t instanceof JCAnnotation) ? ((JCAnnotation) t).getAnnotationType() : t;

        Symbol sym = extractSymbol(tree);
        if (sym == null) {
            // not a symbol we can check
            return false;
        }

        return isLombokAnnotationType(sym.getQualifiedName().toString()) ||
                sym.getDeclarationAttributes().stream()
                        .map(a -> a.type.toString())
                        .anyMatch(ReloadableJava17ParserVisitor::isLombokAnnotationType);
    }

    private static boolean isLombokAnnotationType(String name) {
        return "lombok.val".equals(name) ||
                "lombok.var".equals(name) ||
                "lombok.Generated".equals(name);
    }

    private static @Nullable Symbol extractSymbol(Tree tree) {
        if (tree instanceof JCIdent) {
            return ((JCIdent) tree).sym;
        } else if (tree instanceof JCTree.JCMethodDecl) {
            return ((JCTree.JCMethodDecl) tree).sym;
        } else if (tree instanceof JCTree.JCClassDecl) {
            return ((JCTree.JCClassDecl) tree).sym;
        } else if (tree instanceof JCTree.JCVariableDecl) {
            return ((JCTree.JCVariableDecl) tree).sym;
        }
        return null;
    }

    private int endPos(Tree t) {
        return ((JCTree) t).getEndPosition(endPosTable);
    }

    private Space sourceBefore(String untilDelim) {
        return sourceBefore(untilDelim, null);
    }

    /**
     * @return Source from <code>cursor</code> to next occurrence of <code>untilDelim</code>,
     * and if not found in the remaining source, the empty String. If <code>stop</code> is reached before
     * <code>untilDelim</code> return the empty String.
     */
    private Space sourceBefore(String untilDelim, @Nullable Character stop) {
        int delimIndex = positionOfNext(untilDelim, stop);
        if (delimIndex < 0) {
            return EMPTY; // unable to find this delimiter
        }

        if (delimIndex == cursor) {
            cursor += untilDelim.length();
            return EMPTY;
        }

        Space space = format(source, cursor, delimIndex);
        cursor = delimIndex + untilDelim.length(); // advance past the delimiter
        return space;
    }

    private <T> JRightPadded<T> padRight(T tree, Space right) {
        return new JRightPadded<>(tree, right, Markers.EMPTY);
    }

    private <T> JLeftPadded<T> padLeft(Space left, T tree) {
        return new JLeftPadded<>(left, tree, Markers.EMPTY);
    }

    private int positionOfNext(String untilDelim, @Nullable Character stop) {
        boolean inMultiLineComment = false;
        boolean inSingleLineComment = false;

        int delimIndex = cursor;
        for (; delimIndex < source.length() - untilDelim.length() + 1; delimIndex++) {
            if (inSingleLineComment) {
                if (source.charAt(delimIndex) == '\n') {
                    inSingleLineComment = false;
                }
            } else {
                if (source.length() - untilDelim.length() > delimIndex + 1) {
                    char c1 = source.charAt(delimIndex);
                    char c2 = source.charAt(delimIndex + 1);
                    switch (c1) {
                        case '/':
                            switch (c2) {
                                case '/':
                                    inSingleLineComment = !inMultiLineComment;
                                    delimIndex++;
                                    break;
                                case '*':
                                    inMultiLineComment = true;
                                    delimIndex++;
                                    break;
                            }
                            break;
                        case '*':
                            if (c2 == '/') {
                                inMultiLineComment = false;
                                delimIndex++;
                                continue;
                            }
                            break;
                    }
                }

                if (!inMultiLineComment && !inSingleLineComment) {
                    if (stop != null && source.charAt(delimIndex) == stop)
                        return -1; // reached stop word before finding the delimiter

                    if (source.startsWith(untilDelim, delimIndex)) {
                        break; // found it!
                    }
                }
            }
        }

        return delimIndex > source.length() - untilDelim.length() ? -1 : delimIndex;
    }

    private final Function<Tree, Space> semiDelim = ignored -> sourceBefore(";");
    private final Function<Tree, Space> commaDelim = ignored -> sourceBefore(",");
    private final Function<Tree, Space> noDelim = ignored -> EMPTY;

    private Space whitespace() {
        int nextNonWhitespace = indexOfNextNonWhitespace(cursor, source);
        if (nextNonWhitespace == cursor) {
            return EMPTY;
        }
        Space space = format(source, cursor, nextNonWhitespace);
        cursor = nextNonWhitespace;
        return space;
    }

    private @Nullable String skip(@Nullable String token) {
        if (token == null) {
            //noinspection ConstantConditions
            return null;
        }
        if (source.startsWith(token, cursor)) {
            cursor += token.length();
            return token;
        }
        return null;
    }

    // Only exists as a function to make it easier to debug unexpected cursor shifts
    private void cursor(int n) {
        cursor = n;
    }

    private boolean hasFlag(ModifiersTree modifiers, long flag) {
        return hasFlag(((JCModifiers) modifiers).flags, flag);
    }

    private boolean hasFlag(long flags, long flag) {
        return (flags & flag) != 0L;
    }

    @SuppressWarnings("unused")
    // Used for debugging
    private List<String> listFlags(long flags) {
        Map<String, Long> allFlags = Arrays.stream(Flags.class.getDeclaredFields())
                .filter(field -> {
                    field.setAccessible(true);
                    try {
                        // FIXME instanceof probably not right here...
                        return field.get(null) instanceof Long &&
                               field.getName().matches("[A-Z_]+");
                    } catch (IllegalAccessException e) {
                        throw new RuntimeException(e);
                    }
                })
                .collect(Collectors.toMap(Field::getName, field -> {
                    try {
                        return (Long) field.get(null);
                    } catch (IllegalAccessException e) {
                        throw new RuntimeException(e);
                    }
                }));

        List<String> all = new ArrayList<>(allFlags.size());
        for (Map.Entry<String, Long> flagNameAndCode : allFlags.entrySet()) {
            if ((flagNameAndCode.getValue() & flags) != 0L) {
                all.add(flagNameAndCode.getKey());
            }
        }
        return all;
    }

    /**
     * Leading annotations and modifiers in the order they appear in the source, which is not necessarily the same as the order in
     * which they appear in the OpenJDK AST
     */
    private ReloadableJava17ModifierResults sortedModifiersAndAnnotations(ModifiersTree modifiers, Map<Integer, JCAnnotation> annotationPosTable) {
        List<J.Annotation> leadingAnnotations = new ArrayList<>();
        List<J.Modifier> sortedModifiers = new ArrayList<>();
        List<J.Annotation> currentAnnotations = new ArrayList<>(2);
        boolean afterFirstModifier = false;
        boolean inComment = false;
        boolean inMultilineComment = false;
        int afterLastModifierPosition = cursor;
        int lastAnnotationPosition = cursor;
        boolean noSpace = false;

        int keywordStartIdx = -1;
        for (int i = cursor; i < source.length(); i++) {
            if (annotationPosTable.containsKey(i)) {
                JCAnnotation jcAnnotation = annotationPosTable.get(i);
                if (isLombokGenerated(jcAnnotation.getAnnotationType())) {
                    continue;
                }
                J.Annotation annotation = convert(jcAnnotation);
                if (afterFirstModifier) {
                    currentAnnotations.add(annotation);
                } else {
                    leadingAnnotations.add(annotation);
                }
                i = cursor - 1;
                lastAnnotationPosition = cursor;
                continue;
            }
            char c = source.charAt(i);
            if (c == '/' && source.length() > i + 1) {
                char next = source.charAt(i + 1);
                if (next == '*') {
                    inMultilineComment = true;
                } else if (next == '/') {
                    inComment = true;
                }
            }

            if (inMultilineComment && c == '/' && source.charAt(i - 1) == '*') {
                inMultilineComment = false;
            } else if (inComment && c == '\n' || c == '\r') {
                inComment = false;
            } else if (!inMultilineComment && !inComment) {
                // Check: char is whitespace OR next char is an `@` (which is an annotation preceded by modifier/annotation without space)
                if (Character.isWhitespace(c) || (noSpace = (i + 1 < source.length() && source.charAt(i + 1) == '@'))) {
                    if (keywordStartIdx != -1) {
                        Modifier matching = MODIFIER_BY_KEYWORD.get(source.substring(keywordStartIdx, noSpace ? i + 1 : i));
                        keywordStartIdx = -1;

                        if (matching == null) {
                            this.cursor = afterLastModifierPosition;
                            break;
                        } else {
                            sortedModifiers.add(mapModifier(matching, currentAnnotations));
                            afterFirstModifier = true;
                            currentAnnotations = new ArrayList<>(2);
                            afterLastModifierPosition = cursor;
                        }
                    }
                } else if (keywordStartIdx == -1) {
                    keywordStartIdx = i;
                }
            }
        }
        if (sortedModifiers.isEmpty()) {
            cursor = lastAnnotationPosition;
        }
        return new ReloadableJava17ModifierResults(
                leadingAnnotations.isEmpty() ? emptyList() : leadingAnnotations,
                sortedModifiers.isEmpty() ? emptyList() : sortedModifiers
        );
    }

    private J.Modifier mapModifier(Modifier mod, List<J.Annotation> annotations) {
        Space modFormat = whitespace();
        cursor += mod.name().length();
        J.Modifier.Type type;
        switch (mod) {
            case DEFAULT:
                type = J.Modifier.Type.Default;
                break;
            case PUBLIC:
                type = J.Modifier.Type.Public;
                break;
            case PROTECTED:
                type = J.Modifier.Type.Protected;
                break;
            case PRIVATE:
                type = J.Modifier.Type.Private;
                break;
            case ABSTRACT:
                type = J.Modifier.Type.Abstract;
                break;
            case STATIC:
                type = J.Modifier.Type.Static;
                break;
            case FINAL:
                type = J.Modifier.Type.Final;
                break;
            case NATIVE:
                type = J.Modifier.Type.Native;
                break;
            case STRICTFP:
                type = J.Modifier.Type.Strictfp;
                break;
            case SYNCHRONIZED:
                type = J.Modifier.Type.Synchronized;
                break;
            case TRANSIENT:
                type = J.Modifier.Type.Transient;
                break;
            case VOLATILE:
                type = J.Modifier.Type.Volatile;
                break;
            case SEALED:
                type = J.Modifier.Type.Sealed;
                break;
            case NON_SEALED:
                type = J.Modifier.Type.NonSealed;
                break;
            default:
                throw new IllegalArgumentException("Unexpected modifier " + mod);
        }
        return new J.Modifier(randomId(), modFormat, Markers.EMPTY, null, type, annotations);
    }

    private List<J.Annotation> collectAnnotations(Map<Integer, JCAnnotation> annotationPosTable) {
        int maxAnnotationPosition = 0;
        for (Integer pos : annotationPosTable.keySet()) {
            if (pos > maxAnnotationPosition) {
                maxAnnotationPosition = pos;
            }
        }

        List<J.Annotation> annotations = new ArrayList<>();
        boolean inComment = false;
        boolean inMultilineComment = false;
        for (int i = cursor; i <= maxAnnotationPosition && i < source.length(); i++) {
            if (annotationPosTable.containsKey(i)) {
                JCAnnotation jcAnnotation = annotationPosTable.get(i);
                if (isLombokGenerated(jcAnnotation)) {
                    continue;
                }
                annotations.add(convert(jcAnnotation));
                // Adjusting the index by subtracting 1 to account for the case where annotations are not separated by a space
                i = cursor - 1;
                continue;
            }
            char c = source.charAt(i);
            if (c == '/' && source.length() > i + 1) {
                char next = source.charAt(i + 1);
                if (next == '*') {
                    inMultilineComment = true;
                } else if (next == '/') {
                    inComment = true;
                }
            }

            if (inMultilineComment && c == '/' && i > 0 && source.charAt(i - 1) == '*') {
                inMultilineComment = false;
            } else if (inComment && c == '\n' || c == '\r') {
                inComment = false;
            } else if (!inMultilineComment && !inComment) {
                if (!Character.isWhitespace(c)) {
                    break;
                }
            }
        }
        return annotations;
    }

    Space formatWithCommentTree(String prefix, JCTree tree, @Nullable DocCommentTree commentTree) {
        Space fmt = format(prefix);
        if (commentTree != null) {
            List<Comment> comments = fmt.getComments();
            int i;
            for (i = comments.size() - 1; i >= 0; i--) {
                Comment comment = comments.get(i);
                if (comment.isMultiline() && ((TextComment) comment).getText().startsWith("*")) {
                    break;
                }
            }

            AtomicReference<Javadoc.DocComment> javadoc = new AtomicReference<>();
            for (int j = 0; j < comments.size(); j++) {
                if (i == j) {
                    javadoc.set((Javadoc.DocComment) new ReloadableJava17JavadocVisitor(
                            context,
                            getCurrentPath(),
                            typeMapping,
                            "/*" + ((TextComment) comments.get(j)).getText(),
                            tree
                    ).scan(commentTree, new ArrayList<>(1)));
                    break;
                }
            }

            int javadocIndex = i;
            return fmt.withComments(ListUtils.map(fmt.getComments(), (j, c) ->
                    j == javadocIndex ? javadoc.get().withSuffix(c.getSuffix()) : c));
        }

        return fmt;
    }

    private void addPossibleEmptyStatementsBeforeClosingBrace(List<JRightPadded<Statement>> converted) {
        while (true) {
            int closingBracePosition = positionOfNext("}", null);
            int semicolonPosition = positionOfNext(";", null);

            if (semicolonPosition > -1 && semicolonPosition < closingBracePosition) {
                converted.add(new JRightPadded<>(new J.Empty(randomId(), sourceBefore(";"), Markers.EMPTY), EMPTY, Markers.EMPTY));
                cursor = semicolonPosition + 1;
            } else {
                break;
            }
        }
    }
}<|MERGE_RESOLUTION|>--- conflicted
+++ resolved
@@ -1690,13 +1690,8 @@
                             new J.VariableDeclarations.NamedVariable(randomId(), namedVarPrefix, Markers.EMPTY,
                                     name,
                                     dimensionsAfterName,
-<<<<<<< HEAD
-                                    n.init != null ? padLeft(sourceBefore("="), convertOrNull(n.init)) : null,
-                                    typeMapping.variableType(n.sym)
-=======
                                     n.init != null ? padLeft(sourceBefore("="), convert(n.init)) : null,
                                     (JavaType.Variable) typeMapping.type(n)
->>>>>>> d7f9f0fa
                             ),
                             i == nodes.size() - 1 ? EMPTY : sourceBefore(",")
                     )
