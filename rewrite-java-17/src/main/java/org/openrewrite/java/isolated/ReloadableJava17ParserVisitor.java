/*
 * Copyright 2020 the original author or authors.
 * <p>
 * Licensed under the Apache License, Version 2.0 (the "License");
 * you may not use this file except in compliance with the License.
 * You may obtain a copy of the License at
 * <p>
 * https://www.apache.org/licenses/LICENSE-2.0
 * <p>
 * Unless required by applicable law or agreed to in writing, software
 * distributed under the License is distributed on an "AS IS" BASIS,
 * WITHOUT WARRANTIES OR CONDITIONS OF ANY KIND, either express or implied.
 * See the License for the specific language governing permissions and
 * limitations under the License.
 */
package org.openrewrite.java.isolated;


import com.sun.source.doctree.DocCommentTree;
import com.sun.source.tree.*;
import com.sun.source.util.TreePathScanner;
import com.sun.tools.javac.code.Attribute;
import com.sun.tools.javac.code.Flags;
import com.sun.tools.javac.code.Symbol;
import com.sun.tools.javac.tree.DocCommentTable;
import com.sun.tools.javac.tree.EndPosTable;
import com.sun.tools.javac.tree.JCTree;
import com.sun.tools.javac.tree.JCTree.*;
import com.sun.tools.javac.util.Context;
import org.jspecify.annotations.Nullable;
import org.openrewrite.Cursor;
import org.openrewrite.ExecutionContext;
import org.openrewrite.FileAttributes;
import org.openrewrite.PrintOutputCapture;
import org.openrewrite.internal.EncodingDetectingInputStream;
import org.openrewrite.internal.ListUtils;
import org.openrewrite.java.JavaParsingException;
import org.openrewrite.java.JavaPrinter;
import org.openrewrite.java.internal.JavaTypeCache;
import org.openrewrite.java.marker.CompactConstructor;
import org.openrewrite.java.marker.OmitParentheses;
import org.openrewrite.java.tree.*;
import org.openrewrite.marker.Markers;
import org.openrewrite.style.NamedStyles;

import javax.lang.model.element.Modifier;
import javax.lang.model.element.Name;
import java.lang.reflect.Field;
import java.lang.reflect.InvocationTargetException;
import java.lang.reflect.Method;
import java.nio.charset.Charset;
import java.nio.file.Path;
import java.util.*;
import java.util.concurrent.atomic.AtomicBoolean;
import java.util.concurrent.atomic.AtomicReference;
import java.util.function.Function;
import java.util.regex.Matcher;
import java.util.regex.Pattern;
import java.util.stream.Collectors;
import java.util.stream.Stream;

import static java.lang.Math.max;
import static java.util.Collections.emptyList;
import static java.util.Collections.singletonList;
import static java.util.stream.Collectors.toList;
import static java.util.stream.StreamSupport.stream;
import static org.openrewrite.Tree.randomId;
import static org.openrewrite.internal.StringUtils.indexOfNextNonWhitespace;
import static org.openrewrite.java.tree.Space.EMPTY;
import static org.openrewrite.java.tree.Space.format;

/**
 * Maps the compiler internal AST to the Rewrite {@link J} AST.
 * <p>
 * This visitor is not thread safe, as it maintains a {@link #cursor} and {@link #endPosTable}
 * for each compilation unit visited.
 */
public class ReloadableJava17ParserVisitor extends TreePathScanner<J, Space> {
    private final static int SURR_FIRST = 0xD800;
    private final static int SURR_LAST = 0xDFFF;
    private static final Map<String, Modifier> MODIFIER_BY_KEYWORD =
            Stream.of(Modifier.values()).collect(Collectors.toUnmodifiableMap(Modifier::toString, Function.identity()));


    private final Path sourcePath;

    @Nullable
    private final FileAttributes fileAttributes;

    private final String source;
    private final Charset charset;
    private final boolean charsetBomMarked;
    private final Collection<NamedStyles> styles;
    private final ExecutionContext ctx;
    private final Context context;
    private final ReloadableJava17TypeMapping typeMapping;

    @SuppressWarnings("NotNullFieldNotInitialized")
    private EndPosTable endPosTable;

    @SuppressWarnings("NotNullFieldNotInitialized")
    private DocCommentTable docCommentTable;

    private int cursor = 0;

    private static final Pattern whitespaceSuffixPattern = Pattern.compile("\\s*[^\\s]+(\\s*)");

    public ReloadableJava17ParserVisitor(Path sourcePath,
                                         @Nullable FileAttributes fileAttributes,
                                         EncodingDetectingInputStream source,
                                         Collection<NamedStyles> styles,
                                         JavaTypeCache typeCache,
                                         ExecutionContext ctx,
                                         Context context) {
        this.sourcePath = sourcePath;
        this.fileAttributes = fileAttributes;
        this.source = source.readFully();
        this.charset = source.getCharset();
        this.charsetBomMarked = source.isCharsetBomMarked();
        this.styles = styles;
        this.ctx = ctx;
        this.context = context;
        this.typeMapping = new ReloadableJava17TypeMapping(typeCache);
    }

    @Override
    public J visitAnnotation(AnnotationTree node, Space fmt) {
        skip("@");
        NameTree name = convert(node.getAnnotationType());

        JContainer<Expression> args = null;
        if (!node.getArguments().isEmpty()) {
            Space argsPrefix = sourceBefore("(");
            List<JRightPadded<Expression>> expressions;
            if (node.getArguments().size() == 1) {
                ExpressionTree arg = node.getArguments().get(0);
                if (arg instanceof JCAssign) {
                    if (endPos(arg) < 0) {
                        expressions = singletonList(convert(((JCAssign) arg).rhs, t -> sourceBefore(")")));
                    } else {
                        expressions = singletonList(convert(arg, t -> sourceBefore(")")));
                    }
                } else {
                    expressions = singletonList(convert(arg, t -> sourceBefore(")")));
                }
            } else {
                expressions = convertAll(node.getArguments(), commaDelim, t -> sourceBefore(")"));
            }

            args = JContainer.build(argsPrefix, expressions, Markers.EMPTY);
        } else {
            String remaining = source.substring(cursor, endPos(node));

            // TODO: technically, if there is code like this, we have a bug, but seems exceedingly unlikely:
            // @MyAnnotation /* Comment () that contains parentheses */ ()

            if (remaining.contains("(") && remaining.contains(")")) {
                args = JContainer.build(
                        sourceBefore("("),
                        singletonList(padRight(new J.Empty(randomId(), sourceBefore(")"), Markers.EMPTY), EMPTY)),
                        Markers.EMPTY
                );
            }
        }

        return new J.Annotation(randomId(), fmt, Markers.EMPTY, name, args);
    }

    @Override
    public J visitArrayAccess(ArrayAccessTree node, Space fmt) {
        return new J.ArrayAccess(
                randomId(),
                fmt,
                Markers.EMPTY,
                convert(node.getExpression()),
                new J.ArrayDimension(randomId(), sourceBefore("["), Markers.EMPTY,
                        convert(node.getIndex(), t -> sourceBefore("]"))),
                typeMapping.type(node)
        );
    }

    @Override
    public J visitArrayType(ArrayTypeTree node, Space fmt) {
        return arrayTypeTree(node, new HashMap<>()).withPrefix(fmt);
    }

    @Override
    public J visitAssert(AssertTree node, Space fmt) {
        skip("assert");
        JCAssert jcAssert = (JCAssert) node;
        return new J.Assert(randomId(), fmt, Markers.EMPTY,
                convert(jcAssert.cond),
                jcAssert.detail == null ? null : padLeft(sourceBefore(":"), convert(jcAssert.detail)));
    }

    @Override
    public J visitAssignment(AssignmentTree node, Space fmt) {
        return new J.Assignment(randomId(), fmt, Markers.EMPTY,
                convert(node.getVariable()),
                padLeft(sourceBefore("="), convert(node.getExpression())),
                typeMapping.type(node));
    }

    @Override
    public J visitErroneous(ErroneousTree node, Space fmt) {
        String erroneousNode = source.substring(((JCTree) node).getStartPosition(), ((JCTree) node).getEndPosition(endPosTable));
        return new J.Erroneous(
                randomId(),
                fmt,
                Markers.EMPTY,
                erroneousNode);
    }

    @Override
    public J visitBinary(BinaryTree node, Space fmt) {
        Expression left = convert(node.getLeftOperand());

        Space opPrefix = whitespace();
        J.Binary.Type op;
        switch (((JCBinary) node).getTag()) {
            case PLUS:
                skip("+");
                op = J.Binary.Type.Addition;
                break;
            case MINUS:
                skip("-");
                op = J.Binary.Type.Subtraction;
                break;
            case DIV:
                skip("/");
                op = J.Binary.Type.Division;
                break;
            case MUL:
                skip("*");
                op = J.Binary.Type.Multiplication;
                break;
            case MOD:
                skip("%");
                op = J.Binary.Type.Modulo;
                break;
            case AND:
                skip("&&");
                op = J.Binary.Type.And;
                break;
            case OR:
                skip("||");
                op = J.Binary.Type.Or;
                break;
            case BITAND:
                skip("&");
                op = J.Binary.Type.BitAnd;
                break;
            case BITOR:
                skip("|");
                op = J.Binary.Type.BitOr;
                break;
            case BITXOR:
                skip("^");
                op = J.Binary.Type.BitXor;
                break;
            case SL:
                skip("<<");
                op = J.Binary.Type.LeftShift;
                break;
            case SR:
                skip(">>");
                op = J.Binary.Type.RightShift;
                break;
            case USR:
                skip(">>>");
                op = J.Binary.Type.UnsignedRightShift;
                break;
            case LT:
                skip("<");
                op = J.Binary.Type.LessThan;
                break;
            case GT:
                skip(">");
                op = J.Binary.Type.GreaterThan;
                break;
            case LE:
                skip("<=");
                op = J.Binary.Type.LessThanOrEqual;
                break;
            case GE:
                skip(">=");
                op = J.Binary.Type.GreaterThanOrEqual;
                break;
            case EQ:
                skip("==");
                op = J.Binary.Type.Equal;
                break;
            case NE:
                skip("!=");
                op = J.Binary.Type.NotEqual;
                break;
            default:
                throw new IllegalArgumentException("Unexpected binary tag " + ((JCBinary) node).getTag());
        }

        return new J.Binary(randomId(), fmt, Markers.EMPTY, left, padLeft(opPrefix, op),
                convert(node.getRightOperand()), typeMapping.type(node));
    }

    @Override
    public J visitBlock(BlockTree node, Space fmt) {
        JRightPadded<Boolean> stat;

        if ((((JCBlock) node).flags & (long) Flags.STATIC) != 0L) {
            skip("static");
            stat = new JRightPadded<>(true, sourceBefore("{"), Markers.EMPTY);
        } else {
            skip("{");
            stat = new JRightPadded<>(false, EMPTY, Markers.EMPTY);
        }

        // filter out synthetic super() invocations and the like
        List<StatementTree> statementTrees = new ArrayList<>(node.getStatements().size());
        for (StatementTree s : node.getStatements()) {
            if (endPos(s) > 0) {
                statementTrees.add(s);
            }
        }

        return new J.Block(randomId(), fmt, Markers.EMPTY,
                stat,
                convertStatements(statementTrees),
                sourceBefore("}"));
    }

    @Override
    public J visitBreak(BreakTree node, Space fmt) {
        skip("break");

        J.Identifier label = node.getLabel() == null ? null : new J.Identifier(randomId(),
                sourceBefore(node.getLabel().toString()), Markers.EMPTY,
                emptyList(), skip(node.getLabel().toString()), null, null);

        return new J.Break(randomId(), fmt, Markers.EMPTY, label);
    }

    @Override
    public J visitCase(CaseTree node, Space fmt) {
        J.Case.Type type = node.getCaseKind() == CaseTree.CaseKind.RULE ? J.Case.Type.Rule : J.Case.Type.Statement;
        return new J.Case(
                randomId(),
                fmt,
                Markers.EMPTY,
                type,
                null,
                JContainer.build(
                        node.getExpressions().isEmpty() ? EMPTY : sourceBefore("case"),
                        node.getExpressions().isEmpty() ?
                                List.of(JRightPadded.build(new J.Identifier(randomId(), Space.EMPTY, Markers.EMPTY, emptyList(), skip("default"), null, null))) :
                                convertAll(node.getExpressions(), commaDelim, t -> EMPTY),
                        Markers.EMPTY
                ),
                JContainer.build(
                        sourceBefore(type == J.Case.Type.Rule ? "->" : ":"),
                        convertStatements(node.getStatements()),
                        Markers.EMPTY
                ),
                type == J.Case.Type.Rule ?
                        padRight(convert(node.getBody()), statementDelim(node.getBody())) :
                        null
        );
    }

    @Override
    public J visitYield(YieldTree node, Space fmt) {
        boolean implicit = !source.startsWith("yield", cursor);
        if (!implicit) {
            skip("yield");
        }
        return new J.Yield(randomId(), fmt, Markers.EMPTY, implicit, convert(node.getValue()));
    }

    @Override
    public J visitCatch(CatchTree node, Space fmt) {
        skip("catch");

        Space paramPrefix = sourceBefore("(");
        J.VariableDeclarations paramDecl = convert(node.getParameter());

        J.ControlParentheses<J.VariableDeclarations> param = new J.ControlParentheses<>(randomId(), paramPrefix,
                Markers.EMPTY, padRight(paramDecl, sourceBefore(")")));

        return new J.Try.Catch(randomId(), fmt, Markers.EMPTY, param, convert(node.getBlock()));
    }

    @Override
    public J visitClass(ClassTree node, Space fmt) {
        Map<Integer, JCAnnotation> annotationPosTable = mapAnnotations(node.getModifiers().getAnnotations(),
                new HashMap<>(node.getModifiers().getAnnotations().size()));

        ReloadableJava17ModifierResults modifierResults = sortedModifiersAndAnnotations(node.getModifiers(), annotationPosTable);

        List<J.Annotation> kindAnnotations = collectAnnotations(annotationPosTable);

        J.ClassDeclaration.Kind kind;
        if (hasFlag(node.getModifiers(), Flags.ENUM)) {
            kind = new J.ClassDeclaration.Kind(randomId(), sourceBefore("enum"), Markers.EMPTY, kindAnnotations, J.ClassDeclaration.Kind.Type.Enum);
        } else if (hasFlag(node.getModifiers(), Flags.ANNOTATION)) {
            // note that annotations ALSO have the INTERFACE flag
            kind = new J.ClassDeclaration.Kind(randomId(), sourceBefore("@interface"), Markers.EMPTY, kindAnnotations, J.ClassDeclaration.Kind.Type.Annotation);
        } else if (hasFlag(node.getModifiers(), Flags.INTERFACE)) {
            kind = new J.ClassDeclaration.Kind(randomId(), sourceBefore("interface"), Markers.EMPTY, kindAnnotations, J.ClassDeclaration.Kind.Type.Interface);
        } else if (hasFlag(node.getModifiers(), Flags.RECORD)) {
            kind = new J.ClassDeclaration.Kind(randomId(), sourceBefore("record"), Markers.EMPTY, kindAnnotations, J.ClassDeclaration.Kind.Type.Record);
        } else {
            kind = new J.ClassDeclaration.Kind(randomId(), sourceBefore("class"), Markers.EMPTY, kindAnnotations, J.ClassDeclaration.Kind.Type.Class);
        }

        J.Identifier name = new J.Identifier(randomId(), sourceBefore(node.getSimpleName().toString()),
                Markers.EMPTY, emptyList(), ((JCClassDecl) node).getSimpleName().toString(), typeMapping.type(node), null);

        JContainer<J.TypeParameter> typeParams = node.getTypeParameters().isEmpty() ? null : JContainer.build(
                sourceBefore("<"),
                convertAll(node.getTypeParameters(), commaDelim, t -> sourceBefore(">")),
                Markers.EMPTY);

        JContainer<Statement> primaryConstructor = null;
        if (kind.getType() == J.ClassDeclaration.Kind.Type.Record) {
            List<Tree> stateVector = new ArrayList<>();
            for (Tree member : node.getMembers()) {
                if (member instanceof VariableTree vt) {
                    if (hasFlag(vt.getModifiers(), Flags.RECORD)) {
                        stateVector.add(vt);
                    }
                }
            }
            primaryConstructor = JContainer.build(
                    sourceBefore("("),
                    stateVector.isEmpty() ?
                            singletonList(padRight(new J.Empty(randomId(), sourceBefore(")"), Markers.EMPTY), EMPTY)) :
                            convertAll(stateVector, commaDelim, t -> sourceBefore(")")),
                    Markers.EMPTY
            );
        }

        JLeftPadded<TypeTree> extendings = node.getExtendsClause() == null ? null :
                padLeft(sourceBefore("extends"), convert(node.getExtendsClause()));

        JContainer<TypeTree> implementings = null;
        if (node.getImplementsClause() != null && !node.getImplementsClause().isEmpty()) {
            Space implementsPrefix = sourceBefore(kind.getType() == J.ClassDeclaration.Kind.Type.Interface ?
                    "extends" : "implements");

            implementings = JContainer.build(
                    implementsPrefix,
                    convertAll(node.getImplementsClause(), commaDelim, noDelim),
                    Markers.EMPTY
            );
        }

        JContainer<TypeTree> permitting = null;
        if (node.getPermitsClause() != null && !node.getPermitsClause().isEmpty()) {
            permitting = JContainer.build(
                    sourceBefore("permits"),
                    convertAll(node.getPermitsClause(), commaDelim, noDelim),
                    Markers.EMPTY
            );
        }

        Space bodyPrefix = sourceBefore("{");

        // enum values are required by the grammar to occur before any ordinary field, constructor, or method members
        List<Tree> jcEnums = new ArrayList<>(node.getMembers().size());
        for (Tree tree : node.getMembers()) {
            if (tree instanceof JCVariableDecl) {
                if (hasFlag(((JCVariableDecl) tree).getModifiers(), Flags.ENUM)) {
                    jcEnums.add(tree);
                }
            }
        }

        JRightPadded<Statement> enumSet = null;
        if (!jcEnums.isEmpty()) {
            AtomicBoolean semicolonPresent = new AtomicBoolean(false);

            List<JRightPadded<J.EnumValue>> enumValues = convertAll(jcEnums, commaDelim, t -> {
                // this semicolon is required when there are non-value members, but can still
                // be present when there are not
                semicolonPresent.set(positionOfNext(";", '}') > 0);
                return semicolonPresent.get() ? sourceBefore(";", '}') : EMPTY;
            });

            enumSet = padRight(
                    new J.EnumValueSet(
                            randomId(),
                            EMPTY,
                            Markers.EMPTY,
                            enumValues,
                            semicolonPresent.get()
                    ),
                    EMPTY
            );
        }

        List<Tree> membersMultiVariablesSeparated = new ArrayList<>(node.getMembers().size());
        for (Tree m : node.getMembers()) {
            // we don't care about the compiler-inserted default constructor,
            // since it will never be subject to refactoring
            if (m instanceof JCMethodDecl md && (
                    hasFlag(md.getModifiers(), Flags.GENERATEDCONSTR) ||
                    hasFlag(md.getModifiers(), Flags.RECORD))) {
                continue;
            }
            if (m instanceof JCVariableDecl vt &&
                (hasFlag(vt.getModifiers(), Flags.ENUM) ||
                 hasFlag(vt.getModifiers(), Flags.RECORD))) {
                continue;
            }
            membersMultiVariablesSeparated.add(m);
        }

        List<JRightPadded<Statement>> members = new ArrayList<>(
                membersMultiVariablesSeparated.size() + (enumSet == null ? 0 : 1));
        if (enumSet != null) {
            members.add(enumSet);
        }
        members.addAll(convertStatements(membersMultiVariablesSeparated));

        J.Block body = new J.Block(randomId(), bodyPrefix, Markers.EMPTY, new JRightPadded<>(false, EMPTY, Markers.EMPTY),
                members, sourceBefore("}"));

        return new J.ClassDeclaration(randomId(), fmt, Markers.EMPTY, modifierResults.getLeadingAnnotations(), modifierResults.getModifiers(), kind, name, typeParams,
                primaryConstructor, extendings, implementings, permitting, body, (JavaType.FullyQualified) typeMapping.type(node));
    }

    @Override
    public J visitCompilationUnit(CompilationUnitTree node, Space fmt) {
        JCCompilationUnit cu = (JCCompilationUnit) node;

        if (node.getTypeDecls().isEmpty() || cu.getPackageName() != null || !node.getImports().isEmpty()) {
            // if the package and imports are empty, allow the formatting to apply to the first class declaration.
            // in this way, javadoc comments are interpreted as javadocs on that class declaration.
            fmt = format(source, 0, cu.getStartPosition());
            cursor(cu.getStartPosition());
        }

        endPosTable = cu.endPositions;
        docCommentTable = cu.docComments;

        Map<Integer, JCAnnotation> annotationPosTable = mapAnnotations(node.getPackageAnnotations(),
                new HashMap<>(node.getPackageAnnotations().size()));

        List<J.Annotation> packageAnnotations = collectAnnotations(annotationPosTable);

        J.Package packageDecl = null;
        if (cu.getPackageName() != null) {
            Space packagePrefix = sourceBefore("package");
            packageDecl = new J.Package(randomId(), packagePrefix, Markers.EMPTY,
                    convert(cu.getPackageName()), packageAnnotations);
        }
        return new J.CompilationUnit(
                randomId(),
                fmt,
                Markers.build(styles),
                sourcePath,
                fileAttributes,
                charset.name(),
                charsetBomMarked,
                null,
                packageDecl == null ? null : padRight(packageDecl, sourceBefore(";")),
                convertAll(node.getImports(), this::statementDelim, this::statementDelim),
                convertAll(node.getTypeDecls().stream().filter(JCClassDecl.class::isInstance).collect(toList())),
                format(source, cursor, source.length())
        );
    }

    @Override
    public J visitCompoundAssignment(CompoundAssignmentTree node, Space fmt) {
        Expression left = convert(((JCAssignOp) node).lhs);

        Space opPrefix = whitespace();
        J.AssignmentOperation.Type op;
        switch (((JCAssignOp) node).getTag()) {
            case PLUS_ASG:
                skip("+=");
                op = J.AssignmentOperation.Type.Addition;
                break;
            case MINUS_ASG:
                skip("-=");
                op = J.AssignmentOperation.Type.Subtraction;
                break;
            case DIV_ASG:
                skip("/=");
                op = J.AssignmentOperation.Type.Division;
                break;
            case MUL_ASG:
                skip("*=");
                op = J.AssignmentOperation.Type.Multiplication;
                break;
            case MOD_ASG:
                skip("%=");
                op = J.AssignmentOperation.Type.Modulo;
                break;
            case BITAND_ASG:
                skip("&=");
                op = J.AssignmentOperation.Type.BitAnd;
                break;
            case BITOR_ASG:
                skip("|=");
                op = J.AssignmentOperation.Type.BitOr;
                break;
            case BITXOR_ASG:
                skip("^=");
                op = J.AssignmentOperation.Type.BitXor;
                break;
            case SL_ASG:
                skip("<<=");
                op = J.AssignmentOperation.Type.LeftShift;
                break;
            case SR_ASG:
                skip(">>=");
                op = J.AssignmentOperation.Type.RightShift;
                break;
            case USR_ASG:
                skip(">>>=");
                op = J.AssignmentOperation.Type.UnsignedRightShift;
                break;
            default:
                throw new IllegalArgumentException("Unexpected compound assignment tag " + ((JCAssignOp) node).getTag());
        }

        return new J.AssignmentOperation(randomId(), fmt, Markers.EMPTY, left,
                padLeft(opPrefix, op), convert(((JCAssignOp) node).rhs), typeMapping.type(node));
    }

    @Override
    public J visitConditionalExpression(ConditionalExpressionTree node, Space fmt) {
        return new J.Ternary(randomId(), fmt, Markers.EMPTY,
                convert(node.getCondition()),
                padLeft(sourceBefore("?"), convert(node.getTrueExpression())),
                padLeft(sourceBefore(":"), convert(node.getFalseExpression())),
                typeMapping.type(node));
    }

    @Override
    public J visitContinue(ContinueTree node, Space fmt) {
        skip("continue");
        Name label = node.getLabel();
        return new J.Continue(randomId(), fmt, Markers.EMPTY,
                label == null ? null : new J.Identifier(randomId(), sourceBefore(label.toString()),
                        Markers.EMPTY, emptyList(), label.toString(), null, null));
    }

    @Override
    public J visitDoWhileLoop(DoWhileLoopTree node, Space fmt) {
        skip("do");
        return new J.DoWhileLoop(randomId(), fmt, Markers.EMPTY,
                convert(node.getStatement(), this::statementDelim),
                padLeft(sourceBefore("while"), convert(node.getCondition())));
    }

    @Override
    public J visitEmptyStatement(EmptyStatementTree node, Space fmt) {
        return new J.Empty(randomId(), fmt, Markers.EMPTY);
    }

    @Override
    public J visitEnhancedForLoop(EnhancedForLoopTree node, Space fmt) {
        skip("for");
        return new J.ForEachLoop(randomId(), fmt, Markers.EMPTY,
                new J.ForEachLoop.Control(randomId(), sourceBefore("("), Markers.EMPTY,
                        convert(node.getVariable(), t -> sourceBefore(":")),
                        convert(node.getExpression(), t -> sourceBefore(")"))),
                convert(node.getStatement(), this::statementDelim));
    }

    private J visitEnumVariable(VariableTree node, Space fmt) {
        List<J.Annotation> annotations = emptyList();
        Space nameSpace = EMPTY;

        if (!node.getModifiers().getAnnotations().isEmpty()) {
            annotations = convertAll(node.getModifiers().getAnnotations());
            nameSpace = sourceBefore(node.getName().toString());
        } else {
            skip(node.getName().toString());
        }

        J.Identifier name = new J.Identifier(randomId(), nameSpace, Markers.EMPTY, emptyList(), node.getName().toString(), typeMapping.type(node), null);

        J.NewClass initializer = null;
        if (source.charAt(endPos(node) - 1) == ')' || source.charAt(endPos(node) - 1) == '}') {
            initializer = convert(node.getInitializer());
        }

        return new J.EnumValue(randomId(), fmt, Markers.EMPTY, annotations, name, initializer);
    }

    @Override
    public J visitForLoop(ForLoopTree node, Space fmt) {
        skip("for");
        Space ctrlPrefix = sourceBefore("(");

        List<JRightPadded<Statement>> init = node.getInitializer().isEmpty() ?
                singletonList(padRight(new J.Empty(randomId(), sourceBefore(";"), Markers.EMPTY), EMPTY)) :
                convertStatements(node.getInitializer(), t ->
                        positionOfNext(",", ';') == -1 ?
                                semiDelim.apply(t) :
                                commaDelim.apply(t)
                );

        JRightPadded<Expression> condition = convert(node.getCondition(), semiDelim);
        if (condition == null) {
            condition = padRight(new J.Empty(randomId(), sourceBefore(";"), Markers.EMPTY), EMPTY);
        }

        List<JRightPadded<Statement>> update;
        if (node.getUpdate().isEmpty()) {
            update = singletonList(padRight(new J.Empty(randomId(), sourceBefore(")"), Markers.EMPTY), EMPTY));
        } else {
            List<? extends ExpressionStatementTree> nodeUpdate = node.getUpdate();
            update = new ArrayList<>(nodeUpdate.size());
            for (int i = 0; i < nodeUpdate.size(); i++) {
                ExpressionStatementTree tree = nodeUpdate.get(i);
                update.add(convert(tree, i == nodeUpdate.size() - 1 ? t -> sourceBefore(")") : commaDelim));
            }
        }

        return new J.ForLoop(randomId(), fmt, Markers.EMPTY,
                new J.ForLoop.Control(randomId(), ctrlPrefix, Markers.EMPTY, init, condition, update),
                convert(node.getStatement(), this::statementDelim));
    }

    @Override
    public J visitIdentifier(IdentifierTree node, Space fmt) {
        String name = node.getName().toString();
        cursor += name.length();

        JCIdent ident = (JCIdent) node;
        // no `JavaType.Method` attribution for `super()` and `this()`
        JavaType type = ident.sym != null && ident.sym.isConstructor() ? null : typeMapping.type(ident);
        return new J.Identifier(randomId(), fmt, Markers.EMPTY, emptyList(), name, type, typeMapping.variableType(ident.sym));
    }

    @Override
    public J visitIf(IfTree node, Space fmt) {
        skip("if");
        return new J.If(randomId(), fmt, Markers.EMPTY,
                convert(node.getCondition()),
                convert(node.getThenStatement(), this::statementDelim),
                node.getElseStatement() instanceof JCTree.JCStatement ?
                        new J.If.Else(randomId(), sourceBefore("else"), Markers.EMPTY, convert(node.getElseStatement(), this::statementDelim)) :
                        null);
    }

    @Override
    public J visitImport(ImportTree node, Space fmt) {
        skip("import");
        return new J.Import(randomId(), fmt, Markers.EMPTY,
                new JLeftPadded<>(node.isStatic() ? sourceBefore("static") : EMPTY,
                        node.isStatic(), Markers.EMPTY),
                convert(node.getQualifiedIdentifier()), null);
    }

    @Override
    public J visitInstanceOf(InstanceOfTree node, Space fmt) {
        JavaType type = typeMapping.type(node);
        return new J.InstanceOf(randomId(), fmt, Markers.EMPTY,
                convert(node.getExpression(), t -> sourceBefore("instanceof")),
                convert(node.getType()),
                node.getPattern() instanceof JCBindingPattern b ?
                        new J.Identifier(randomId(), sourceBefore(b.getVariable().getName().toString()), Markers.EMPTY, emptyList(), b.getVariable().getName().toString(),
                                type, typeMapping.variableType(b.var.sym)) : null,
                type);
    }

    @Override
    public J visitIntersectionType(IntersectionTypeTree node, Space fmt) {
        JContainer<TypeTree> bounds = node.getBounds().isEmpty() ? null :
                JContainer.build(EMPTY,
                        convertAll(node.getBounds(), t -> sourceBefore("&"), noDelim), Markers.EMPTY);
        return new J.IntersectionType(randomId(), fmt, Markers.EMPTY, bounds);
    }

    @Override
    public J visitLabeledStatement(LabeledStatementTree node, Space fmt) {
        skip(node.getLabel().toString());
        return new J.Label(randomId(), fmt, Markers.EMPTY,
                padRight(new J.Identifier(randomId(), EMPTY, Markers.EMPTY, emptyList(), node.getLabel().toString(), null, null), sourceBefore(":")),
                convert(node.getStatement()));
    }

    @Override
    public J visitLambdaExpression(LambdaExpressionTree node, Space fmt) {
        boolean parenthesized = source.charAt(cursor) == '(';
        skip("(");

        List<JRightPadded<J>> paramList;
        if (parenthesized && node.getParameters().isEmpty()) {
            paramList = singletonList(padRight(new J.Empty(randomId(), sourceBefore(")"), Markers.EMPTY), EMPTY));
        } else {
            paramList = convertAll(node.getParameters(), commaDelim, t -> parenthesized ? sourceBefore(")") : EMPTY);
        }

        J.Lambda.Parameters params = new J.Lambda.Parameters(randomId(), EMPTY, Markers.EMPTY, parenthesized, paramList);
        Space arrow = sourceBefore("->");

        J body;
        if (node.getBody() instanceof JCTree.JCBlock) {
            Space prefix = sourceBefore("{");
            cursor--;
            body = convert(node.getBody());
            body = body.withPrefix(prefix);
        } else {
            body = convert(node.getBody());
        }

        return new J.Lambda(randomId(), fmt, Markers.EMPTY, params, arrow, body, typeMapping.type(node));
    }

    @Override
    public J visitLiteral(LiteralTree node, Space fmt) {
        cursor(endPos(node));
        Object value = node.getValue();
        String valueSource = source.substring(((JCLiteral) node).getStartPosition(), endPos(node));
        JavaType.Primitive type = typeMapping.primitive(((JCTree.JCLiteral) node).typetag);

        if (value instanceof Character) {
            char c = (Character) value;
            if (c >= SURR_FIRST && c <= SURR_LAST) {
                return new J.Literal(randomId(), fmt, Markers.EMPTY, null, "''",
                        singletonList(new J.Literal.UnicodeEscape(1,
                                valueSource.substring(3, valueSource.length() - 1))), type);
            }
        } else if (JavaType.Primitive.String.equals(type)) {
            StringBuilder valueSourceWithoutSurrogates = new StringBuilder();
            List<J.Literal.UnicodeEscape> unicodeEscapes = null;

            int i = 0;
            for (int j = 0; j < valueSource.length(); j++) {
                char c = valueSource.charAt(j);
                if (c == '\\' && j < valueSource.length() - 1 && (j == 0 || valueSource.charAt(j - 1) != '\\')) {
                    if (valueSource.charAt(j + 1) == 'u' && j < valueSource.length() - 5) {
                        String codePoint = valueSource.substring(j + 2, j + 6);
                        int codePointNumeric = Integer.parseInt(codePoint, 16);
                        if (codePointNumeric >= SURR_FIRST && codePointNumeric <= SURR_LAST) {
                            if (unicodeEscapes == null) {
                                unicodeEscapes = new ArrayList<>(1);
                            }
                            unicodeEscapes.add(new J.Literal.UnicodeEscape(i, codePoint));
                            j += 5;
                            continue;
                        }
                    }
                }
                valueSourceWithoutSurrogates.append(c);
                i++;
            }

            return new J.Literal(randomId(), fmt, Markers.EMPTY,
                    unicodeEscapes == null ? value : valueSourceWithoutSurrogates.toString(),
                    valueSourceWithoutSurrogates.toString(), unicodeEscapes, type);
        }

        return new J.Literal(randomId(), fmt, Markers.EMPTY, value, valueSource, null, type);
    }

    @Override
    public J visitMemberReference(MemberReferenceTree node, Space fmt) {
        JCMemberReference ref = (JCMemberReference) node;

        String referenceName;
        switch (ref.getMode()) {
            case NEW:
                referenceName = "new";
                break;
            case INVOKE:
            default:
                referenceName = node.getName().toString();
                break;
        }

        JavaType.Method methodReferenceType = null;
        if (ref.sym instanceof Symbol.MethodSymbol) {
            Symbol.MethodSymbol methodSymbol = (Symbol.MethodSymbol) ref.sym;
            methodReferenceType = typeMapping.methodInvocationType(methodSymbol.type, methodSymbol);
        }

        JavaType.Variable fieldReferenceType = null;
        if (ref.sym instanceof Symbol.VarSymbol) {
            Symbol.VarSymbol varSymbol = (Symbol.VarSymbol) ref.sym;
            fieldReferenceType = typeMapping.variableType(varSymbol);
        }

        return new J.MemberReference(randomId(),
                fmt,
                Markers.EMPTY,
                padRight(convert(ref.expr), sourceBefore("::")),
                convertTypeParameters(node.getTypeArguments()),
                padLeft(whitespace(), new J.Identifier(randomId(),
                        sourceBefore(referenceName),
                        Markers.EMPTY,
                        emptyList(),
                        referenceName,
                        null, null)),
                typeMapping.type(node),
                methodReferenceType,
                fieldReferenceType
        );
    }

    @Override
    public J visitMemberSelect(MemberSelectTree node, Space fmt) {
        JCFieldAccess fieldAccess = (JCFieldAccess) node;
        JavaType type = typeMapping.type(node);
        return new J.FieldAccess(randomId(), fmt, Markers.EMPTY,
                convert(fieldAccess.selected),
                padLeft(sourceBefore("."), new J.Identifier(randomId(),
                        sourceBefore(fieldAccess.name.toString()), Markers.EMPTY,
                        emptyList(), fieldAccess.name.toString(), type, typeMapping.variableType(fieldAccess.sym))),
                type);
    }

    @Override
    public J visitMethodInvocation(MethodInvocationTree node, Space fmt) {
        JCExpression jcSelect = ((JCTree.JCMethodInvocation) node).getMethodSelect();

        JRightPadded<Expression> select = null;
        if (jcSelect instanceof JCFieldAccess) {
            select = convert(((JCFieldAccess) jcSelect).selected, t -> sourceBefore("."));
        } else if (!(jcSelect instanceof JCIdent)) {
            throw new IllegalStateException("Unexpected method select type " + jcSelect.getClass().getSimpleName());
        }

        // generic type parameters can only exist on qualified targets
        JContainer<Expression> typeParams = null;
        if (!node.getTypeArguments().isEmpty()) {
            typeParams = JContainer.build(sourceBefore("<"), convertAll(node.getTypeArguments(), commaDelim,
                    t -> sourceBefore(">")), Markers.EMPTY);
        }

        J.Identifier name;
        if (jcSelect instanceof JCFieldAccess) {
            String selectName = ((JCFieldAccess) jcSelect).name.toString();
            name = new J.Identifier(randomId(), sourceBefore(selectName), Markers.EMPTY, emptyList(), selectName, null, null);
        } else {
            name = convert(jcSelect);
        }

        JContainer<Expression> args = JContainer.build(sourceBefore("("), node.getArguments().isEmpty() ?
                singletonList(padRight(new J.Empty(randomId(), sourceBefore(")"), Markers.EMPTY), EMPTY)) :
                convertAll(node.getArguments(), commaDelim, t -> sourceBefore(")")), Markers.EMPTY);

        Symbol methodSymbol = (jcSelect instanceof JCFieldAccess) ? ((JCFieldAccess) jcSelect).sym :
                ((JCIdent) jcSelect).sym;

        return new J.MethodInvocation(randomId(), fmt, Markers.EMPTY, select, typeParams, name, args,
                typeMapping.methodInvocationType(jcSelect.type, methodSymbol));
    }

    @Override
    public J visitMethod(MethodTree node, Space fmt) {
        JCMethodDecl jcMethod = (JCMethodDecl) node;

        Map<Integer, JCAnnotation> annotationPosTable = mapAnnotations(node.getModifiers().getAnnotations(),
                new HashMap<>(node.getModifiers().getAnnotations().size()));

        ReloadableJava17ModifierResults modifierResults = sortedModifiersAndAnnotations(node.getModifiers(), annotationPosTable);

        J.TypeParameters typeParams;
        if (node.getTypeParameters().isEmpty()) {
            typeParams = null;
        } else {
            List<J.Annotation> typeParamsAnnotations = collectAnnotations(annotationPosTable);

            // see https://docs.oracle.com/javase/tutorial/java/generics/methods.html
            typeParams = new J.TypeParameters(randomId(), sourceBefore("<"), Markers.EMPTY,
                    typeParamsAnnotations,
                    convertAll(node.getTypeParameters(), commaDelim, t -> sourceBefore(">")));
        }

        List<J.Annotation> returnTypeAnnotations = collectAnnotations(annotationPosTable);
        TypeTree returnType = convert(node.getReturnType());
        if (returnType != null && !returnTypeAnnotations.isEmpty()) {
            returnType = new J.AnnotatedType(randomId(), Space.EMPTY, Markers.EMPTY,
                    returnTypeAnnotations, returnType);
        }

        Symbol.MethodSymbol nodeSym = jcMethod.sym;

        J.MethodDeclaration.IdentifierWithAnnotations name;
        if ("<init>".equals(node.getName().toString())) {
            String owner = null;
            if (nodeSym == null) {
                for (Tree tree : getCurrentPath()) {
                    if (tree instanceof JCClassDecl) {
                        owner = ((JCClassDecl) tree).getSimpleName().toString();
                        break;
                    }
                }

                if (owner == null) {
                    throw new IllegalStateException("Should have been able to locate an owner");
                }
            } else {
                owner = jcMethod.sym.owner.name.toString();
            }
            name = new J.MethodDeclaration.IdentifierWithAnnotations(new J.Identifier(randomId(), sourceBefore(owner),
                    Markers.EMPTY, emptyList(), owner, null, null), returnType == null ? returnTypeAnnotations : emptyList());
        } else {
            name = new J.MethodDeclaration.IdentifierWithAnnotations(new J.Identifier(randomId(), sourceBefore(node.getName().toString(), null), Markers.EMPTY,
                    emptyList(), node.getName().toString(), null, null), returnType == null ? returnTypeAnnotations : emptyList());
        }

        boolean isCompactConstructor = nodeSym != null && (nodeSym.flags() & Flags.COMPACT_RECORD_CONSTRUCTOR) != 0;
        JContainer<Statement> params = JContainer.empty();
        if (!isCompactConstructor) {
            Space paramFmt = sourceBefore("(");
            params = !node.getParameters().isEmpty() ?
                    JContainer.build(paramFmt, convertAll(node.getParameters(), commaDelim, t -> sourceBefore(")")),
                            Markers.EMPTY) :
                    JContainer.build(paramFmt, singletonList(padRight(new J.Empty(randomId(), sourceBefore(")"),
                            Markers.EMPTY), EMPTY)), Markers.EMPTY);
        }

        JContainer<NameTree> throws_ = node.getThrows().isEmpty() ? null :
                JContainer.build(sourceBefore("throws"), convertAll(node.getThrows(), commaDelim, noDelim),
                        Markers.EMPTY);

        J.Block body = convert(node.getBody());

        JLeftPadded<Expression> defaultValue = node.getDefaultValue() == null ? null :
                padLeft(sourceBefore("default"), convert(node.getDefaultValue()));

        J.MethodDeclaration md = new J.MethodDeclaration(randomId(), fmt, Markers.EMPTY,
                modifierResults.getLeadingAnnotations(),
                modifierResults.getModifiers(), typeParams,
                returnType, name, params, throws_, body, defaultValue,
                typeMapping.methodDeclarationType(jcMethod.sym, null));
        md = isCompactConstructor ? md.withMarkers(md.getMarkers().addIfAbsent(new CompactConstructor(randomId()))) : md;
        return md;
    }

    @Override
    public J visitNewArray(NewArrayTree node, Space fmt) {
        skip("new");

        JCExpression jcVarType = ((JCNewArray) node).elemtype;
        TypeTree typeExpr;
        if (jcVarType instanceof JCArrayTypeTree) {
            // we'll capture the array dimensions in a bit, just convert the element type
            JCExpression elementType = ((JCArrayTypeTree) jcVarType).elemtype;
            while (elementType instanceof JCArrayTypeTree) {
                elementType = ((JCArrayTypeTree) elementType).elemtype;
            }
            typeExpr = convert(elementType);
        } else {
            typeExpr = convert(jcVarType);
        }

        List<? extends ExpressionTree> nodeDimensions = node.getDimensions();
        List<J.ArrayDimension> dimensions = new ArrayList<>(nodeDimensions.size());
        for (ExpressionTree dim : nodeDimensions) {
            dimensions.add(new J.ArrayDimension(
                    randomId(),
                    sourceBefore("["),
                    Markers.EMPTY,
                    convert(dim, t -> sourceBefore("]"))));
        }

        while (true) {
            int beginBracket = indexOfNextNonWhitespace(cursor, source);
            if (source.charAt(beginBracket) == '[') {
                int endBracket = indexOfNextNonWhitespace(beginBracket + 1, source);
                dimensions.add(new J.ArrayDimension(
                        randomId(),
                        format(source, cursor, beginBracket),
                        Markers.EMPTY,
                        padRight(new J.Empty(randomId(), format(source, beginBracket + 1, endBracket), Markers.EMPTY), EMPTY)));
                cursor = endBracket + 1;
            } else {
                break;
            }
        }

        JContainer<Expression> initializer = node.getInitializers() == null ? null :
                JContainer.build(sourceBefore("{"), node.getInitializers().isEmpty() ?
                        singletonList(padRight(new J.Empty(randomId(), sourceBefore("}"), Markers.EMPTY), EMPTY)) :
                        convertAll(node.getInitializers(), commaDelim, t -> sourceBefore("}")), Markers.EMPTY);

        return new J.NewArray(randomId(), fmt, Markers.EMPTY, typeExpr, dimensions,
                initializer, typeMapping.type(node));
    }

    @Override
    public J visitNewClass(NewClassTree node, Space fmt) {
        JRightPadded<Expression> encl = node.getEnclosingExpression() == null ? null :
                convert(node.getEnclosingExpression(), t -> sourceBefore("."));

        Space whitespaceBeforeNew = EMPTY;

        Tree parent = getCurrentPath().getParentPath().getLeaf();
        if (!(parent instanceof JCVariableDecl && ((((JCVariableDecl) parent).mods.flags & Flags.ENUM) != 0))) {
            whitespaceBeforeNew = sourceBefore("new");
        }

        // for enum definitions with anonymous class initializers, endPos of node identifier will be -1
        TypeTree clazz = endPos(node.getIdentifier()) >= 0 ? convert(node.getIdentifier()) : null;

        JContainer<Expression> args;
        if (positionOfNext("(", '{') > -1) {
            args = JContainer.build(sourceBefore("("),
                    node.getArguments().isEmpty() ?
                            singletonList(padRight(new J.Empty(randomId(), sourceBefore(")"), Markers.EMPTY), EMPTY)) :
                            convertAll(node.getArguments(), commaDelim, t -> sourceBefore(")")), Markers.EMPTY);
        } else {
            args = JContainer.<Expression>empty()
                    .withMarkers(Markers.build(singletonList(new OmitParentheses(randomId()))));
        }

        J.Block body = null;
        if (node.getClassBody() != null) {
            Space bodyPrefix = sourceBefore("{");

            // we don't care about the compiler-inserted default constructor,
            // since it will never be subject to refactoring
            List<Tree> members = new ArrayList<>(node.getClassBody().getMembers().size());
            for (Tree m : node.getClassBody().getMembers()) {
                if (!(m instanceof JCMethodDecl) || (((JCMethodDecl) m).getModifiers().flags & Flags.GENERATEDCONSTR) == 0L) {
                    members.add(m);
                }
            }

            body = new J.Block(randomId(), bodyPrefix, Markers.EMPTY, new JRightPadded<>(false, EMPTY, Markers.EMPTY),
                    convertStatements(members), sourceBefore("}"));
        }

        JCNewClass jcNewClass = (JCNewClass) node;
        JavaType.Method constructorType = typeMapping.methodInvocationType(jcNewClass.constructorType, jcNewClass.constructor);
        if (constructorType != null && jcNewClass.clazz.type.isParameterized() && node.getClassBody() == null) {
            constructorType = constructorType.withReturnType(typeMapping.type(jcNewClass.clazz.type));
        }

        return new J.NewClass(randomId(), fmt, Markers.EMPTY, encl, whitespaceBeforeNew,
                clazz, args, body, constructorType);
    }

    @Override
    public J visitParameterizedType(ParameterizedTypeTree node, Space fmt) {
        return new J.ParameterizedType(randomId(), fmt, Markers.EMPTY, convert(node.getType()), convertTypeParameters(node.getTypeArguments()), typeMapping.type(node));
    }

    @Override
    public J visitParenthesized(ParenthesizedTree node, Space fmt) {
        skip("(");
        Tree parent = getCurrentPath().getParentPath().getLeaf();
        switch (parent.getKind()) {
            case CATCH:
            case DO_WHILE_LOOP:
            case IF:
            case SWITCH:
            case SWITCH_EXPRESSION:
            case SYNCHRONIZED:
            case TYPE_CAST:
            case WHILE_LOOP:
                return new J.ControlParentheses<Expression>(randomId(), fmt, Markers.EMPTY,
                        convert(node.getExpression(), t -> sourceBefore(")")));
            default:
                return new J.Parentheses<Expression>(randomId(), fmt, Markers.EMPTY,
                        convert(node.getExpression(), t -> sourceBefore(")")));
        }
    }

    @Override
    public J visitPrimitiveType(PrimitiveTypeTree node, Space fmt) {
        cursor(endPos(node));

        JavaType.Primitive primitiveType;
        switch (node.getPrimitiveTypeKind()) {
            case BOOLEAN:
                primitiveType = JavaType.Primitive.Boolean;
                break;
            case BYTE:
                primitiveType = JavaType.Primitive.Byte;
                break;
            case CHAR:
                primitiveType = JavaType.Primitive.Char;
                break;
            case DOUBLE:
                primitiveType = JavaType.Primitive.Double;
                break;
            case FLOAT:
                primitiveType = JavaType.Primitive.Float;
                break;
            case INT:
                primitiveType = JavaType.Primitive.Int;
                break;
            case LONG:
                primitiveType = JavaType.Primitive.Long;
                break;
            case SHORT:
                primitiveType = JavaType.Primitive.Short;
                break;
            case VOID:
                primitiveType = JavaType.Primitive.Void;
                break;
            default:
                throw new IllegalArgumentException("Unknown primitive type " + node.getPrimitiveTypeKind());
        }

        return new J.Primitive(randomId(), fmt, Markers.EMPTY, primitiveType);
    }

    @Override
    public J visitReturn(ReturnTree node, Space fmt) {
        skip("return");
        Expression expression = convert(node.getExpression());
        return new J.Return(randomId(), fmt, Markers.EMPTY, expression);
    }

    @Override
    public J visitSwitch(SwitchTree node, Space fmt) {
        skip("switch");
        return new J.Switch(randomId(), fmt, Markers.EMPTY,
                convert(node.getExpression()),
                new J.Block(randomId(), sourceBefore("{"), Markers.EMPTY, new JRightPadded<>(false, EMPTY, Markers.EMPTY),
                        convertAll(node.getCases(), noDelim, noDelim), sourceBefore("}")));
    }

    @Override
    public J visitSwitchExpression(SwitchExpressionTree node, Space fmt) {
        skip("switch");
        return new J.SwitchExpression(randomId(), fmt, Markers.EMPTY,
                convert(node.getExpression()),
                new J.Block(randomId(), sourceBefore("{"), Markers.EMPTY, new JRightPadded<>(false, EMPTY, Markers.EMPTY),
                        convertAll(node.getCases(), noDelim, noDelim), sourceBefore("}")));
    }

    @Override
    public J visitSynchronized(SynchronizedTree node, Space fmt) {
        skip("synchronized");
        return new J.Synchronized(randomId(), fmt, Markers.EMPTY, convert(node.getExpression()),
                convert(node.getBlock()));
    }

    @Override
    public J visitThrow(ThrowTree node, Space fmt) {
        skip("throw");
        return new J.Throw(randomId(), fmt, Markers.EMPTY, convert(node.getExpression()));
    }

    @Override
    public J visitTry(TryTree node, Space fmt) {
        skip("try");
        JContainer<J.Try.Resource> resources;
        if (node.getResources().isEmpty()) {
            resources = null;
        } else {
            Space before = sourceBefore("(");
            List<JRightPadded<J.Try.Resource>> resourceList = new ArrayList<>(node.getResources().size());
            for (int i = 0; i < node.getResources().size(); i++) {
                Tree resource = node.getResources().get(i);
                J resourceVar = convert(resource);
                boolean semicolonPresent = true;
                if (i == node.getResources().size() - 1) {
                    semicolonPresent = positionOfNext(";", ')') > 0;
                }

                Space resourcePrefix = resourceVar.getPrefix();
                resourceVar = resourceVar.withPrefix(EMPTY); // moved to the containing Try.Resource

                if (semicolonPresent && resourceVar instanceof J.VariableDeclarations) {
                    J.VariableDeclarations resourceVarDecl = (J.VariableDeclarations) resourceVar;
                    resourceVar = resourceVarDecl.getPadding().withVariables(Space.formatLastSuffix(resourceVarDecl
                            .getPadding().getVariables(), sourceBefore(";")));
                }

                J.Try.Resource tryResource = new J.Try.Resource(randomId(), resourcePrefix, Markers.EMPTY,
                        resourceVar.withPrefix(EMPTY), semicolonPresent);

                // Starting in Java 9, you can have an identifier in the try with resource, if an Identifier
                // is parsed, the cursor is advance to the trailing semicolon. We do not want to pick this up in the
                // prefix of the next resource (or the right padding of identifier (if it is the last resource)
                skip(";");

                resourceList.add(padRight(tryResource, i == node.getResources().size() - 1 ?
                        sourceBefore(")") : EMPTY));
            }

            resources = JContainer.build(before, resourceList, Markers.EMPTY);
        }

        J.Block block = convert(node.getBlock());
        List<J.Try.Catch> catches = convertAll(node.getCatches());

        JLeftPadded<J.Block> finally_ = node.getFinallyBlock() == null ? null :
                padLeft(sourceBefore("finally"), convert(node.getFinallyBlock()));

        return new J.Try(randomId(), fmt, Markers.EMPTY, resources, block, catches, finally_);
    }

    @Override
    public J visitTypeCast(TypeCastTree node, Space fmt) {
        return new J.TypeCast(randomId(), fmt, Markers.EMPTY,
                new J.ControlParentheses<>(randomId(),
                        sourceBefore("("), Markers.EMPTY,
                        convert(node.getType(), t -> sourceBefore(")"))),
                convert(node.getExpression()));
    }

    @Override
    public J visitAnnotatedType(AnnotatedTypeTree node, Space fmt) {
        Map<Integer, JCAnnotation> annotationPosTable = mapAnnotations(node.getAnnotations(),
                new HashMap<>(node.getAnnotations().size()));
        List<J.Annotation> leadingAnnotations = leadingAnnotations(annotationPosTable);
        if (!annotationPosTable.isEmpty()) {
            if (node.getUnderlyingType() instanceof JCFieldAccess) {
                return new J.AnnotatedType(randomId(), fmt, Markers.EMPTY, leadingAnnotations, annotatedTypeTree(node.getUnderlyingType(), annotationPosTable));
            } else if (node.getUnderlyingType() instanceof JCArrayTypeTree) {
                return new J.AnnotatedType(randomId(), fmt, Markers.EMPTY, leadingAnnotations, arrayTypeTree(node, annotationPosTable));
            }
        }
        return new J.AnnotatedType(randomId(), fmt, Markers.EMPTY, leadingAnnotations, convert(node.getUnderlyingType()));
    }

    private Map<Integer, JCAnnotation> mapAnnotations(List<? extends AnnotationTree> annotations, Map<Integer, JCAnnotation> annotationPosTable) {
        for (AnnotationTree annotationNode : annotations) {
            JCAnnotation annotation = (JCAnnotation) annotationNode;
            annotationPosTable.put(annotation.pos, annotation);
        }
        return annotationPosTable;
    }

    private List<J.Annotation> leadingAnnotations(Map<Integer, JCAnnotation> annotationPosTable) {
        List<J.Annotation> annotations = new ArrayList<>(annotationPosTable.size());
        int saveCursor = cursor;
        whitespace();
        while (annotationPosTable.containsKey(cursor)) {
            JCTree.JCAnnotation jcAnnotation = annotationPosTable.get(cursor);
            annotationPosTable.remove(cursor);
            cursor = saveCursor;
            J.Annotation ann = convert(jcAnnotation);
            annotations.add(ann);
            saveCursor = cursor;
            whitespace();
        }
        cursor = saveCursor;
        return annotations.isEmpty() ? emptyList() : annotations;
    }

    private TypeTree annotatedTypeTree(Tree node, Map<Integer, JCAnnotation> annotationPosTable) {
        if (node instanceof JCFieldAccess) {
            Space prefix = whitespace();
            JCFieldAccess fieldAccess = (JCFieldAccess) node;
            JavaType type = typeMapping.type(node);
            Expression select = (Expression) annotatedTypeTree(fieldAccess.selected, annotationPosTable);
            Space dotPrefix = sourceBefore(".");
            List<J.Annotation> annotations = leadingAnnotations(annotationPosTable);
            return new J.FieldAccess(randomId(), prefix, Markers.EMPTY,
                    select,
                    padLeft(dotPrefix, new J.Identifier(randomId(),
                            sourceBefore(fieldAccess.name.toString()), Markers.EMPTY,
                            annotations, fieldAccess.name.toString(), type, typeMapping.variableType(fieldAccess.sym))),
                    type
            );
        }
        return convert(node);
    }

    private TypeTree arrayTypeTree(Tree tree, Map<Integer, JCAnnotation> annotationPosTable) {
        Tree typeIdent = tree;
        int count = 0;
        JCArrayTypeTree arrayTypeTree = null;
        while (typeIdent instanceof JCAnnotatedType || typeIdent instanceof JCArrayTypeTree) {
            if (typeIdent instanceof JCAnnotatedType) {
                typeIdent = ((JCAnnotatedType) typeIdent).getUnderlyingType();
            }
            if (typeIdent instanceof JCArrayTypeTree) {
                if (count == 0) {
                    arrayTypeTree = (JCArrayTypeTree) typeIdent;
                }
                count++;
                typeIdent = ((JCArrayTypeTree) typeIdent).getType();
            }
        }

        Space prefix = whitespace();
        TypeTree elemType = convert(typeIdent);
        List<J.Annotation> annotations = leadingAnnotations(annotationPosTable);
        JLeftPadded<Space> dimension = padLeft(sourceBefore("["), sourceBefore("]"));
        assert arrayTypeTree != null;
        return new J.ArrayType(randomId(), prefix, Markers.EMPTY,
                count == 1 ? elemType : mapDimensions(elemType, arrayTypeTree.getType(), annotationPosTable),
                annotations,
                dimension,
                typeMapping.type(tree));
    }

    private TypeTree mapDimensions(TypeTree baseType, Tree tree, Map<Integer, JCAnnotation> annotationPosTable) {
        Tree typeIdent = tree;
        if (typeIdent instanceof JCAnnotatedType) {
            mapAnnotations(((JCAnnotatedType) typeIdent).getAnnotations(), annotationPosTable);
            typeIdent = ((JCAnnotatedType) typeIdent).getUnderlyingType();
        }

        if (typeIdent instanceof JCArrayTypeTree) {
            List<J.Annotation> annotations = leadingAnnotations(annotationPosTable);
            int saveCursor = cursor;
            whitespace();
            if (source.startsWith("[", cursor)) {
                cursor = saveCursor;
                JLeftPadded<Space> dimension = padLeft(sourceBefore("["), sourceBefore("]"));
                return new J.ArrayType(
                        randomId(),
                        EMPTY,
                        Markers.EMPTY,
                        mapDimensions(baseType, ((JCArrayTypeTree) typeIdent).elemtype, annotationPosTable),
                        annotations,
                        dimension,
                        typeMapping.type(tree)
                );
            }
            cursor = saveCursor;
        }
        return baseType;
    }

    @Override
    public J visitTypeParameter(TypeParameterTree node, Space fmt) {
        List<J.Annotation> annotations = convertAll(node.getAnnotations());

        Expression name = buildName(node.getName().toString())
                .withPrefix(sourceBefore(node.getName().toString()));

        // see https://docs.oracle.com/javase/tutorial/java/generics/bounded.html
        JContainer<TypeTree> bounds = node.getBounds().isEmpty() ? null :
                JContainer.build(sourceBefore("extends"),
                        convertAll(node.getBounds(), t -> sourceBefore("&"), noDelim), Markers.EMPTY);

        return new J.TypeParameter(randomId(), fmt, Markers.EMPTY, annotations, emptyList(), name, bounds);
    }

    private <T extends TypeTree & Expression> T buildName(String fullyQualifiedName) {
        String[] parts = fullyQualifiedName.split("\\.");

        String fullName = "";
        Expression expr = null;
        for (int i = 0; i < parts.length; i++) {
            String part = parts[i];
            if (i == 0) {
                fullName = part;
                expr = new J.Identifier(randomId(), EMPTY, Markers.EMPTY, emptyList(), part, null, null);
            } else {
                fullName += "." + part;

                int endOfPrefix = indexOfNextNonWhitespace(0, part);
                Space identFmt = endOfPrefix > 0 ? format(part, 0, endOfPrefix) : EMPTY;

                Matcher whitespaceSuffix = whitespaceSuffixPattern.matcher(part);
                //noinspection ResultOfMethodCallIgnored
                whitespaceSuffix.matches();
                Space namePrefix = i == parts.length - 1 ? Space.EMPTY : format(whitespaceSuffix.group(1));

                expr = new J.FieldAccess(
                        randomId(),
                        EMPTY,
                        Markers.EMPTY,
                        expr,
                        padLeft(namePrefix, new J.Identifier(randomId(), identFmt, Markers.EMPTY, emptyList(), part.trim(), null, null)),
                        (Character.isUpperCase(part.charAt(0)) || i == parts.length - 1) ?
                                JavaType.ShallowClass.build(fullName) :
                                null
                );
            }
        }

        //noinspection unchecked,ConstantConditions
        return (T) expr;
    }

    @Override
    public J visitUnionType(UnionTypeTree node, Space fmt) {
        return new J.MultiCatch(randomId(), fmt, Markers.EMPTY,
                convertAll(node.getTypeAlternatives(), t -> sourceBefore("|"), noDelim));
    }

    @Override
    public J visitUnary(UnaryTree node, Space fmt) {
        JCUnary unary = (JCUnary) node;
        Tag tag = unary.getTag();
        JLeftPadded<J.Unary.Type> op;
        Expression expr;

        switch (tag) {
            case POS:
                skip("+");
                op = padLeft(EMPTY, J.Unary.Type.Positive);
                expr = convert(unary.arg);
                break;
            case NEG:
                skip("-");
                op = padLeft(EMPTY, J.Unary.Type.Negative);
                expr = convert(unary.arg);
                break;
            case PREDEC:
                skip("--");
                op = padLeft(EMPTY, J.Unary.Type.PreDecrement);
                expr = convert(unary.arg);
                break;
            case PREINC:
                skip("++");
                op = padLeft(EMPTY, J.Unary.Type.PreIncrement);
                expr = convert(unary.arg);
                break;
            case POSTDEC:
                expr = convert(unary.arg);
                op = padLeft(sourceBefore("--"), J.Unary.Type.PostDecrement);
                break;
            case POSTINC:
                expr = convert(unary.arg);
                op = padLeft(sourceBefore("++"), J.Unary.Type.PostIncrement);
                break;
            case COMPL:
                skip("~");
                op = padLeft(EMPTY, J.Unary.Type.Complement);
                expr = convert(unary.arg);
                break;
            case NOT:
                skip("!");
                op = padLeft(EMPTY, J.Unary.Type.Not);
                expr = convert(unary.arg);
                break;
            default:
                throw new IllegalArgumentException("Unexpected unary tag " + tag);
        }

        return new J.Unary(randomId(), fmt, Markers.EMPTY, op, expr, typeMapping.type(node));
    }

    @Override
    public J visitVariable(VariableTree node, Space fmt) {
        JCTree.JCVariableDecl jcVariableDecl = (JCTree.JCVariableDecl) node;
        if ("<error>".equals(jcVariableDecl.getName().toString())) {
            int startPos = jcVariableDecl.getStartPosition();
            int endPos = jcVariableDecl.getEndPosition(endPosTable);

            if (startPos == endPos) {
                endPos = startPos + 1; // For cases where the error node is a single character like "/"
            }
            String erroneousNode = source.substring(startPos, endPos);
            return new J.Erroneous(
                    randomId(),
                    fmt,
                    Markers.EMPTY,
                    erroneousNode
            );
        }
        return hasFlag(node.getModifiers(), Flags.ENUM) ?
                visitEnumVariable(node, fmt) :
                visitVariables(singletonList(node), fmt); // method arguments cannot be multi-declarations
    }

    private J.VariableDeclarations visitVariables(List<VariableTree> nodes, Space fmt) {
        JCTree.JCVariableDecl node = (JCVariableDecl) nodes.get(0);

        JCExpression vartype = node.vartype;

        Map<Integer, JCAnnotation> annotationPosTable = mapAnnotations(node.getModifiers().getAnnotations(),
                new HashMap<>(node.getModifiers().getAnnotations().size()));
        ReloadableJava17ModifierResults modifierResults = sortedModifiersAndAnnotations(node.getModifiers(), annotationPosTable);

        List<J.Annotation> typeExprAnnotations = collectAnnotations(annotationPosTable);

        TypeTree typeExpr;
        if (vartype == null) {
            typeExpr = null;
        } else if (endPos(vartype) < 0) {
            if ((node.sym.flags() & Flags.PARAMETER) > 0) {
                // this is a lambda parameter with an inferred type expression
                typeExpr = null;
            } else {
                boolean lombokVal = isLombokVal(node);
                typeExpr = new J.Identifier(randomId(),
                        sourceBefore(lombokVal ? "val" : "var"),
                        Markers.build(singletonList(JavaVarKeyword.build())),
                        emptyList(),
                        lombokVal ? "val" : "var",
                        typeMapping.type(vartype),
                        null);
            }
        } else if (vartype instanceof JCArrayTypeTree) {
            JCExpression elementType = vartype;
            while (elementType instanceof JCArrayTypeTree || elementType instanceof JCAnnotatedType) {
                if (elementType instanceof JCAnnotatedType) {
                    elementType = ((JCAnnotatedType) elementType).underlyingType;
                }
                if (elementType instanceof JCArrayTypeTree) {
                    elementType = ((JCArrayTypeTree) elementType).elemtype;
                }
            }
            int idx = indexOfNextNonWhitespace(elementType.getEndPosition(endPosTable), source);
            typeExpr = idx != -1 && (source.charAt(idx) == '[' || source.charAt(idx) == '@') ? convert(vartype) :
                    // we'll capture the array dimensions in a bit, just convert the element type
                    convert(elementType);
        } else {
            typeExpr = convert(vartype);
        }

        if (typeExpr == null && node.declaredUsingVar()) {
            typeExpr = new J.Identifier(randomId(), sourceBefore("var"), Markers.build(singletonList(JavaVarKeyword.build())), emptyList(), "var", typeMapping.type(vartype), null);
        }

        if (typeExpr != null && !typeExprAnnotations.isEmpty()) {
            Space prefix = typeExprAnnotations.get(0).getPrefix();
            typeExpr = new J.AnnotatedType(randomId(), prefix, Markers.EMPTY, ListUtils.mapFirst(typeExprAnnotations, a -> a.withPrefix(EMPTY)), typeExpr);
        }

        List<JLeftPadded<Space>> beforeDimensions = emptyList();

        Space varargs = null;
        if (typeExpr != null && typeExpr.getMarkers().findFirst(JavaVarKeyword.class).isEmpty()) {
            int varargStart = indexOfNextNonWhitespace(cursor, source);
            if (source.startsWith("...", varargStart)) {
                varargs = format(source, cursor, varargStart);
                cursor = varargStart + 3;
            }
        }

        List<JRightPadded<J.VariableDeclarations.NamedVariable>> vars = new ArrayList<>(nodes.size());
        for (int i = 0; i < nodes.size(); i++) {
            JCVariableDecl n = (JCVariableDecl) nodes.get(i);

            Space namedVarPrefix = sourceBefore(n.getName().toString());

            JavaType type = typeMapping.type(n);
            J.Identifier name = new J.Identifier(randomId(), EMPTY, Markers.EMPTY, emptyList(), n.getName().toString(),
                    type instanceof JavaType.Variable ? ((JavaType.Variable) type).getType() : type,
                    type instanceof JavaType.Variable ? (JavaType.Variable) type : null);
            List<JLeftPadded<Space>> dimensionsAfterName = arrayDimensions();

            vars.add(
                    padRight(
                            new J.VariableDeclarations.NamedVariable(randomId(), namedVarPrefix, Markers.EMPTY,
                                    name,
                                    dimensionsAfterName,
                                    n.init != null ? padLeft(sourceBefore("="), convert(n.init)) : null,
                                    (JavaType.Variable) typeMapping.type(n)
                            ),
                            i == nodes.size() - 1 ? EMPTY : sourceBefore(",")
                    )
            );
        }

        return new J.VariableDeclarations(randomId(), fmt, Markers.EMPTY, modifierResults.getLeadingAnnotations(), modifierResults.getModifiers(), typeExpr, varargs, beforeDimensions, vars);
    }

    private List<JLeftPadded<Space>> arrayDimensions() {
        List<JLeftPadded<Space>> dims = null;
        while (true) {
            int beginBracket = indexOfNextNonWhitespace(cursor, source);
            if (source.charAt(beginBracket) == '[') {
                int endBracket = indexOfNextNonWhitespace(beginBracket + 1, source);
                if (dims == null) {
                    dims = new ArrayList<>(2);
                }
                dims.add(padLeft(format(source, cursor, beginBracket),
                        format(source, beginBracket + 1, endBracket)));
                cursor = endBracket + 1;
            } else {
                break;
            }
        }
        return dims == null ? emptyList() : dims;
    }

    @Override
    public J visitWhileLoop(WhileLoopTree node, Space fmt) {
        skip("while");
        return new J.WhileLoop(randomId(), fmt, Markers.EMPTY,
                convert(node.getCondition()),
                convert(node.getStatement(), this::statementDelim));
    }

    @Override
    public J visitWildcard(WildcardTree node, Space fmt) {
        skip("?");

        JCWildcard wildcard = (JCWildcard) node;

        JLeftPadded<J.Wildcard.Bound> bound;
        switch (wildcard.kind.kind) {
            case EXTENDS:
                bound = padLeft(sourceBefore("extends"), J.Wildcard.Bound.Extends);
                break;
            case SUPER:
                bound = padLeft(sourceBefore("super"), J.Wildcard.Bound.Super);
                break;
            case UNBOUND:
            default:
                bound = null;
        }

        return new J.Wildcard(randomId(), fmt, Markers.EMPTY, bound, convert(wildcard.inner));
    }

    /**
     * --------------
     * Conversion utilities
     * --------------
     */
    private <J2 extends J> @Nullable J2 convert(@Nullable Tree t) {
        if (t == null) {
            return null;
        }
        try {
            String prefix = source.substring(cursor, Math.max(cursor, getActualStartPosition((JCTree) t)));
            cursor += prefix.length();
            // Java 21 and 23 have a different return type from getCommentTree; with reflection we can support both
            Method getCommentTreeMethod = DocCommentTable.class.getMethod("getCommentTree", JCTree.class);
            DocCommentTree commentTree = (DocCommentTree) getCommentTreeMethod.invoke(docCommentTable, t);
            @SuppressWarnings("unchecked") J2 j = (J2) scan(t, formatWithCommentTree(prefix, (JCTree) t, commentTree));
            return j;
        } catch (NoSuchMethodException | InvocationTargetException | IllegalAccessException ex) {
            reportJavaParsingException(ex);
            throw new IllegalStateException("Failed to invoke getCommentTree method", ex);
        } catch (Throwable ex) {
            reportJavaParsingException(ex);
            throw ex;
        }
    }

    private static int getActualStartPosition(JCTree t) {
        // not sure if this is a bug in Lombok, but the variable's start position is after the `val` annotation
        if (t instanceof JCVariableDecl && isLombokVal((JCVariableDecl) t)) {
            return ((JCVariableDecl) t).mods.annotations.get(0).getStartPosition();
        }
        return t.getStartPosition();
    }

    private void reportJavaParsingException(Throwable ex) {
        // this SHOULD never happen, but is here simply as a diagnostic measure in the event of unexpected exceptions
        StringBuilder message = new StringBuilder("Failed to convert for the following cursor stack:");
        message.append("--- BEGIN PATH ---\n");

        List<Tree> paths = stream(getCurrentPath().spliterator(), false).toList();
        for (int i = paths.size(); i-- > 0; ) {
            JCTree tree = (JCTree) paths.get(i);
            if (tree instanceof JCCompilationUnit) {
                message.append("JCCompilationUnit(sourceFile = ").append(((JCCompilationUnit) tree).sourcefile.getName()).append(")\n");
            } else if (tree instanceof JCClassDecl) {
                message.append("JCClassDecl(name = ").append(((JCClassDecl) tree).name).append(", line = ").append(lineNumber(tree)).append(")\n");
            } else if (tree instanceof JCVariableDecl) {
                message.append("JCVariableDecl(name = ").append(((JCVariableDecl) tree).name).append(", line = ").append(lineNumber(tree)).append(")\n");
            } else {
                message.append(tree.getClass().getSimpleName()).append("(line = ").append(lineNumber(tree)).append(")\n");
            }
        }

        message.append("--- END PATH ---\n");

        ctx.getOnError().accept(new JavaParsingException(message.toString(), ex));
    }

    private <J2 extends @Nullable J> @Nullable JRightPadded<J2> convert(@Nullable Tree t, Function<Tree, Space> suffix) {
        if (t == null) {
            return null;
        }
        J2 j = convert(t);
<<<<<<< HEAD
        @SuppressWarnings("ConstantConditions") JRightPadded<J2> rightPadded = j == null ? null :
                new JRightPadded<>(j, suffix.apply(t), Markers.EMPTY);
        int idx = findFirstNonWhitespaceChar(rightPadded.getAfter().getWhitespace());
        if (idx >= 0) {
            rightPadded = (JRightPadded<J2>) JRightPadded.build(getErroneous(List.of(rightPadded)));
        }
        // Cursor hasn't been updated but points at the end of erroneous node already
        // This means that error node start position == end position
        // Therefore ensure that cursor has moved to the end of erroneous node bu adding its length to the cursor
        // Example `/pet` results in 2 erroeneous nodes: `/` and `pet`. The `/` node would have start and end position the
        // same from the JC compiler.
        if (endPos(t) == cursor && rightPadded.getElement() instanceof J.Erroneous) {
            cursor += ((J.Erroneous) rightPadded.getElement()).getText().length();
        } else {
            cursor(max(endPos(t), cursor)); // if there is a non-empty suffix, the cursor may have already moved past it
        }
=======
        JRightPadded<J2> rightPadded = new JRightPadded<>(j, suffix.apply(t), Markers.EMPTY);
        cursor(max(endPos(t), cursor)); // if there is a non-empty suffix, the cursor may have already moved past it
>>>>>>> 2b05fc22
        return rightPadded;
    }

    private <J2 extends J> J.Erroneous getErroneous(List<JRightPadded<J2>> converted) {
        PrintOutputCapture p = new PrintOutputCapture<>(0);
        new JavaPrinter<>().visitContainer(JContainer.build(EMPTY, converted, Markers.EMPTY), JContainer.Location.METHOD_INVOCATION_ARGUMENTS, p);
        return new J.Erroneous(
                org.openrewrite.Tree.randomId(),
                EMPTY,
                Markers.EMPTY,
                p.getOut()
        );
    }

    private static int findFirstNonWhitespaceChar(String s) {
        for (int i = 0; i < s.length(); i++) {
            if (!Character.isWhitespace(s.charAt(i))) {
                return i;
            }
        }
        return -1;
    }

    private long lineNumber(Tree tree) {
        return source.substring(0, ((JCTree) tree).getStartPosition()).chars().filter(c -> c == '\n').count() + 1;
    }

    private <J2 extends J> List<J2> convertAll(List<? extends Tree> trees) {
        List<J2> converted = new ArrayList<>(trees.size());
        for (Tree tree : trees) {
            converted.add(convert(tree));
        }
        return converted;
    }

    private <J2 extends J> List<JRightPadded<J2>> convertAll(List<? extends Tree> trees,
                                                             Function<Tree, Space> innerSuffix,
                                                             Function<Tree, Space> suffix) {
        int size = trees.size();
        if (size == 0) {
            return emptyList();
        }
        List<JRightPadded<J2>> converted = new ArrayList<>(size);
        for (int i = 0; i < size; i++) {
            converted.add(convert(trees.get(i), i == size - 1 ? suffix : innerSuffix));
        }
        return converted;
    }

    private @Nullable JContainer<Expression> convertTypeParameters(@Nullable List<? extends Tree> typeArguments) {
        if (typeArguments == null) {
            return null;
        }

        Space typeArgPrefix = sourceBefore("<");
        List<JRightPadded<Expression>> params;
        if (typeArguments.isEmpty()) {
            // raw type, see http://docs.oracle.com/javase/tutorial/java/generics/rawTypes.html
            // adding space before > as a suffix to be consistent with space before > for non-empty lists of type args
            params = singletonList(padRight(new J.Empty(randomId(), sourceBefore(">"), Markers.EMPTY), EMPTY));
        } else {
            params = convertAll(typeArguments, commaDelim, t -> sourceBefore(">"));
        }

        return JContainer.build(typeArgPrefix, params, Markers.EMPTY);
    }

    private Space statementDelim(@Nullable Tree t) {
        switch (t.getKind()) {
            case CONTINUE:
            case RETURN:
            case BREAK:
            case ASSERT:
            case ASSIGNMENT:
            case DO_WHILE_LOOP:
            case IMPORT:
            case METHOD_INVOCATION:
            case NEW_CLASS:
            case THROW:
                return sourceBefore(";");
            case EXPRESSION_STATEMENT:
                ExpressionTree expTree = ((ExpressionStatementTree) t).getExpression();
                if (expTree instanceof ErroneousTree) {
                    return Space.build(source.substring(((JCTree) expTree).getEndPosition(endPosTable),((JCTree) t).getEndPosition(endPosTable)), Collections.emptyList());
                } else {
                    return sourceBefore(";");
                }
            case VARIABLE:
                JCTree.JCVariableDecl varTree = (JCTree.JCVariableDecl) t;
                if ("<error>".contentEquals(varTree.getName())) {
                    int start = varTree.vartype.getEndPosition(endPosTable);
                    int end = varTree.getEndPosition(endPosTable);
                    String whitespace = source.substring(start, end);
                    if (whitespace.contains("\n")) {
                        return EMPTY;
                    } else {
                        return Space.build(source.substring(start, end), Collections.emptyList());
                    }
                }
                return sourceBefore(";");
            case YIELD:
                return sourceBefore(";");
            case LABELED_STATEMENT:
                return statementDelim(((JCLabeledStatement) t).getStatement());
            case METHOD:
                JCMethodDecl m = (JCMethodDecl) t;
                if (m.body == null || m.defaultValue != null) {
                    String suffix = source.substring(cursor, positionOfNext(";", null));
                    int idx = findFirstNonWhitespaceChar(suffix);
                    return sourceBefore(idx >= 0 ? "" : ";");
                } else {
                    return sourceBefore("");
                }
            default:
                return t instanceof JCAssignOp || t instanceof JCUnary ? sourceBefore(";") : EMPTY;
        }
    }

    private List<JRightPadded<Statement>> convertStatements(@Nullable List<? extends Tree> trees) {
        return convertStatements(trees, this::statementDelim);
    }

    @SuppressWarnings("unchecked")
    private List<JRightPadded<Statement>> convertStatements(@Nullable List<? extends Tree> trees,
                                                            Function<Tree, Space> suffix) {
        if (trees == null || trees.isEmpty()) {
            return emptyList();
        }

        Map<Integer, List<Tree>> treesGroupedByStartPosition = new LinkedHashMap<>();
        for (Tree t : trees) {
            if (isLombokGenerated(t)) {
                continue;
            }
            treesGroupedByStartPosition.computeIfAbsent(((JCTree) t).getStartPosition(), k -> new ArrayList<>(1)).add(t);
        }

        List<JRightPadded<Statement>> converted = new ArrayList<>(treesGroupedByStartPosition.size());
        for (List<? extends Tree> treeGroup : treesGroupedByStartPosition.values()) {
            if (treeGroup.size() == 1) {
                Tree t = treeGroup.get(0);
                int startPosition = ((JCTree) t).getStartPosition();
                if (cursor > startPosition)
                    continue;
                converted.add(convert(treeGroup.get(0), suffix));
            } else {
                // multi-variable declarations are split into independent overlapping JCVariableDecl's by the OpenJDK AST
                String prefix = source.substring(cursor, max(((JCTree) treeGroup.get(0)).getStartPosition(), cursor));
                cursor += prefix.length();

                Tree last = treeGroup.get(treeGroup.size() - 1);

                @SuppressWarnings("unchecked")
                J.VariableDeclarations vars = visitVariables((List<VariableTree>) treeGroup, format(prefix));
                JRightPadded<Statement> paddedVars = padRight(vars, semiDelim.apply(last));
                cursor(max(endPos(last), cursor));
                converted.add(paddedVars);
            }
        }

        return converted;
    }

    private static boolean isLombokVal(JCTree.JCVariableDecl t) {
        if (t.sym != null && t.sym.getMetadata() != null) {
            for (Attribute.Compound a : t.sym.getDeclarationAttributes()) {
                if ("lombok.val".equals(a.type.toString())) {
                    return true;
                }
            }
        }
        return false;
    }

    private static boolean isLombokGenerated(Tree t) {
        Symbol sym = null;
        if (t instanceof JCAnnotation) {
            t = ((JCAnnotation) t).getAnnotationType();
        }
        if (t instanceof JCIdent) {
            sym = ((JCIdent) t).sym;
        } else if (t instanceof JCTree.JCMethodDecl) {
            sym = ((JCMethodDecl) t).sym;
        } else if (t instanceof JCTree.JCClassDecl) {
            sym = ((JCClassDecl) t).sym;
        } else if (t instanceof JCTree.JCVariableDecl) {
            sym = ((JCVariableDecl) t).sym;
        }
        return isLombokGenerated(sym);
    }

    private static boolean isLombokGenerated(@Nullable Symbol sym) {
        if (sym == null) {
            return false;
        }
        // Lombok val is represented as a @lombok.val on a "final" modifier, neither which appear in source
        if ("lombok.val".equals(sym.getQualifiedName().toString())) {
            return true;
        }
        if (sym.getMetadata() == null) {
            return false;
        }
        for (Attribute.Compound a : sym.getDeclarationAttributes()) {
            if ("lombok.Generated".equals(a.type.toString())) {
                return true;
            }
        }
        return false;
    }

    /**
     * --------------
     * Other convenience utilities
     * --------------
     */

    private int endPos(Tree t) {
        return ((JCTree) t).getEndPosition(endPosTable);
    }

    private Space sourceBefore(String untilDelim) {
        return sourceBefore(untilDelim, null);
    }

    /**
     * @return Source from <code>cursor</code> to next occurrence of <code>untilDelim</code>,
     * and if not found in the remaining source, the empty String. If <code>stop</code> is reached before
     * <code>untilDelim</code> return the empty String.
     */
    private Space sourceBefore(String untilDelim, @Nullable Character stop) {
        int delimIndex = positionOfNext(untilDelim, stop);
        if (delimIndex < 0) {
            return EMPTY; // unable to find this delimiter
        }

        if (delimIndex == cursor) {
            cursor += untilDelim.length();
            return EMPTY;
        }

        Space space = format(source, cursor, delimIndex);
        cursor = delimIndex + untilDelim.length(); // advance past the delimiter
        return space;
    }

    private <T> JRightPadded<T> padRight(T tree, Space right) {
        return new JRightPadded<>(tree, right, Markers.EMPTY);
    }

    private <T> JLeftPadded<T> padLeft(Space left, T tree) {
        return new JLeftPadded<>(left, tree, Markers.EMPTY);
    }

    private int positionOfNext(String untilDelim, @Nullable Character stop) {
        boolean inMultiLineComment = false;
        boolean inSingleLineComment = false;

        int delimIndex = cursor;
        for (; delimIndex < source.length() - untilDelim.length() + 1; delimIndex++) {
            if (inSingleLineComment) {
                if (source.charAt(delimIndex) == '\n') {
                    inSingleLineComment = false;
                }
            } else {
                if (source.length() - untilDelim.length() > delimIndex + 1) {
                    char c1 = source.charAt(delimIndex);
                    char c2 = source.charAt(delimIndex + 1);
                    switch (c1) {
                        case '/':
                            switch (c2) {
                                case '/':
                                    inSingleLineComment = true;
                                    delimIndex++;
                                    break;
                                case '*':
                                    inMultiLineComment = true;
                                    delimIndex++;
                                    break;
                            }
                            break;
                        case '*':
                            if (c2 == '/') {
                                inMultiLineComment = false;
                                delimIndex++;
                                continue;
                            }
                            break;
                    }
                }

                if (!inMultiLineComment && !inSingleLineComment) {
                    if (stop != null && source.charAt(delimIndex) == stop)
                        return -1; // reached stop word before finding the delimiter

                    if (source.startsWith(untilDelim, delimIndex)) {
                        break; // found it!
                    }
                }
            }
        }

        return delimIndex > source.length() - untilDelim.length() ? -1 : delimIndex;
    }

    private final Function<Tree, Space> semiDelim = ignored -> sourceBefore(";");
    private final Function<Tree, Space> commaDelim = ignored -> sourceBefore(",");
    private final Function<Tree, Space> noDelim = ignored -> EMPTY;

    private Space whitespace() {
        int nextNonWhitespace = indexOfNextNonWhitespace(cursor, source);
        if (nextNonWhitespace == cursor) {
            return EMPTY;
        }
        Space space = format(source, cursor, nextNonWhitespace);
        cursor = nextNonWhitespace;
        return space;
    }

    private String skip(@Nullable String token) {
        if (token == null) {
            //noinspection ConstantConditions
            return null;
        }
        if (source.startsWith(token, cursor)) {
            cursor += token.length();
        }
        return token;
    }

    // Only exists as a function to make it easier to debug unexpected cursor shifts
    private void cursor(int n) {
        cursor = n;
    }

    private boolean hasFlag(ModifiersTree modifiers, long flag) {
        return (((JCModifiers) modifiers).flags & flag) != 0L;
    }

    @SuppressWarnings("unused")
    // Used for debugging
    private List<String> listFlags(long flags) {
        Map<String, Long> allFlags = Arrays.stream(Flags.class.getDeclaredFields())
                .filter(field -> {
                    field.setAccessible(true);
                    try {
                        // FIXME instanceof probably not right here...
                        return field.get(null) instanceof Long &&
                               field.getName().matches("[A-Z_]+");
                    } catch (IllegalAccessException e) {
                        throw new RuntimeException(e);
                    }
                })
                .collect(Collectors.toMap(Field::getName, field -> {
                    try {
                        return (Long) field.get(null);
                    } catch (IllegalAccessException e) {
                        throw new RuntimeException(e);
                    }
                }));

        List<String> all = new ArrayList<>(allFlags.size());
        for (Map.Entry<String, Long> flagNameAndCode : allFlags.entrySet()) {
            if ((flagNameAndCode.getValue() & flags) != 0L) {
                all.add(flagNameAndCode.getKey());
            }
        }
        return all;
    }

    /**
     * Leading annotations and modifiers in the order they appear in the source, which is not necessarily the same as the order in
     * which they appear in the OpenJDK AST
     */
    private ReloadableJava17ModifierResults sortedModifiersAndAnnotations(ModifiersTree modifiers, Map<Integer, JCAnnotation> annotationPosTable) {
        List<J.Annotation> leadingAnnotations = new ArrayList<>();
        List<J.Modifier> sortedModifiers = new ArrayList<>();
        List<J.Annotation> currentAnnotations = new ArrayList<>(2);
        boolean afterFirstModifier = false;
        boolean inComment = false;
        boolean inMultilineComment = false;
        int afterLastModifierPosition = cursor;
        int lastAnnotationPosition = cursor;

        int keywordStartIdx = -1;
        for (int i = cursor; i < source.length(); i++) {
            if (annotationPosTable.containsKey(i)) {
                JCAnnotation jcAnnotation = annotationPosTable.get(i);
                // Skip over lombok's "@val" annotation which does not actually appear in source
                if (isLombokGenerated(jcAnnotation.getAnnotationType())) {
                    continue;
                }
                J.Annotation annotation = convert(jcAnnotation);
                if (afterFirstModifier) {
                    currentAnnotations.add(annotation);
                } else {
                    leadingAnnotations.add(annotation);
                }
                i = cursor - 1;
                lastAnnotationPosition = cursor;
                continue;
            }
            char c = source.charAt(i);
            if (c == '/' && source.length() > i + 1) {
                char next = source.charAt(i + 1);
                if (next == '*') {
                    inMultilineComment = true;
                } else if (next == '/') {
                    inComment = true;
                }
            }

            if (inMultilineComment && c == '/' && source.charAt(i - 1) == '*') {
                inMultilineComment = false;
            } else if (inComment && c == '\n' || c == '\r') {
                inComment = false;
            } else if (!inMultilineComment && !inComment) {
                if (Character.isWhitespace(c)) {
                    if (keywordStartIdx != -1) {
                        Modifier matching = MODIFIER_BY_KEYWORD.get(source.substring(keywordStartIdx, i));
                        keywordStartIdx = -1;

                        if (matching == null) {
                            this.cursor = afterLastModifierPosition;
                            break;
                        } else {
                            sortedModifiers.add(mapModifier(matching, currentAnnotations));
                            afterFirstModifier = true;
                            currentAnnotations = new ArrayList<>(2);
                            afterLastModifierPosition = cursor;
                        }
                    }
                } else if (keywordStartIdx == -1) {
                    keywordStartIdx = i;
                }
            }
        }
        if (sortedModifiers.isEmpty()) {
            cursor = lastAnnotationPosition;
        }
        return new ReloadableJava17ModifierResults(
                leadingAnnotations.isEmpty() ? emptyList() : leadingAnnotations,
                sortedModifiers.isEmpty() ? emptyList() : sortedModifiers
        );
    }

    private J.Modifier mapModifier(Modifier mod, List<J.Annotation> annotations) {
        Space modFormat = whitespace();
        cursor += mod.name().length();
        J.Modifier.Type type;
        switch (mod) {
            case DEFAULT:
                type = J.Modifier.Type.Default;
                break;
            case PUBLIC:
                type = J.Modifier.Type.Public;
                break;
            case PROTECTED:
                type = J.Modifier.Type.Protected;
                break;
            case PRIVATE:
                type = J.Modifier.Type.Private;
                break;
            case ABSTRACT:
                type = J.Modifier.Type.Abstract;
                break;
            case STATIC:
                type = J.Modifier.Type.Static;
                break;
            case FINAL:
                type = J.Modifier.Type.Final;
                break;
            case NATIVE:
                type = J.Modifier.Type.Native;
                break;
            case STRICTFP:
                type = J.Modifier.Type.Strictfp;
                break;
            case SYNCHRONIZED:
                type = J.Modifier.Type.Synchronized;
                break;
            case TRANSIENT:
                type = J.Modifier.Type.Transient;
                break;
            case VOLATILE:
                type = J.Modifier.Type.Volatile;
                break;
            case SEALED:
                type = J.Modifier.Type.Sealed;
                break;
            case NON_SEALED:
                type = J.Modifier.Type.NonSealed;
                break;
            default:
                throw new IllegalArgumentException("Unexpected modifier " + mod);
        }
        return new J.Modifier(randomId(), modFormat, Markers.EMPTY, null, type, annotations);
    }

    private List<J.Annotation> collectAnnotations(Map<Integer, JCAnnotation> annotationPosTable) {
        int maxAnnotationPosition = 0;
        for (Integer pos : annotationPosTable.keySet()) {
            if (pos > maxAnnotationPosition) {
                maxAnnotationPosition = pos;
            }
        }

        List<J.Annotation> annotations = new ArrayList<>();
        boolean inComment = false;
        boolean inMultilineComment = false;
        for (int i = cursor; i <= maxAnnotationPosition && i < source.length(); i++) {
            if (annotationPosTable.containsKey(i)) {
                JCAnnotation jcAnnotation = annotationPosTable.get(i);
                if (isLombokGenerated(jcAnnotation)) {
                    continue;
                }
                annotations.add(convert(jcAnnotation));
                i = cursor;
                continue;
            }
            char c = source.charAt(i);
            if (c == '/' && source.length() > i + 1) {
                char next = source.charAt(i + 1);
                if (next == '*') {
                    inMultilineComment = true;
                } else if (next == '/') {
                    inComment = true;
                }
            }

            if (inMultilineComment && c == '/' && i > 0 && source.charAt(i - 1) == '*') {
                inMultilineComment = false;
            } else if (inComment && c == '\n' || c == '\r') {
                inComment = false;
            } else if (!inMultilineComment && !inComment) {
                if (!Character.isWhitespace(c)) {
                    break;
                }
            }
        }
        return annotations;
    }

    Space formatWithCommentTree(String prefix, JCTree tree, @Nullable DocCommentTree commentTree) {
        Space fmt = format(prefix);
        if (commentTree != null) {
            List<Comment> comments = fmt.getComments();
            int i;
            for (i = comments.size() - 1; i >= 0; i--) {
                Comment comment = comments.get(i);
                if (comment.isMultiline() && ((TextComment) comment).getText().startsWith("*")) {
                    break;
                }
            }

            AtomicReference<Javadoc.DocComment> javadoc = new AtomicReference<>();
            int commentCursor = cursor - prefix.length() + fmt.getWhitespace().length();
            for (int j = 0; j < comments.size(); j++) {
                Comment comment = comments.get(j);
                if (i == j) {
                    javadoc.set((Javadoc.DocComment) new ReloadableJava17JavadocVisitor(
                            context,
                            getCurrentPath(),
                            typeMapping,
                            source.substring(commentCursor, source.indexOf("*/", commentCursor + 1)),
                            tree
                    ).scan(commentTree, new ArrayList<>(1)));
                    break;
                } else {
                    commentCursor += comment.printComment(new Cursor(null, "root")).length() + comment.getSuffix().length();
                }
            }

            int javadocIndex = i;
            return fmt.withComments(ListUtils.map(fmt.getComments(), (j, c) ->
                    j == javadocIndex ? javadoc.get().withSuffix(c.getSuffix()) : c));
        }

        return fmt;
    }
}<|MERGE_RESOLUTION|>--- conflicted
+++ resolved
@@ -1760,7 +1760,6 @@
             return null;
         }
         J2 j = convert(t);
-<<<<<<< HEAD
         @SuppressWarnings("ConstantConditions") JRightPadded<J2> rightPadded = j == null ? null :
                 new JRightPadded<>(j, suffix.apply(t), Markers.EMPTY);
         int idx = findFirstNonWhitespaceChar(rightPadded.getAfter().getWhitespace());
@@ -1777,10 +1776,6 @@
         } else {
             cursor(max(endPos(t), cursor)); // if there is a non-empty suffix, the cursor may have already moved past it
         }
-=======
-        JRightPadded<J2> rightPadded = new JRightPadded<>(j, suffix.apply(t), Markers.EMPTY);
-        cursor(max(endPos(t), cursor)); // if there is a non-empty suffix, the cursor may have already moved past it
->>>>>>> 2b05fc22
         return rightPadded;
     }
 
