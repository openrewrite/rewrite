--- conflicted
+++ resolved
@@ -29,12 +29,9 @@
 
 import javax.lang.model.type.NullType;
 import javax.lang.model.type.TypeMirror;
-<<<<<<< HEAD
-=======
 import java.lang.annotation.Retention;
 import java.lang.annotation.RetentionPolicy;
 import java.lang.reflect.Field;
->>>>>>> 7e6da9ae
 import java.util.ArrayList;
 import java.util.List;
 import java.util.stream.Collectors;
@@ -463,27 +460,7 @@
      * @param symbol     The method symbol.
      * @return Method type attribution.
      */
-<<<<<<< HEAD
-    public JavaType.@Nullable Method methodInvocationType(@Nullable Type selectType, @Nullable Symbol symbol) {
-=======
     public JavaType.@Nullable Method methodInvocationType(com.sun.tools.javac.code.@Nullable Type selectType, @Nullable Symbol symbol) {
-        if (selectType instanceof Type.ErrorType) {
-            try {
-                // Ugly reflection solution, because AttrRecover$RecoveryErrorType is private inner class
-                for (Class<?> targetClass : Class.forName(AttrRecover.class.getCanonicalName()).getDeclaredClasses()) {
-                    if (targetClass.getSimpleName().equals("RecoveryErrorType")) {
-                        Field field = targetClass.getDeclaredField("candidateSymbol");
-                        field.setAccessible(true);
-                        Symbol originalSymbol = (Symbol) field.get(selectType);
-                        return methodInvocationType(selectType.getOriginalType(), originalSymbol);
-                    }
-                }
-            } catch (Exception e) {
-                // ignore
-            }
-        }
-
->>>>>>> 7e6da9ae
         if (selectType == null || selectType instanceof Type.ErrorType || symbol == null || symbol.kind == Kinds.Kind.ERR || symbol.type instanceof Type.UnknownType) {
             return null;
         }
