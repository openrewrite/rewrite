--- conflicted
+++ resolved
@@ -576,11 +576,7 @@
                             .collect(Collectors.toList());
                 } else {
                     try {
-<<<<<<< HEAD
                         defaultValues = singletonList(methodSymbol.getDefaultValue().getValue().toString());
-=======
-                        defaultValues = Collections.singletonList(methodSymbol.getDefaultValue().getValue().toString());
->>>>>>> a3249f20
                     } catch (UnsupportedOperationException e) {
                         // not all Attribute implementations define `getValue()`
                     }
