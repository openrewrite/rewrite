--- conflicted
+++ resolved
@@ -29,6 +29,7 @@
 import org.openrewrite.tree.ParsingExecutionContextView;
 
 import java.nio.file.Path;
+import java.util.Objects;
 import java.util.stream.Stream;
 
 public class ProtoParser implements Parser {
@@ -37,36 +38,6 @@
     public Stream<SourceFile> parseInputs(Iterable<Input> sourceFiles, @Nullable Path relativeTo, ExecutionContext ctx) {
         ParsingEventListener parsingListener = ParsingExecutionContextView.view(ctx).getParsingListener();
         return acceptedInputs(sourceFiles).map(sourceFile -> {
-<<<<<<< HEAD
-            Path path = sourceFile.getRelativePath(relativeTo);
-            try {
-                EncodingDetectingInputStream is = sourceFile.getSource(ctx);
-                String sourceStr = is.readFully();
-                Protobuf2Parser parser = new Protobuf2Parser(new CommonTokenStream(new Protobuf2Lexer(
-                        CharStreams.fromString(sourceStr))));
-
-                parser.removeErrorListeners();
-                parser.addErrorListener(new ForwardingErrorListener(sourceFile.getPath(), ctx));
-
-                if (sourceStr.contains("proto3")) {
-                    return null;
-                }
-
-                Proto.Document document = new ProtoParserVisitor(
-                        path,
-                        sourceFile.getFileAttributes(),
-                        sourceStr,
-                        is.getCharset(),
-                        is.isCharsetBomMarked()
-                ).visitProto(parser.proto());
-                parsingListener.parsed(sourceFile, document);
-                return document;
-            } catch (Throwable t) {
-                ctx.getOnError().accept(t);
-                return ParseError.build(this, sourceFile, relativeTo, ctx, t);
-            }
-        });
-=======
                     Path path = sourceFile.getRelativePath(relativeTo);
                     try {
                         EncodingDetectingInputStream is = sourceFile.getSource(ctx);
@@ -97,7 +68,6 @@
                 })
                 // filter out the nulls produced for `proto3` sources
                 .filter(Objects::nonNull);
->>>>>>> e66065f5
     }
 
     @Override
