--- conflicted
+++ resolved
@@ -104,19 +104,18 @@
     private boolean erroneous = true;
 
     /**
-<<<<<<< HEAD
      * Controls whether the LST is validated not to contain any `J.Unknown` elements.
      */
     @Builder.Default
     private boolean unknown = true;
-=======
+
+    /**
      * Adding messages to execution context is a side effect which makes the recipe run itself stateful.
      * Potentially allows recipes to interfere with each other in surprising and hard to debug ways.
      * Problematic for all the same reasons mutable global variables or singletons are.
      */
     @Builder.Default
     private boolean immutableExecutionContext = true;
->>>>>>> 1fd511c3
 
     /**
      * Enable all invariant validation checks.
