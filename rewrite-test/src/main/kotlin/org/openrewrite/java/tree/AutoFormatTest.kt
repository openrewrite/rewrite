/*
 * Copyright 2020 the original author or authors.
 * <p>
 * Licensed under the Apache License, Version 2.0 (the "License");
 * you may not use this file except in compliance with the License.
 * You may obtain a copy of the License at
 * <p>
 * https://www.apache.org/licenses/LICENSE-2.0
 * <p>
 * Unless required by applicable law or agreed to in writing, software
 * distributed under the License is distributed on an "AS IS" BASIS,
 * WITHOUT WARRANTIES OR CONDITIONS OF ANY KIND, either express or implied.
 * See the License for the specific language governing permissions and
 * limitations under the License.
 */
package org.openrewrite.java.tree

import org.junit.jupiter.api.Disabled
import org.junit.jupiter.api.Test
import org.openrewrite.RefactorVisitorTest
import org.openrewrite.java.AutoFormat
import org.openrewrite.java.JavaParser

interface AutoFormatTest : RefactorVisitorTest {
    companion object {
        var dependencies = listOf(
                "package a;\npublic @interface A {}",
                "package a;\npublic @interface B { String value(); }",
                "package a;\npublic @interface C {}"
        )
    }

    @Test
    fun methodDeclaration(jp: JavaParser) = assertRefactored(
            jp,
            visitorsMapped = listOf { a ->
                AutoFormat(a.classes[0].methods[0])
            },
            before = """
                import java.util.*;
                
                public class A {
                    List<String> l = new ArrayList<>();
                    
                @Deprecated
                public void method() {
                  if(true) {
                    l.add("value");
                  }
                }
                }
            """,
            after = """
                import java.util.*;
                
                public class A {
                    List<String> l = new ArrayList<>();
                    
                    @Deprecated
                    public void method() {
                        if(true) {
                            l.add("value");
                        }
                    }
                }
            """
    )

    @Test
    fun putEachClassAnnotationOnNewLine(jp: JavaParser) = assertRefactored(
            jp,
            dependencies = dependencies,
            visitorsMapped = listOf { a ->
                AutoFormat(a.classes[0])
            },
            before = """
                package a;
                
                @A@B("")   @C
                public class D {
                    
                }
            """,
            after = """
                package a;
                
                @A
                @B("")
                @C
                public class D {
                    
                }
            """
    )

    @Test
    fun putClassAnnotationAndModifierOnSeparateLines(jp: JavaParser) = assertRefactored(
            jp,
            dependencies = dependencies,
            visitorsMapped = listOf { a ->
                AutoFormat(a.classes[0])
            },
            before = """
                package a;
                
                @A public class D {
                    
                }
            """,
            after = """
                package a;
                
                @A
                public class D {
                    
                }
            """
    )

    @Test
    fun putClassAnnotationAndKindOnSeparateLines(jp: JavaParser) = assertRefactored(
            jp,
            dependencies = dependencies,
            visitorsMapped = listOf { a ->
                AutoFormat(a.classes[0])
            },
            before = """
                import java.lang.annotation.Documented;
                
                @A class D {
                    
                }
            """,
            after = """
                import java.lang.annotation.Documented;
                
                @A
                class D {
                    
                }
            """
    )

    @Test
    fun putEachMethodAnnotationOnNewLine(jp: JavaParser) = assertRefactored(
            jp,
            dependencies = dependencies,
            visitorsMapped = listOf { a ->
                AutoFormat(a.classes[0].methods[0])
            },
            before = """
                package a;

                public class D {
                    @A@B("")     @C
                    public String toString() {
                    }
                }
            """,
            after = """
                package a;

                public class D {
<<<<<<< HEAD
=======
                
>>>>>>> 4fad9009
                    @A
                    @B("")
                    @C
                    public String toString() {
                    }
                }
            """
    )

    @Test
    fun putMethodAnnotationAndVisibilityModifierSeparateLines(jp: JavaParser) = assertRefactored(
            jp,
            dependencies = dependencies,
            visitorsMapped = listOf { a ->
                AutoFormat(a.classes[0].methods[0])
            },
            before = """
                package a;

                public class D {
                    @A@B("foo")     @C public String toString() {
                    }
                    
                    @B("bar")
                    @C static String stringify() {
                    }
                }
            """,
            after = """
                package a;

                public class D {
<<<<<<< HEAD
=======
                
>>>>>>> 4fad9009
                    @A
                    @B("foo")
                    @C
                    public String toString() {
                    }
                    
                    @B("bar")
                    @C static String stringify() {
                    }
                }
            """
    )

    @Test
    fun putMethodAnnotationAndVisibilityModifierSeparateLines2(jp: JavaParser) = assertRefactored(
            jp,
            dependencies = dependencies,
            visitorsMapped = listOf { a ->
                AutoFormat(a.classes[0].methods[1])
            },
            before = """
                package a;

                public class D {
                    @A@B("foo")     @C public String toString() {
                    }
                    
                    @B("bar")
                    @C static String stringify() {
                    }
                }
            """,
            after = """
                package a;

                public class D {
                    @A@B("foo")     @C public String toString() {
                    }
                    
                    @B("bar")
                    @C
                    static String stringify() {
                    }
                }
            """
    )

    @Test
    fun putMethodAnnotationAndReturnTypeOnSeparateLines(jp: JavaParser) = assertRefactored(
            jp,
            dependencies = dependencies,
            visitorsMapped = listOf { a ->
                AutoFormat(a.classes[0].methods[0])
            },
            before = """
                package a;

                public class D {
                    @B("foo")
                    @A String stringify() {
                    }
                }
            """,
            after = """
                package a;

                public class D {
<<<<<<< HEAD
=======
                
>>>>>>> 4fad9009
                    @B("foo")
                    @A
                    String stringify() {
                    }
                }
            """
    )

    @Test
    fun putMethodAnnotationAndNameOnSeparateLines(jp: JavaParser) = assertRefactored(
            jp,
            dependencies = dependencies,
            visitorsMapped = listOf { a ->
                AutoFormat(a.classes[0].methods[0])
            },
            before = """
                package a;

                public class D {
                    @B(Tester.class)
                    @A D() {
                    }
                }
            """,
            after = """
                package a;

                public class D {
<<<<<<< HEAD
=======
                
>>>>>>> 4fad9009
                    @B(Tester.class)
                    @A
                    D() {
                    }
                }
            """
    )
<<<<<<< HEAD
=======

    @Test
    fun exactlyOneLineBetweenMethods(jp:JavaParser) = assertRefactored(
            jp,
            visitorsMapped = listOf { a ->
                AutoFormat(a.classes[0])
            },
            before = """
                package a;

                public class D {
                    D() {
                    } void foo() {}
                    
                    
                    void bar() {
                    }
                }
            """,
            after = """
                package a;
                
                public class D {
                
                    D() {
                    }
                
                    void foo() {}
                    
                    void bar() {
                    }
                }
            """
    )

    @Test
    fun indentClassComments(jp:JavaParser) = assertRefactored(
            jp,
            visitorsMapped = listOf { a ->
                AutoFormat(a.classes[0])
            },
            before = """
                package a;
                    // Single-line comment
                    /**
                * multi-line comment
                            */
                public class D { }
            """,
            after = """
                package a;

                // Single-line comment
                /**
                 * multi-line comment
                 */
                public class D { }
            """
    )

    @Test
    fun indentMethodComments(jp:JavaParser) = assertRefactored(
            jp,
            visitorsMapped = listOf { a ->
                AutoFormat(a.classes[0])
            },
            before = """
                package a;

                public class D {
                
                
                
                    /**
                 * multi-line comment
                        */
                     
                        // single-line comment
                    
                    @A void foo() { }
                }
            """,
            after = """
                package a;

                public class D {
                
                    /**
                     * multi-line comment
                     */
                    // single-line comment
                    @A
                    void foo() { }
                }
            """
    )

    @Test
    @Disabled("Not implemented")
    fun indentCommentsInsideMethodBody(jp: JavaParser) = assertRefactored(
            jp,
            visitorsMapped = listOf { a -> AutoFormat(a)},
            before = """
               package a;
                
                public class D {
                    void foo() {
                            /** comment */
                // comment
                        int one = 1;
                        
                /** comment */
                            // comment
                    }
                }
            """,
            after = """
               package a;
                
                public class D {
                    void foo() {
                        /** comment */
                        // comment
                        int one = 1;
                        
                        /** comment */
                        // comment
                    }
                }
            """
    )
>>>>>>> 4fad9009
}
<|MERGE_RESOLUTION|>--- conflicted
+++ resolved
@@ -1,448 +1,433 @@
-/*
- * Copyright 2020 the original author or authors.
- * <p>
- * Licensed under the Apache License, Version 2.0 (the "License");
- * you may not use this file except in compliance with the License.
- * You may obtain a copy of the License at
- * <p>
- * https://www.apache.org/licenses/LICENSE-2.0
- * <p>
- * Unless required by applicable law or agreed to in writing, software
- * distributed under the License is distributed on an "AS IS" BASIS,
- * WITHOUT WARRANTIES OR CONDITIONS OF ANY KIND, either express or implied.
- * See the License for the specific language governing permissions and
- * limitations under the License.
- */
-package org.openrewrite.java.tree
-
-import org.junit.jupiter.api.Disabled
-import org.junit.jupiter.api.Test
-import org.openrewrite.RefactorVisitorTest
-import org.openrewrite.java.AutoFormat
-import org.openrewrite.java.JavaParser
-
-interface AutoFormatTest : RefactorVisitorTest {
-    companion object {
-        var dependencies = listOf(
-                "package a;\npublic @interface A {}",
-                "package a;\npublic @interface B { String value(); }",
-                "package a;\npublic @interface C {}"
-        )
-    }
-
-    @Test
-    fun methodDeclaration(jp: JavaParser) = assertRefactored(
-            jp,
-            visitorsMapped = listOf { a ->
-                AutoFormat(a.classes[0].methods[0])
-            },
-            before = """
-                import java.util.*;
-                
-                public class A {
-                    List<String> l = new ArrayList<>();
-                    
-                @Deprecated
-                public void method() {
-                  if(true) {
-                    l.add("value");
-                  }
-                }
-                }
-            """,
-            after = """
-                import java.util.*;
-                
-                public class A {
-                    List<String> l = new ArrayList<>();
-                    
-                    @Deprecated
-                    public void method() {
-                        if(true) {
-                            l.add("value");
-                        }
-                    }
-                }
-            """
-    )
-
-    @Test
-    fun putEachClassAnnotationOnNewLine(jp: JavaParser) = assertRefactored(
-            jp,
-            dependencies = dependencies,
-            visitorsMapped = listOf { a ->
-                AutoFormat(a.classes[0])
-            },
-            before = """
-                package a;
-                
-                @A@B("")   @C
-                public class D {
-                    
-                }
-            """,
-            after = """
-                package a;
-                
-                @A
-                @B("")
-                @C
-                public class D {
-                    
-                }
-            """
-    )
-
-    @Test
-    fun putClassAnnotationAndModifierOnSeparateLines(jp: JavaParser) = assertRefactored(
-            jp,
-            dependencies = dependencies,
-            visitorsMapped = listOf { a ->
-                AutoFormat(a.classes[0])
-            },
-            before = """
-                package a;
-                
-                @A public class D {
-                    
-                }
-            """,
-            after = """
-                package a;
-                
-                @A
-                public class D {
-                    
-                }
-            """
-    )
-
-    @Test
-    fun putClassAnnotationAndKindOnSeparateLines(jp: JavaParser) = assertRefactored(
-            jp,
-            dependencies = dependencies,
-            visitorsMapped = listOf { a ->
-                AutoFormat(a.classes[0])
-            },
-            before = """
-                import java.lang.annotation.Documented;
-                
-                @A class D {
-                    
-                }
-            """,
-            after = """
-                import java.lang.annotation.Documented;
-                
-                @A
-                class D {
-                    
-                }
-            """
-    )
-
-    @Test
-    fun putEachMethodAnnotationOnNewLine(jp: JavaParser) = assertRefactored(
-            jp,
-            dependencies = dependencies,
-            visitorsMapped = listOf { a ->
-                AutoFormat(a.classes[0].methods[0])
-            },
-            before = """
-                package a;
-
-                public class D {
-                    @A@B("")     @C
-                    public String toString() {
-                    }
-                }
-            """,
-            after = """
-                package a;
-
-                public class D {
-<<<<<<< HEAD
-=======
-                
->>>>>>> 4fad9009
-                    @A
-                    @B("")
-                    @C
-                    public String toString() {
-                    }
-                }
-            """
-    )
-
-    @Test
-    fun putMethodAnnotationAndVisibilityModifierSeparateLines(jp: JavaParser) = assertRefactored(
-            jp,
-            dependencies = dependencies,
-            visitorsMapped = listOf { a ->
-                AutoFormat(a.classes[0].methods[0])
-            },
-            before = """
-                package a;
-
-                public class D {
-                    @A@B("foo")     @C public String toString() {
-                    }
-                    
-                    @B("bar")
-                    @C static String stringify() {
-                    }
-                }
-            """,
-            after = """
-                package a;
-
-                public class D {
-<<<<<<< HEAD
-=======
-                
->>>>>>> 4fad9009
-                    @A
-                    @B("foo")
-                    @C
-                    public String toString() {
-                    }
-                    
-                    @B("bar")
-                    @C static String stringify() {
-                    }
-                }
-            """
-    )
-
-    @Test
-    fun putMethodAnnotationAndVisibilityModifierSeparateLines2(jp: JavaParser) = assertRefactored(
-            jp,
-            dependencies = dependencies,
-            visitorsMapped = listOf { a ->
-                AutoFormat(a.classes[0].methods[1])
-            },
-            before = """
-                package a;
-
-                public class D {
-                    @A@B("foo")     @C public String toString() {
-                    }
-                    
-                    @B("bar")
-                    @C static String stringify() {
-                    }
-                }
-            """,
-            after = """
-                package a;
-
-                public class D {
-                    @A@B("foo")     @C public String toString() {
-                    }
-                    
-                    @B("bar")
-                    @C
-                    static String stringify() {
-                    }
-                }
-            """
-    )
-
-    @Test
-    fun putMethodAnnotationAndReturnTypeOnSeparateLines(jp: JavaParser) = assertRefactored(
-            jp,
-            dependencies = dependencies,
-            visitorsMapped = listOf { a ->
-                AutoFormat(a.classes[0].methods[0])
-            },
-            before = """
-                package a;
-
-                public class D {
-                    @B("foo")
-                    @A String stringify() {
-                    }
-                }
-            """,
-            after = """
-                package a;
-
-                public class D {
-<<<<<<< HEAD
-=======
-                
->>>>>>> 4fad9009
-                    @B("foo")
-                    @A
-                    String stringify() {
-                    }
-                }
-            """
-    )
-
-    @Test
-    fun putMethodAnnotationAndNameOnSeparateLines(jp: JavaParser) = assertRefactored(
-            jp,
-            dependencies = dependencies,
-            visitorsMapped = listOf { a ->
-                AutoFormat(a.classes[0].methods[0])
-            },
-            before = """
-                package a;
-
-                public class D {
-                    @B(Tester.class)
-                    @A D() {
-                    }
-                }
-            """,
-            after = """
-                package a;
-
-                public class D {
-<<<<<<< HEAD
-=======
-                
->>>>>>> 4fad9009
-                    @B(Tester.class)
-                    @A
-                    D() {
-                    }
-                }
-            """
-    )
-<<<<<<< HEAD
-=======
-
-    @Test
-    fun exactlyOneLineBetweenMethods(jp:JavaParser) = assertRefactored(
-            jp,
-            visitorsMapped = listOf { a ->
-                AutoFormat(a.classes[0])
-            },
-            before = """
-                package a;
-
-                public class D {
-                    D() {
-                    } void foo() {}
-                    
-                    
-                    void bar() {
-                    }
-                }
-            """,
-            after = """
-                package a;
-                
-                public class D {
-                
-                    D() {
-                    }
-                
-                    void foo() {}
-                    
-                    void bar() {
-                    }
-                }
-            """
-    )
-
-    @Test
-    fun indentClassComments(jp:JavaParser) = assertRefactored(
-            jp,
-            visitorsMapped = listOf { a ->
-                AutoFormat(a.classes[0])
-            },
-            before = """
-                package a;
-                    // Single-line comment
-                    /**
-                * multi-line comment
-                            */
-                public class D { }
-            """,
-            after = """
-                package a;
-
-                // Single-line comment
-                /**
-                 * multi-line comment
-                 */
-                public class D { }
-            """
-    )
-
-    @Test
-    fun indentMethodComments(jp:JavaParser) = assertRefactored(
-            jp,
-            visitorsMapped = listOf { a ->
-                AutoFormat(a.classes[0])
-            },
-            before = """
-                package a;
-
-                public class D {
-                
-                
-                
-                    /**
-                 * multi-line comment
-                        */
-                     
-                        // single-line comment
-                    
-                    @A void foo() { }
-                }
-            """,
-            after = """
-                package a;
-
-                public class D {
-                
-                    /**
-                     * multi-line comment
-                     */
-                    // single-line comment
-                    @A
-                    void foo() { }
-                }
-            """
-    )
-
-    @Test
-    @Disabled("Not implemented")
-    fun indentCommentsInsideMethodBody(jp: JavaParser) = assertRefactored(
-            jp,
-            visitorsMapped = listOf { a -> AutoFormat(a)},
-            before = """
-               package a;
-                
-                public class D {
-                    void foo() {
-                            /** comment */
-                // comment
-                        int one = 1;
-                        
-                /** comment */
-                            // comment
-                    }
-                }
-            """,
-            after = """
-               package a;
-                
-                public class D {
-                    void foo() {
-                        /** comment */
-                        // comment
-                        int one = 1;
-                        
-                        /** comment */
-                        // comment
-                    }
-                }
-            """
-    )
->>>>>>> 4fad9009
-}
+/*
+ * Copyright 2020 the original author or authors.
+ * <p>
+ * Licensed under the Apache License, Version 2.0 (the "License");
+ * you may not use this file except in compliance with the License.
+ * You may obtain a copy of the License at
+ * <p>
+ * https://www.apache.org/licenses/LICENSE-2.0
+ * <p>
+ * Unless required by applicable law or agreed to in writing, software
+ * distributed under the License is distributed on an "AS IS" BASIS,
+ * WITHOUT WARRANTIES OR CONDITIONS OF ANY KIND, either express or implied.
+ * See the License for the specific language governing permissions and
+ * limitations under the License.
+ */
+package org.openrewrite.java.tree
+
+import org.junit.jupiter.api.Disabled
+import org.junit.jupiter.api.Test
+import org.openrewrite.RefactorVisitorTest
+import org.openrewrite.java.AutoFormat
+import org.openrewrite.java.JavaParser
+
+interface AutoFormatTest : RefactorVisitorTest {
+    companion object {
+        var dependencies = listOf(
+                "package a;\npublic @interface A {}",
+                "package a;\npublic @interface B { String value(); }",
+                "package a;\npublic @interface C {}"
+        )
+    }
+
+    @Test
+    fun methodDeclaration(jp: JavaParser) = assertRefactored(
+            jp,
+            visitorsMapped = listOf { a ->
+                AutoFormat(a.classes[0].methods[0])
+            },
+            before = """
+                import java.util.*;
+                
+                public class A {
+                    List<String> l = new ArrayList<>();
+                    
+                @Deprecated
+                public void method() {
+                  if(true) {
+                    l.add("value");
+                  }
+                }
+                }
+            """,
+            after = """
+                import java.util.*;
+                
+                public class A {
+                    List<String> l = new ArrayList<>();
+                    
+                    @Deprecated
+                    public void method() {
+                        if(true) {
+                            l.add("value");
+                        }
+                    }
+                }
+            """
+    )
+
+    @Test
+    fun putEachClassAnnotationOnNewLine(jp: JavaParser) = assertRefactored(
+            jp,
+            dependencies = dependencies,
+            visitorsMapped = listOf { a ->
+                AutoFormat(a.classes[0])
+            },
+            before = """
+                package a;
+                
+                @A@B("")   @C
+                public class D {
+                    
+                }
+            """,
+            after = """
+                package a;
+                
+                @A
+                @B("")
+                @C
+                public class D {
+                    
+                }
+            """
+    )
+
+    @Test
+    fun putClassAnnotationAndModifierOnSeparateLines(jp: JavaParser) = assertRefactored(
+            jp,
+            dependencies = dependencies,
+            visitorsMapped = listOf { a ->
+                AutoFormat(a.classes[0])
+            },
+            before = """
+                package a;
+                
+                @A public class D {
+                    
+                }
+            """,
+            after = """
+                package a;
+                
+                @A
+                public class D {
+                    
+                }
+            """
+    )
+
+    @Test
+    fun putClassAnnotationAndKindOnSeparateLines(jp: JavaParser) = assertRefactored(
+            jp,
+            dependencies = dependencies,
+            visitorsMapped = listOf { a ->
+                AutoFormat(a.classes[0])
+            },
+            before = """
+                import java.lang.annotation.Documented;
+                
+                @A class D {
+                    
+                }
+            """,
+            after = """
+                import java.lang.annotation.Documented;
+                
+                @A
+                class D {
+                    
+                }
+            """
+    )
+
+    @Test
+    fun putEachMethodAnnotationOnNewLine(jp: JavaParser) = assertRefactored(
+            jp,
+            dependencies = dependencies,
+            visitorsMapped = listOf { a ->
+                AutoFormat(a.classes[0].methods[0])
+            },
+            before = """
+                package a;
+
+                public class D {
+                    @A@B("")     @C
+                    public String toString() {
+                    }
+                }
+            """,
+            after = """
+                package a;
+
+                public class D {
+                
+                    @A
+                    @B("")
+                    @C
+                    public String toString() {
+                    }
+                }
+            """
+    )
+
+    @Test
+    fun putMethodAnnotationAndVisibilityModifierSeparateLines(jp: JavaParser) = assertRefactored(
+            jp,
+            dependencies = dependencies,
+            visitorsMapped = listOf { a ->
+                AutoFormat(a.classes[0].methods[0])
+            },
+            before = """
+                package a;
+
+                public class D {
+                    @A@B("foo")     @C public String toString() {
+                    }
+                    
+                    @B("bar")
+                    @C static String stringify() {
+                    }
+                }
+            """,
+            after = """
+                package a;
+
+                public class D {
+                
+                    @A
+                    @B("foo")
+                    @C
+                    public String toString() {
+                    }
+                    
+                    @B("bar")
+                    @C static String stringify() {
+                    }
+                }
+            """
+    )
+
+    @Test
+    fun putMethodAnnotationAndVisibilityModifierSeparateLines2(jp: JavaParser) = assertRefactored(
+            jp,
+            dependencies = dependencies,
+            visitorsMapped = listOf { a ->
+                AutoFormat(a.classes[0].methods[1])
+            },
+            before = """
+                package a;
+
+                public class D {
+                    @A@B("foo")     @C public String toString() {
+                    }
+                    
+                    @B("bar")
+                    @C static String stringify() {
+                    }
+                }
+            """,
+            after = """
+                package a;
+
+                public class D {
+                    @A@B("foo")     @C public String toString() {
+                    }
+                    
+                    @B("bar")
+                    @C
+                    static String stringify() {
+                    }
+                }
+            """
+    )
+
+    @Test
+    fun putMethodAnnotationAndReturnTypeOnSeparateLines(jp: JavaParser) = assertRefactored(
+            jp,
+            dependencies = dependencies,
+            visitorsMapped = listOf { a ->
+                AutoFormat(a.classes[0].methods[0])
+            },
+            before = """
+                package a;
+
+                public class D {
+                    @B("foo")
+                    @A String stringify() {
+                    }
+                }
+            """,
+            after = """
+                package a;
+
+                public class D {
+                
+                    @B("foo")
+                    @A
+                    String stringify() {
+                    }
+                }
+            """
+    )
+
+    @Test
+    fun putMethodAnnotationAndNameOnSeparateLines(jp: JavaParser) = assertRefactored(
+            jp,
+            dependencies = dependencies,
+            visitorsMapped = listOf { a ->
+                AutoFormat(a.classes[0].methods[0])
+            },
+            before = """
+                package a;
+
+                public class D {
+                    @B(Tester.class)
+                    @A D() {
+                    }
+                }
+            """,
+            after = """
+                package a;
+
+                public class D {
+                
+                    @B(Tester.class)
+                    @A
+                    D() {
+                    }
+                }
+            """
+    )
+
+    @Test
+    fun exactlyOneLineBetweenMethods(jp:JavaParser) = assertRefactored(
+            jp,
+            visitorsMapped = listOf { a ->
+                AutoFormat(a.classes[0])
+            },
+            before = """
+                package a;
+
+                public class D {
+                    D() {
+                    } void foo() {}
+                    
+                    
+                    void bar() {
+                    }
+                }
+            """,
+            after = """
+                package a;
+                
+                public class D {
+                
+                    D() {
+                    }
+                
+                    void foo() {}
+                    
+                    void bar() {
+                    }
+                }
+            """
+    )
+
+    @Test
+    fun indentClassComments(jp:JavaParser) = assertRefactored(
+            jp,
+            visitorsMapped = listOf { a ->
+                AutoFormat(a.classes[0])
+            },
+            before = """
+                package a;
+                    // Single-line comment
+                    /**
+                * multi-line comment
+                            */
+                public class D { }
+            """,
+            after = """
+                package a;
+
+                // Single-line comment
+                /**
+                 * multi-line comment
+                 */
+                public class D { }
+            """
+    )
+
+    @Test
+    fun indentMethodComments(jp:JavaParser) = assertRefactored(
+            jp,
+            visitorsMapped = listOf { a ->
+                AutoFormat(a.classes[0])
+            },
+            before = """
+                package a;
+
+                public class D {
+                
+                
+                
+                    /**
+                 * multi-line comment
+                        */
+                     
+                        // single-line comment
+                    
+                    @A void foo() { }
+                }
+            """,
+            after = """
+                package a;
+
+                public class D {
+                
+                    /**
+                     * multi-line comment
+                     */
+                    // single-line comment
+                    @A
+                    void foo() { }
+                }
+            """
+    )
+
+    @Test
+    @Disabled("Not implemented")
+    fun indentCommentsInsideMethodBody(jp: JavaParser) = assertRefactored(
+            jp,
+            visitorsMapped = listOf { a -> AutoFormat(a)},
+            before = """
+               package a;
+                
+                public class D {
+                    void foo() {
+                            /** comment */
+                // comment
+                        int one = 1;
+                        
+                /** comment */
+                            // comment
+                    }
+                }
+            """,
+            after = """
+               package a;
+                
+                public class D {
+                    void foo() {
+                        /** comment */
+                        // comment
+                        int one = 1;
+                        
+                        /** comment */
+                        // comment
+                    }
+                }
+            """
+    )
+}