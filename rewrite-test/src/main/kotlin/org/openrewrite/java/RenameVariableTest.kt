--- conflicted
+++ resolved
@@ -23,24 +23,6 @@
     @Test
     fun renameVariable(jp: JavaParser) = assertChanged(
         jp,
-<<<<<<< HEAD
-        recipe = object : Recipe() {
-            override fun getProcessor(): TreeProcessor<*, ExecutionContext> {
-                return object : JavaProcessor<ExecutionContext>() {
-                    init {
-                        setCursoringOn()
-                    }
-
-                    override fun visitMultiVariable(multiVariable: J.VariableDecls, p: ExecutionContext): J {
-                        val varCursor = Cursor(cursor, multiVariable.vars[0].elem)
-                        if (cursor.parentOrThrow.getValue<J>() is J.MethodDecl) {
-                            doAfterVisit(RenameVariable(varCursor, "n2"))
-                        } else if (cursor.parentOrThrow.parentOrThrow.getValue<J>() !is J.ClassDecl) {
-                            doAfterVisit(RenameVariable(varCursor, "n1"))
-                        }
-                        return super.visitMultiVariable(multiVariable, p)
-                    }
-=======
         recipe = object : JavaProcessor<ExecutionContext>() {
             override fun visitMultiVariable(multiVariable: J.VariableDecls, p: ExecutionContext): J {
                 val varCursor = Cursor(cursor, multiVariable.vars[0].elem)
@@ -51,7 +33,6 @@
                         .dropParentUntil { it is J }
                         .getValue<J>() !is J.ClassDecl) {
                     doAfterVisit(RenameVariable(varCursor, "n1"))
->>>>>>> 561ebee7
                 }
                 return super.visitMultiVariable(multiVariable, p)
             }
