plugins {
    id("org.openrewrite.build.language-library")
}

dependencies {
<<<<<<< HEAD
    api(platform("org.junit:junit-bom:5.11.+")) // Avoid 5.12.0-M1
    runtimeOnly("org.junit.vintage:junit-vintage-engine") // enable IntelliJ execution of tests, broke with fixing org.junit:junit-bom:5.11.+
=======
    api(platform("org.junit:junit-bom:latest.release"))
>>>>>>> 7f51370a
    api(project(":rewrite-core"))
    compileOnly("io.micrometer:micrometer-core:latest.release")
    api("org.junit.jupiter:junit-jupiter-api")
    api("org.junit.jupiter:junit-jupiter-params")
    api("org.junit.platform:junit-platform-launcher")

    implementation("org.assertj:assertj-core:latest.release")
    implementation("com.fasterxml.jackson.dataformat:jackson-dataformat-csv")
    implementation("org.slf4j:slf4j-api:1.7.36")
    implementation("org.slf4j:slf4j-nop:1.7.36")

    testImplementation(project(":rewrite-groovy"))
    testRuntimeOnly("org.antlr:antlr4-runtime:4.11.1")
}<|MERGE_RESOLUTION|>--- conflicted
+++ resolved
@@ -3,12 +3,7 @@
 }
 
 dependencies {
-<<<<<<< HEAD
-    api(platform("org.junit:junit-bom:5.11.+")) // Avoid 5.12.0-M1
-    runtimeOnly("org.junit.vintage:junit-vintage-engine") // enable IntelliJ execution of tests, broke with fixing org.junit:junit-bom:5.11.+
-=======
     api(platform("org.junit:junit-bom:latest.release"))
->>>>>>> 7f51370a
     api(project(":rewrite-core"))
     compileOnly("io.micrometer:micrometer-core:latest.release")
     api("org.junit.jupiter:junit-jupiter-api")
