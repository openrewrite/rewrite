--- conflicted
+++ resolved
@@ -1923,12 +1923,7 @@
           recipeSpec -> recipeSpec.recipes(
             new ChangeType(
               "org.codehaus.jackson.map.ObjectMapper",
-<<<<<<< HEAD
-              "com.fasterxml.jackson.databind.ObjectMapper",
-              true),
-=======
               "com.fasterxml.jackson.databind.ObjectMapper", true),
->>>>>>> 28dce26c
             new ChangeType(
               "org.codehaus.jackson.map.SerializationConfig$Feature",
               "com.fasterxml.jackson.databind.SerializationFeature", true)
@@ -2086,8 +2081,6 @@
               """
           )
         );
-<<<<<<< HEAD
-    }
 
     @Test
     void changeTypeInLiteral() {
@@ -2131,9 +2124,6 @@
               """
           )
         );
-=======
-
->>>>>>> 28dce26c
     }
 
     @Test
