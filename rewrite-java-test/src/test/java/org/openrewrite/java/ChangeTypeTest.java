--- conflicted
+++ resolved
@@ -2066,7 +2066,22 @@
     }
 
     @Test
-<<<<<<< HEAD
+    void changeTypeInPropertiesFile() {
+        rewriteRun(
+          spec -> spec.recipe(new ChangeType("java.lang.String", "java.lang.Integer", true)),
+          properties(
+            """
+              a.property=java.lang.String
+              b.property=String
+              """,
+            """
+              a.property=java.lang.Integer
+              b.property=String
+              """, spec -> spec.path("application.properties"))
+        );
+    }
+
+    @Test
     void changeTypeInYaml() {
         rewriteRun(
           spec -> spec.recipe(new ChangeType("java.lang.String", "java.lang.Integer", true)),
@@ -2085,20 +2100,5 @@
                   d: String
               """
           ));
-=======
-    void changeTypeInPropertiesFile() {
-        rewriteRun(
-          spec -> spec.recipe(new ChangeType("java.lang.String", "java.lang.Integer", true)),
-          properties(
-            """
-              a.property=java.lang.String
-              b.property=String
-              """,
-            """
-              a.property=java.lang.Integer
-              b.property=String
-              """, spec -> spec.path("application.properties"))
-        );
->>>>>>> 615a7673
     }
 }