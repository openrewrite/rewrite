--- conflicted
+++ resolved
@@ -1818,7 +1818,6 @@
         );
     }
 
-<<<<<<< HEAD
     @Issue("https://github.com/openrewrite/rewrite/issues/4473")
     @Test
     void doesNotRemoveReferencedAnnotationFromRecordParameter() {
@@ -1841,7 +1840,11 @@
               import a.A;
 
               record B(@A String a) {}
-=======
+              """
+          )
+        );
+    }
+
     @Test
     void staticAmbiguousImport() {
         // language=java
@@ -2088,7 +2091,6 @@
               public class Foo {
                   A method(A.B ab, A.C ac) {}
               }
->>>>>>> d2c825c8
               """
           )
         );
