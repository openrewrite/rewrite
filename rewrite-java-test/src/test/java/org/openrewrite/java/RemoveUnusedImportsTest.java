/*
 * Copyright 2020 the original author or authors.
 * <p>
 * Licensed under the Apache License, Version 2.0 (the "License");
 * you may not use this file except in compliance with the License.
 * You may obtain a copy of the License at
 * <p>
 * https://www.apache.org/licenses/LICENSE-2.0
 * <p>
 * Unless required by applicable law or agreed to in writing, software
 * distributed under the License is distributed on an "AS IS" BASIS,
 * WITHOUT WARRANTIES OR CONDITIONS OF ANY KIND, either express or implied.
 * See the License for the specific language governing permissions and
 * limitations under the License.
 */
package org.openrewrite.java;

import org.junit.jupiter.api.Disabled;
import org.junit.jupiter.api.Test;
import org.openrewrite.*;
import org.openrewrite.java.style.ImportLayoutStyle;
import org.openrewrite.style.NamedStyles;
import org.openrewrite.test.RecipeSpec;
import org.openrewrite.test.RewriteTest;
import org.openrewrite.test.SourceSpec;
import org.openrewrite.test.TypeValidation;

import static java.util.Collections.emptySet;
import static java.util.Collections.singletonList;
import static org.openrewrite.java.Assertions.java;

class RemoveUnusedImportsTest implements RewriteTest {

    @Override
    public void defaults(RecipeSpec spec) {
        spec.recipe(new RemoveUnusedImports());
    }

    @DocumentExample
    @Test
    void removeNamedImport() {
        rewriteRun(
          java(
            """
              import java.util.List;
              class A {}
              """,
            "class A {}")
        );
    }

    @Test
    void enumsFromInnerClass() {
        rewriteRun(
          java(
            """
              package org.openrewrite;
              public class Outer {
                  public enum E {
                      A, B, C, D
                  }
              }
              """
          ),
          java(
            """
              import static org.openrewrite.Outer.E.*;
              public class Test {
                  Object a = A;
                  Object b = B;
                  Object c = C;
              }
              """
          )
        );
    }

    @Test
    void enums() {
        rewriteRun(
          java(
            """
              package org.openrewrite;
              public enum E {
                  A, B, C
              }
              """
          ),
          java(
            """
              import org.openrewrite.E;
              import static org.openrewrite.E.A;
              import static org.openrewrite.E.B;
              public class Test {
                  E a = A;
                  E b = B;
              }
              """
          )
        );
    }

    @Issue("https://github.com/openrewrite/rewrite/issues/969")
    @Test
    void doNotRemoveInnerClassImport() {
        rewriteRun(
          java(
            """
              import java.util.Map.Entry;

              public abstract class MyMapEntry<K, V> implements Entry<K, V> {
              }
              """
          )
        );
    }

    @Issue("https://github.com/openrewrite/rewrite/issues/1798")
    @Test
    void doNotRemoveInnerClassInSamePackage() {
        rewriteRun(
          java(
            """
              package java.util;

              import java.util.Map.Entry;

              public abstract class MyMapEntry<K, V> implements Entry<K, V> {
              }
              """
          )
        );
    }

    @Issue("https://github.com/openrewrite/rewrite/issues/1052")
    @Test
    void usedInJavadocWithThrows() {
        rewriteRun(
          java(
            """
              import java.time.DateTimeException;

              class A {
                  /**
                   * @throws DateTimeException when ...
                   */
                  void foo() {}
              }
              """
          )
        );
    }

    @Test
    void usedInJavadoc() {
        rewriteRun(
          java(
            """
              import java.util.List;
              import java.util.Collection;

              /** {@link List} */
              class A {
                  /** {@link Collection} */
                  void foo() {}
              }
              """
          )
        );
    }

    @Test
    void leaveImportIfRemovedTypeIsStillReferredTo() {
        rewriteRun(
          java(
            """
              import java.util.List;
              class A {
                 List<Integer> list;
              }
              """
          )
        );
    }

    @Issue("https://github.com/openrewrite/rewrite/issues/1251")
    @Test
    void leaveImportIfAnnotationOnEnum() {
        rewriteRun(
          java(
            """
              package com.google.gson.annotations;

              import java.lang.annotation.Documented;
              import java.lang.annotation.ElementType;
              import java.lang.annotation.Retention;
              import java.lang.annotation.RetentionPolicy;
              import java.lang.annotation.Target;

              @Documented
              @Retention(RetentionPolicy.RUNTIME)
              @Target({ElementType.FIELD, ElementType.METHOD})
              public @interface SerializedName {
                  String value();
              }
              """
          ),
          java(
            """
              import com.google.gson.annotations.SerializedName;

              public enum PKIState {
                  @SerializedName("active") ACTIVE,
                  @SerializedName("dismissed") DISMISSED
              }
              """
          )
        );
    }

    @Issue("https://github.com/openrewrite/rewrite/issues/617")
    @Test
    void leaveImportForStaticImportEnumInAnnotation() {
        rewriteRun(
          java(
            """
              package org.openrewrite.test;

              public @interface YesOrNo {
                  Status status();
                  enum Status {
                      YES, NO
                  }
              }
              """
          ),
          java(
            """
              package org.openrewrite.test;

              import static org.openrewrite.test.YesOrNo.Status.YES;

              @YesOrNo(status = YES)
              public class Foo {}
              """
          )
        );
    }

    @Issue("https://github.com/openrewrite/rewrite/issues/2722")
    @Test
    void removeAllImportsInFileWithHeader() {
        rewriteRun(
          java(
            """
              /*
               * header
               */
              package x;
              import java.util.List;
              class A {}
              """,
            """
              /*
               * header
               */
              package x;

              class A {}
              """
          )
        );
    }

    @Test
    void removeStarImportIfNoTypesReferredTo() {
        rewriteRun(
          java(
            """
              import java.util.*;
              class A {}
              """,
            "class A {}"
          )
        );
    }

    @Test
    void replaceStarImportWithNamedImportIfOnlyOneReferencedTypeRemains() {
        rewriteRun(
          java(
            """
              import java.util.*;

              class A {
                  Collection<Integer> c;
              }
              """,
            """
              import java.util.Collection;

              class A {
                  Collection<Integer> c;
              }
              """
          )
        );
    }

    @Test
    void unfoldIfLessThanStarCount() {
        rewriteRun(
          java(
            """
              import java.util.*;
              class A {
                 Collection<Integer> c;
                 Set<Integer> s = new HashSet<>();
              }
              """,
            """
              import java.util.Collection;
              import java.util.HashSet;
              import java.util.Set;
              class A {
                 Collection<Integer> c;
                 Set<Integer> s = new HashSet<>();
              }
              """
          )
        );
    }

    @Test
    void leaveStarImportInPlaceIfMoreThanStarCount() {
        rewriteRun(
          java(
            """
              import java.util.*;
              class A {
                 Collection<Integer> c;
                 Set<Integer> s = new HashSet<>();
                 Map<String, String> m = new HashMap<>();
                 List<String> l = new ArrayList<>();
              }
              """
          )
        );
    }

    @Test
    void removeStarStaticImport() {
        rewriteRun(
          java(
            """
              import static java.util.Collections.*;
              class A {}
              """,
            "class A {}"
          )
        );
    }

    @Issue("https://github.com/openrewrite/rewrite/issues/687")
    @Test
    void leaveStarStaticImportIfReferenceStillExists() {
        rewriteRun(
          java(
            """
              import static java.util.Collections.*;
              class A {
                 Object o = emptyList();
              }
              """,
            """
              import static java.util.Collections.emptyList;
              class A {
                 Object o = emptyList();
              }
              """
          )
        );
    }

    @Test
    void removeStaticImportIfNotReferenced() {
        rewriteRun(
          java(
            """
              import java.time.DayOfWeek;

              import static java.time.DayOfWeek.MONDAY;
              import static java.time.DayOfWeek.TUESDAY;

              class WorkWeek {
                  DayOfWeek shortWeekStarts(){
                      return TUESDAY;
                  }
              }
              """,
            """
              import java.time.DayOfWeek;

              import static java.time.DayOfWeek.TUESDAY;

              class WorkWeek {
                  DayOfWeek shortWeekStarts(){
                      return TUESDAY;
                  }
              }
              """
          )
        );
    }

    @Test
    void leaveNamedStaticImportIfReferenceStillExists() {
        rewriteRun(

          java(
            """
              import static java.util.Collections.emptyList;
              import static java.util.Collections.emptySet;

              class A {
                 Object o = emptyList();
              }
              """,
            """
              import static java.util.Collections.emptyList;

              class A {
                 Object o = emptyList();
              }
              """
          )
        );
    }

    @Test
    void leaveNamedStaticImportOnFieldIfReferenceStillExists() {
        rewriteRun(
          java(
            """
              package foo;
              public class B {
                  public static final String STRING = "string";
                  public static final String STRING2 = "string2";
              }
              """
          ),
          java(
            """
              package foo;
              public class C {
                  public static final String ANOTHER = "string";
              }
              """
          ),
          java(
            """
              import static foo.B.STRING;
              import static foo.B.STRING2;
              import static foo.C.*;

              public class A {
                  String a = STRING;
              }
              """,
            """
              import static foo.B.STRING;

              public class A {
                  String a = STRING;
              }
              """
          )
        );
    }

    @Issue("https://github.com/openrewrite/rewrite/issues/429")
    @Test
    void removePackageInfoImports() {
        rewriteRun(
          java(
            """
              package foo;
              public @interface FooAnnotation {}
              public @interface Foo {}
              public @interface Bar {}
              """
          ),
          java(
            """
              @Foo
              @Bar
              package foo.bar.baz;

              import foo.Bar;
              import foo.Foo;
              import foo.FooAnnotation;
              """,
            """
              @Foo
              @Bar
              package foo.bar.baz;

              import foo.Bar;
              import foo.Foo;
              """
          )
        );
    }

    @Test
    void removePackageInfoStarImports() {
        rewriteRun(
          java(
            """
              package foo;
              public @interface FooAnnotation {}
              public @interface Foo {}
              public @interface Bar {}
              """
          ),
          java(
            """
              @Foo
              @Bar
              package foo.bar.baz;

              import foo.*;
              """,
            """
              @Foo
              @Bar
              package foo.bar.baz;

              import foo.Bar;
              import foo.Foo;
              """
          )
        );
    }

    @Issue("https://github.com/openrewrite/rewrite/issues/594")
    @Test
    void dontRemoveStaticReferenceToPrimitiveField() {
        rewriteRun(
          java(
            """
              import static java.sql.ResultSet.TYPE_FORWARD_ONLY;
              public class A {
                  int t = TYPE_FORWARD_ONLY;
              }
              """
          )
        );
    }

    @Issue("https://github.com/openrewrite/rewrite/issues/580")
    @Test
    void resultSetType() {
        rewriteRun(
          java(
            """
              import java.sql.ResultSet;
              public class A {
                  int t = ResultSet.TYPE_FORWARD_ONLY;
              }
              """
          )
        );
    }

    @Issue("https://github.com/openrewrite/rewrite/issues/701")
    @Test
    void ensuresWhitespaceAfterPackageDeclarationNoImportsRemain() {
        rewriteRun(
          java(
            """
              package com.example.foo;
              import java.util.List;
              public class A {
              }
              """,
            """
              package com.example.foo;

              public class A {
              }
              """
          )
        );
    }

    @Test
    void doesNotAffectClassBodyFormatting() {
        rewriteRun(

          java(
            """
              package com.example.foo;

              import java.util.List;
              import java.util.ArrayList;

              public class A {
              // Intentionally misaligned to ensure formatting is not overzealous
              ArrayList<String> foo = new ArrayList<>();
              }
              """,
            """
              package com.example.foo;

              import java.util.ArrayList;

              public class A {
              // Intentionally misaligned to ensure formatting is not overzealous
              ArrayList<String> foo = new ArrayList<>();
              }
              """
          )
        );
    }

    @Issue("https://github.com/openrewrite/rewrite/issues/845")
    @Test
    void doesNotRemoveStaticReferenceToNewClass() {
        rewriteRun(
          java(
            """
              package org.openrewrite;
              public class Bar {
                  public static final class Buz {
                      public Buz() {}
                  }
              }
              """
          ),
          java(
            """
              package foo.test;

              import static org.openrewrite.Bar.Buz;

              public class Test {
                  private void method() {
                      new Buz();
                  }
              }
              """
          )
        );
    }

    @Issue("https://github.com/openrewrite/rewrite/issues/877")
    @Test
    void doNotUnfoldStaticValidWildCard() {
        rewriteRun(
          java(
            """
              package org.openrewrite;
              public class Foo {
                  public static final int FOO_CONSTANT = 10;
                  public static final class Bar {
                      private Bar() {}
                      public static void helper() {}
                  }
                  public static void fooMethod() {}
              }
              """
          ),
          java(
            """
              package foo.test;

              import static org.openrewrite.Foo.*;

              public class Test {
                  int var = FOO_CONSTANT;
                  private void method() {
                      fooMethod();
                      Bar.helper();
                  }
              }
              """
          )
        );
    }

    @Issue("https://github.com/openrewrite/rewrite/issues/877")
    @Test
    void unfoldStaticUses() {
        rewriteRun(
          java(
            """
              package org.openrewrite;
              public class Foo {
                  public static final int FOO_CONSTANT = 10;
                  public static final class Bar {
                      private Bar(){}
                      public static void helper() {}
                  }
                  public static void fooMethod() {}
              }
              """
          ),
          java(
            """
              package foo.test;

              import static org.openrewrite.Foo.*;

              public class Test {
                  int var = FOO_CONSTANT;
                  private void method() {
                      Bar.helper();
                  }
              }
              """,
            """
              package foo.test;

              import static org.openrewrite.Foo.FOO_CONSTANT;
              import static org.openrewrite.Foo.Bar;

              public class Test {
                  int var = FOO_CONSTANT;
                  private void method() {
                      Bar.helper();
                  }
              }
              """
          )
        );
    }

    @Test
    void doNotUnfoldPackage() {
        rewriteRun(
          spec -> spec.parser(JavaParser.fromJavaVersion().styles(
            singletonList(
              new NamedStyles(
                Tree.randomId(), "test", "test", "test", emptySet(), singletonList(
                ImportLayoutStyle.builder()
                  .packageToFold("java.util.*")
                  .staticPackageToFold("java.util.Collections.*")
                  .importAllOthers()
                  .importStaticAllOthers()
                  .build()
              )
              )
            )
          )),
          java(
            """
              import java.util.*;

              import static java.util.Collections.*;

              class Test {
                  List<String> l = emptyList();
              }
              """
          )
        );
    }

    @Test
    void unfoldSubpackage() {
        rewriteRun(
          spec -> spec.parser(JavaParser.fromJavaVersion().styles(
            singletonList(
              new NamedStyles(
                Tree.randomId(), "test", "test", "test", emptySet(), singletonList(
                ImportLayoutStyle.builder()
                  .packageToFold("java.util.*", false)
                  .staticPackageToFold("java.util.*", false)
                  .importAllOthers()
                  .importStaticAllOthers()
                  .build()
              )
              )
            )
          )),
          java(
            """
              import java.util.concurrent.*;

              import static java.util.Collections.*;

              class Test {
                  Object o = emptyMap();
                  ConcurrentHashMap<String, String> m;
              }
              """,
            """
              import java.util.concurrent.ConcurrentHashMap;

              import static java.util.Collections.emptyMap;

              class Test {
                  Object o = emptyMap();
                  ConcurrentHashMap<String, String> m;
              }
              """
          )
        );
    }

    @Test
    void doNotUnfoldSubpackage() {
        rewriteRun(
          spec -> spec.parser(JavaParser.fromJavaVersion().styles(
            singletonList(
              new NamedStyles(
                Tree.randomId(), "test", "test", "test", emptySet(), singletonList(
                ImportLayoutStyle.builder()
                  .packageToFold("java.util.*", true)
                  .staticPackageToFold("java.util.*", true)
                  .importAllOthers()
                  .importStaticAllOthers()
                  .build()
              )
              )
            )
          )),
          java(
            """
              import java.util.concurrent.*;

              import static java.util.Collections.*;

              class Test {
                  ConcurrentHashMap<String, String> m = new ConcurrentHashMap<>(emptyMap());
              }
              """
          )
        );
    }

    @Issue("https://github.com/openrewrite/rewrite/issues/1509")
    @Test
    void removeImportsForSamePackage() {
        rewriteRun(
          java(
            """
              package com.google.gson.annotations;

              import java.lang.annotation.Documented;
              import java.lang.annotation.ElementType;
              import java.lang.annotation.Retention;
              import java.lang.annotation.RetentionPolicy;
              import java.lang.annotation.Target;

              @Documented
              @Retention(RetentionPolicy.RUNTIME)
              @Target({ElementType.FIELD, ElementType.METHOD})
              public @interface SerializedName {
                  String value();
              }
              """
          ),
          java(
            """
              package com.google.gson.annotations;

              import com.google.gson.annotations.SerializedName;

              public enum PKIState {
                  @SerializedName("active") ACTIVE,
                  @SerializedName("dismissed") DISMISSED
              }
              """,
            """
              package com.google.gson.annotations;

              public enum PKIState {
                  @SerializedName("active") ACTIVE,
                  @SerializedName("dismissed") DISMISSED
              }
              """
          )
        );
    }

    @Issue("https://github.com/openrewrite/rewrite/issues/1698")
    @Test
    void correctlyRemoveImportsFromLowerCaseClassNames() {
        rewriteRun(
          java(
            """
              package com.source;

              public class a {
                  public static final short SHORT1 = (short)1;
                  public static final short SHORT2 = (short)2;
              }
              """
          ),
          java(
            """
              package com.test;

              import static com.source.a.SHORT1;
              import static com.source.a.SHORT2;

              class Test {
                  short uniqueCount = SHORT1;
              }
              """,
            """
              package com.test;

              import static com.source.a.SHORT1;

              class Test {
                  short uniqueCount = SHORT1;
              }
              """
          )
        );
    }

    @Issue("https://github.com/openrewrite/rewrite/issues/1698")
    @Test
    void correctlyRemoveImportsFromUpperCasedPackages() {
        rewriteRun(
          java(
            """
              package com.Source.$;

              public class A {
                  public static final short SHORT1 = (short)1;
                  public static final short SHORT2 = (short)2;
              }
              """
          ),
          java(
            """
              package com.test;

              import static com.Source.$.A.SHORT1;
              import static com.Source.$.A.SHORT2;

              class Test {
                  short uniqueCount = SHORT1;
              }
              """,
            """
              package com.test;

              import static com.Source.$.A.SHORT1;

              class Test {
                  short uniqueCount = SHORT1;
              }
              """
          )
        );
    }

    @Issue("https://github.com/openrewrite/rewrite/issues/1698")
    @Test
    void correctlyRemoveImportsFromInternalClasses() {
        rewriteRun(
          java(
            """
              package com.Source.A;

              public class B {
                public enum Enums {
                    B1, B2
                }

                public static void helloWorld() {
                    System.out.println("hello world!");
                }
              }
              """
          ),
          java(
            """
              package com.test;

              import static com.Source.A.B.Enums.B1;
              import static com.Source.A.B.Enums.B2;
              import static com.Source.A.B.helloWorld;

              class Test {
                  public static void main(String[] args) {
                    var uniqueCount = B1;
                    helloWorld();
                  }
              }
              """,
            """
              package com.test;

              import static com.Source.A.B.Enums.B1;
              import static com.Source.A.B.helloWorld;

              class Test {
                  public static void main(String[] args) {
                    var uniqueCount = B1;
                    helloWorld();
                  }
              }
              """
          )
        );
    }

    @Issue("https://github.com/openrewrite/rewrite/issues/1698")
    @Test
    void correctlyRemoveImportsFromNestedInternalClasses() {
        rewriteRun(
          java(
            """
              package com.Source.A;

              public class B {
                public enum Enums {
                    B1, B2
                }

                public static class C {
                    public enum Enums {
                        C1, C2
                    }
                }

                public static void helloWorld() {
                    System.out.println("hello world!");
                }
              }
              """
          ),
          java(
            """
              package com.test;

              import static com.Source.A.B.Enums.B1;
              import static com.Source.A.B.Enums.B2;
              import static com.Source.A.B.C.Enums.C1;
              import static com.Source.A.B.C.Enums.C2;
              import static com.Source.A.B.helloWorld;

              class Test {
                  public static void main(String[] args) {
                    var uniqueCount = B1;
                    var uniqueCountNested = C1;
                    helloWorld();
                  }
              }
              """,
            """
              package com.test;

              import static com.Source.A.B.Enums.B1;
              import static com.Source.A.B.C.Enums.C1;
              import static com.Source.A.B.helloWorld;

              class Test {
                  public static void main(String[] args) {
                    var uniqueCount = B1;
                    var uniqueCountNested = C1;
                    helloWorld();
                  }
              }
              """
          )
        );
    }

    @Issue("https://github.com/openrewrite/rewrite/issues/3275")
    @Test
    void doesNotRemoveReferencedClassesBeingUsedAsParameters() {
        rewriteRun(
          java(
            """
              package com.Source.mine;

              public class A {
                  public static final short SHORT1 = (short)1;

                  public short getShort1() {
                    return SHORT1;
                  }
              }
              """
          ),
          java(
            """
              package com.test;

              import com.Source.mine.A;

              class Test {
                  void f(A classA) {
                    classA.getShort1();
                  }
              }
              """
          )
        );
    }

    @Issue("https://github.com/openrewrite/rewrite/issues/3275")
    @Test
    void doesNotRemoveReferencedClassesBeingUsedAsParametersUnusualPackageName() {
        rewriteRun(
          java(
            """
              package com.Source.$;

              public class A {
                  public static final short SHORT1 = (short)1;

                  public short getShort1() {
                    return SHORT1;
                  }
              }
              """
          ),
          java(
            """
              package com.test;

              import com.Source.$.A;

              class Test {
                  void f(A classA) {
                    classA.getShort1();
                  }
              }
              """
          )
        );
    }

    @Issue("https://github.com/openrewrite/rewrite/issues/3275")
    @Test
    void doesNotRemoveWildCardImport() {
        rewriteRun(
          spec -> spec.expectedCyclesThatMakeChanges(2),
          java(
            """
              package com.Source.mine;

              public class A {
                  public void f() {}
              }
              """
          ),
          java(
            """
              package com.Source.mine;

              public class B {
                  public void f() {}
              }
              """
          ),
          java(
            """
              package com.Source.mine;

              public class C {
                  public void f() {}
              }
              """
          ),
          java(
            """
              package com.Source.mine;

              public class Record {
                  public A theOne() { return new A(); }
                  public B theOther1() { return new B(); }
                  public C theOther2() { return new C(); }
              }
              """
          ),
          java(
            """
              package com.test;

              import com.Source.mine.Record;
              import com.Source.mine.*;

              class Test {
                  void f(Record r) {
                    A a = r.theOne();
                    B b = r.theOther1();
                    C c = r.theOther2();
                  }
              }
              """,
            """
              package com.test;

              import com.Source.mine.Record;
              import com.Source.mine.A;
              import com.Source.mine.B;
              import com.Source.mine.C;

              class Test {
                  void f(Record r) {
                    A a = r.theOne();
                    B b = r.theOther1();
                    C c = r.theOther2();
                  }
              }
              """
          )
        );
    }

    @Issue("https://github.com/openrewrite/rewrite/issues/3275")
    @Test
    void doesNotUnfoldWildCardImport() {
        rewriteRun(
          spec -> spec.recipe(new RemoveUnusedImports()),
          java(
            """
              package com.Source.mine;

              public class A {
                  public void f() {}
              }
              """
          ),
          java(
            """
              package com.Source.mine;

              public class B {
                  public void f() {}
              }
              """
          ),
          java(
            """
              package com.Source.mine;

              public class C {
                  public void f() {}
              }
              """
          ),
          java(
            """
              package com.Source.mine;

              public class Record {
                  public A theOne() { return new A(); }
                  public B theOther1() { return new B(); }
                  public C theOther2() { return new C(); }
              }
              """
          ),
          java(
            """
              package com.test;

              import com.Source.mine.Record;
              import com.Source.mine.A;
              import com.Source.mine.B;
              import com.Source.mine.C;

              class Test {
                  void f(Record r) {
                    A a = r.theOne();
                    B b = r.theOther1();
                    C c = r.theOther2();
                  }
              }
              """
          )
        );
    }

    @Test
    void removeImportUsedAsLambdaParameter() {
        rewriteRun(
          java(
            """
              import java.util.HashMap;
              import java.util.function.Function;

              public class Test {
                  public static void foo(){
                      final HashMap<Integer,String> map = new HashMap<>();
                      map.computeIfAbsent(3, integer -> String.valueOf(integer + 1));
                  }
              }
              """,
            """
              import java.util.HashMap;

              public class Test {
                  public static void foo(){
                      final HashMap<Integer,String> map = new HashMap<>();
                      map.computeIfAbsent(3, integer -> String.valueOf(integer + 1));
                  }
              }
              """
          )
        );
    }

    @Test
    void removeImportUsedAsMethodParameter() {
        rewriteRun(
          java(
            """
              import java.util.HashMap;
              import java.util.ArrayList;
              import java.util.Set;

              public class Test {
                  public static void foo(){
                      new ArrayList<>(new HashMap<Integer, String>().keySet());
                  }
              }
              """,
            """
              import java.util.HashMap;
              import java.util.ArrayList;

              public class Test {
                  public static void foo(){
                      new ArrayList<>(new HashMap<Integer, String>().keySet());
                  }
              }
              """
          )
        );
    }

    @Test
    void removeMultipleDirectImports() {
        rewriteRun(
          java(
            """
              import java.util.Collection;
              import java.util.Collection;

              import static java.util.Collections.emptyList;
              import static java.util.Collections.emptyList;

              class A {
                 Collection<Integer> c = emptyList();
              }
              """,
            """
              import java.util.Collection;

              import static java.util.Collections.emptyList;

              class A {
                 Collection<Integer> c = emptyList();
              }
              """
          )
        );
    }

    @Disabled
    @Test
    void removeMultipleWildcardImports() {
        ExecutionContext ctx = new InMemoryExecutionContext();
        ctx.putMessage(JavaParser.SKIP_SOURCE_SET_TYPE_GENERATION, false);
        rewriteRun(
          spec -> spec.executionContext(ctx),
          java(
            """
              import java.util.*;
              import java.util.*;

              import static java.util.Collections.emptyList;
              import static java.util.Collections.singletonList;

              class A {
                 Collection<Integer> c = emptyList();
                 Set<Integer> s = new HashSet<>();
                 List<String> l = singletonList("a");
              }
              """,
            """
              import java.util.*;

              import static java.util.Collections.emptyList;
              import static java.util.Collections.singletonList;

              class A {
                 Collection<Integer> c = emptyList();
                 Set<Integer> s = new HashSet<>();
                 List<String> l = singletonList("a");
              }
              """
          )
        );
    }

    @Test
    void removeWildcardImportWithDirectImport() {
        rewriteRun(
          spec -> spec.expectedCyclesThatMakeChanges(2),
          java(
            """
              import java.util.*;
              import java.util.Collection;

              import static java.util.Collections.*;
              import static java.util.Collections.emptyList;

              class A {
                 Collection<Integer> c = emptyList();
              }
              """,
            """
              import java.util.Collection;

              import static java.util.Collections.emptyList;

              class A {
                 Collection<Integer> c = emptyList();
              }
              """
          )
        );
    }

    @Disabled
    @Test
    void removeDirectImportWithWildcardImport() {
        ExecutionContext ctx = new InMemoryExecutionContext();
        ctx.putMessage(JavaParser.SKIP_SOURCE_SET_TYPE_GENERATION, false);
        rewriteRun(
          spec -> spec.executionContext(ctx),
          java(
            """
              import java.util.Set;
              import java.util.*;

              import static java.util.Collections.emptyList;
              import static java.util.Collections.*;

              class A {
                 Collection<Integer> c = emptyList();
                 Set<Integer> s = emptySet();
                 List<String> l = singletonList("c");
                 Iterator<Short> i = emptyIterator();
              }
              """,
            """
              import java.util.*;

              import static java.util.Collections.*;

              class A {
                 Collection<Integer> c = emptyList();
                 Set<Integer> s = emptySet();
                 List<String> l = singletonList("c");
                 Iterator<Short> i = emptyIterator();
              }
              """
          )
        );
    }

    @Test
    void removeMultipleImportsWhileUnfoldingWildcard() {
        rewriteRun(
          spec -> spec.expectedCyclesThatMakeChanges(2),
          java(
            """
              import java.util.Set;
              import java.util.*;

              import static java.util.Collections.emptyList;
              import static java.util.Collections.*;

              class A {
                 Collection<Integer> c = emptyList();
                 Set<Integer> s = emptySet();
              }
              """,
            """
              import java.util.Set;
              import java.util.Collection;

              import static java.util.Collections.emptyList;
              import static java.util.Collections.emptySet;

              class A {
                 Collection<Integer> c = emptyList();
                 Set<Integer> s = emptySet();
              }
              """
          )
        );
    }

    @Test
    void keepInnerClassImports() {
        rewriteRun(
          java(
            """
              import java.util.*;
              import java.util.Map.Entry;

              import static java.util.Collections.*;

              class A {
                 Collection<Integer> c = emptyList();
                 Set<Integer> s = emptySet();
                 List<String> l = List.of("c","b","a");
                 Iterator<Short> i = emptyIterator();
                 Entry<String, Integer> entry;
              }
              """
          )
        );
    }

    // If multiple packages have conflicting class names,
    // so have to explicitly import the specific class to avoid ambiguity.
    @Test
    void multiplePackagesHaveConflictingClassNames() {
        rewriteRun(
          java(
            """
              package org.b;
              public class Pair<K, V> {
                  K key;
                  V value;
              }
              """
          ),
          java(
            """
              package org.b;
              public class Table<T> { }
              """
          ),
          java(
            """
              package org.c;
              public class Pair<K, V> {
                  K key;
                  V value;
              }
              """
          ),
          java(
            """
              package org.c;
              public class Table<T> { }
              """
          ),
          java(
            """
              package org.b;
              public class B1 { }
              """
          ),
          java(
            """
              package org.b;
              public class B2 { }
              """
          ),
          java(
            """
              package org.b;
              public class B3 { }
              """
          ),
          java(
            """
              package org.b;
              public class B4 { }
              """
          ),
          java(
            """
              package org.c;
              public class C1 {}
              """
          ),
          java(
            """
              package org.c;
              public class C2 {}
              """
          ),
          java(
            """
              package org.c;
              public class C3 {}
              """
          ),
          java(
            """
              package org.c;
              public class C4 {}
              """
          ),
          java(
            """
              package org.a;

              import org.b.*;
              import org.b.Pair;
              import org.c.*;
              import org.c.Table;

              class A {
                  void method() {
                      Pair<String, String > pair = new Pair<>();
                      Table<String> table = new Table<>();
                      B1 b1 = new B1();
                      B2 b2 = new B2();
                      B3 b3 = new B3();
                      B4 b4 = new B4();
                      C1 c1 = new C1();
                      C2 c2 = new C2();
                      C3 c3 = new C3();
                      C4 c4 = new C4();
                  }
              }
              """
          )
        );
    }

    @Test
    @Issue("https://github.com/openrewrite/rewrite/issues/3607")
    void conflictWithRecord() {
        rewriteRun(
          spec -> spec.parser(JavaParser.fromJavaVersion().dependsOn(
            """
              package pzrep.p1;

              public class Record {
                public A theOne() { return new A(); }
                public B0 theOther0() { return new B0(); }
                public B1 theOther1() { return new B1(); }
                public B2 theOther2() { return new B2(); }
                public B3 theOther3() { return new B3(); }
                public B4 theOther4() { return new B4(); }
                public B5 theOther5() { return new B5(); }
                public B6 theOther6() { return new B6(); }
                public B7 theOther7() { return new B7(); }
                public B8 theOther8() { return new B8(); }
                public B9 theOther9() { return new B9(); }
              }
              """, """
              package pzrep.p1;

              public class A {
                public void f() {}
              }
              """, """
              package pzrep.p1;

              public class B0 {
                public void f() {}
              }
              """, """
              package pzrep.p1;

              public class B1 {
                public void f() {}
              }
              """, """
              package pzrep.p1;

              public class B2 {
                public void f() {}
              }
              """, """
              package pzrep.p1;

              public class B3 {
                public void f() {}
              }
              """, """
              package pzrep.p1;

              public class B4 {
                public void f() {}
              }
              """, """
              package pzrep.p1;

              public class B5 {
                public void f() {}
              }
              """, """
              package pzrep.p1;

              public class B6 {
                public void f() {}
              }
              """, """
              package pzrep.p1;

              public class B7 {
                public void f() {}
              }
              """, """
              package pzrep.p1;

              public class B8 {
                public void f() {}
              }
              """, """
              package pzrep.p1;

              public class B9 {
                public void f() {}
              }
              """
          )),
          java(
            """
              package pzrep.p2;

              import pzrep.p1.Record;
              import pzrep.p1.*;

              class Client2 {
                  void f(Record r) {
                    A a = r.theOne();
                    B0 b0 = r.theOther0();
                    B1 b1 = r.theOther1();
                    B2 b2 = r.theOther2();
                    B3 b3 = r.theOther3();
                    B4 b4 = r.theOther4();
                    B5 b5 = r.theOther5();
                    B6 b6 = r.theOther6();
                    B7 b7 = r.theOther7();
                    B8 b8 = r.theOther8();
                    B9 b9 = r.theOther9();
                  }
              }
              """
          ));
    }

    @Test
    @Issue("https://github.com/openrewrite/rewrite/issues/3909")
    void importUsedOnlyInReturnType() {
        // language=java
        rewriteRun(
          java(
            """
              import javax.xml.datatype.XMLGregorianCalendar;
              import java.time.LocalDateTime;
              class LocalDateTimeUtil {
                public LocalDateTime toLocalDateTime(XMLGregorianCalendar cal) {
                    if (cal == null) {
                        return null;
                    }
                    return cal.toGregorianCalendar().toZonedDateTime().toLocalDateTime();
                }
              }
              """
          )
        );
    }

    @Issue("https://github.com/openrewrite/rewrite/issues/4405")
    @Test
    void missingTypeReturnValueOfMethodWithArguments() {
        rewriteRun(
          spec -> spec.typeValidationOptions(TypeValidation.none()),
          // method with argument should still remove unused import
          java(
            """
              import java.util.List;

              public abstract class Foo1 {
                  public abstract String m(String a);
              }
              """,
            """
              public abstract class Foo1 {
                  public abstract String m(String a);
              }
              """
          ),
          // case with missing type should not remove the import
          java(
            """
              import java.util.List;
              import java.util.GenClass1;

              public abstract class Foo3 {
                  public abstract GenClass1 m();
              }
              """
          ),
          // case with missing type and method argument should not remove the import
          java(
            """
              import java.util.GenClass1;

              public abstract class Foo2 {
                  public abstract GenClass1 m(String a);
              }
              """
          )
        );
    }

    @Test
    void staticAmbiguousImport() {
        // language=java
        rewriteRun(
          java(
            """
              package org.a;
              public class Abc {
                public static String A = "A";
                public static String B = "B";
                public static String C = "C";
                public static String ALL = "%s%s%s".formatted(A, B, C);
              }
              """,
            SourceSpec::skip
          ),
          java(
            """
              package org.b;
              public class Def {
                public static String D = "D";
                public static String E = "E";
                public static String F = "F";
                public static String ALL = "%s%s%s".formatted(D, E, F);
              }
              """,
            SourceSpec::skip
          ),
          // No change when removal would cause ambiguity
          java(
            """
              package org.test;

              import static org.a.Abc.*;
              import static org.a.Abc.ALL;
              import static org.b.Def.*;

              public class Foo {
                private String abc = ALL;
                private String a = A;
                private String b = B;
                private String c = C;
                private String d = D;
                private String e = E;
                private String f = F;
              }
              """
          ),
          // Do still remove unambiguous imports
          java(
            """
              package org.test;

              import static org.a.Abc.*;
              import static org.a.Abc.A;
              import static org.a.Abc.ALL;
              import static org.b.Def.*;

              public class Bar {
                private String abc = ALL;
                private String a = A;
                private String b = B;
                private String c = C;
                private String d = D;
                private String e = E;
                private String f = F;
              }
              """,
            """
              package org.test;

              import static org.a.Abc.*;
              import static org.a.Abc.ALL;
              import static org.b.Def.*;

              public class Bar {
                private String abc = ALL;
                private String a = A;
                private String b = B;
                private String c = C;
                private String d = D;
                private String e = E;
                private String f = F;
              }
              """
          )
        );
    }

    @Issue("https://github.com/openrewrite/rewrite/issues/3283")
    @Test
    void nestedImport() {
        rewriteRun(
          java(
            """
              package foo;

              public interface J {
                  final class One implements J {}
                  final class Two implements J {}
                  final class Three implements J {}
                  final class Four implements J {}
                  final class Five implements J {}
                  final class Six implements J {}
              }
              """
          ),
          java(
            """
              package bar;

              import foo.J;
              import foo.J.*;

              class Quz {
                void test() {
                  J j = null;
                  One one = null;
                  Two two = null;
                  Three three = null;
                  Four four = null;
                  Five five = null;
                  Six six = null;
                }
              }
              """
          )
        );
    }

    @Issue("https://github.com/openrewrite/rewrite/issues/3283")
    @Test
    void nestedImportStaticInnerClass() {
        rewriteRun(
          java(
            """
              package com.a.b.c;
              public final class ParentBaseClass {
                public static abstract class BaseImplClass {
                   void foo() {
                    }
                }
              }
              """
          ),
          java(
            """
              import com.a.b.c.ParentBaseClass.*;
              public class MyClass extends BaseImplClass {
                 @Override
                 public void foo() {
                 }
              }
              """,
            """
              import com.a.b.c.ParentBaseClass.BaseImplClass;
              public class MyClass extends BaseImplClass {
                 @Override
                 public void foo() {
                 }
              }
              """
          )
        );
    }

    @Test
    void retainExplicitImportWhenConflictingClassInSamePackage() {
        rewriteRun(
          java(
            """
              package com.a;

              class ConflictingClass {
              }
              """,
            SourceSpec::skip
          ),
          java(
            """
              package com.b;

              public class ConflictingClass {
                  public ConflictingClass() {
                  }
              }
              """,
            SourceSpec::skip
          ),
          java(
            """
              package com.c;

              import com.b.ConflictingClass;

              public class ImplProvider {
                  static ConflictingClass getImpl(){
                      return new ConflictingClass();
                  }
              }
              """,
            SourceSpec::skip
          ),
          java(
            """
              package com.a;

              import com.b.ConflictingClass;
              import com.c.ImplProvider;

              class CImpl {
                  ConflictingClass impl = ImplProvider.getImpl();
              }
              """
          )
        );
    }

    @Test
    void staticNestedInnerClass() {
        // language=java
        rewriteRun(
          java(
            """
              package a;
              
              public class A {
                  public final class B {}
                  public static class C {}
              }
              """,
            SourceSpec::skip),
          java(
            """
              import a.*;
              
              public class Foo {
                  A method(A.B ab, A.C ac) {}
              }
              """,
            """
              import a.A;
              
              public class Foo {
                  A method(A.B ab, A.C ac) {}
              }
              """
          )
        );
    }

    @Test
<<<<<<< HEAD
    void lombokValInLambda() {
        rewriteRun(
          java(
            """
            import lombok.val;
            import java.util.List;
            import java.util.ArrayList;
            import java.util.stream.Collectors;
            
            public class Foo {
                
                List<String> names = new ArrayList<>();
                
                public String method() {
                    return names.stream()
                    .map(n -> {
                        val name = "";
                        return n + name;
                    })
                    .collect(Collectors.joining(""));
                }
            }
            """
          )
        );
    }

    @Test
    void importAnnotation() {
        rewriteRun(
          java(
            """
                  package org.springframework.context.annotation;
                  import java.lang.annotation.*;
                  
                  @Target({ElementType.TYPE})
                  @Retention(RetentionPolicy.RUNTIME)
                  @Documented
                  public @interface Import {
                      Class<?>[] value();
                  }
                  """,
            SourceSpec::skip),
          java(
            """
              package a;
              
              public class A {
              }
              """,
            SourceSpec::skip),
          java(
            """
              import a.A;
              import org.springframework.context.annotation.Import;
              
              @Import({
                A.class
              })
              public class SomeClass {
              
              }
              """
          )
        );
    }

    @Disabled("Source file was parsed into an LST that contains non-whitespace characters in its whitespace. This is indicative of a bug in the parser.")
    @DocumentExample
    @Test
    void removeUnusedImportsImportUsageEnum() {
        rewriteRun(
          java(
                """
              package a;
              
              public class A {
              }
              """,
            SourceSpec::skip),
          java(
            """
                    import a.A;
                    
                    public enum SomeEnum { 
                        private A a;
                    }
                    """
=======
    @Issue("https://github.com/openrewrite/rewrite/issues/5498")
    void javaUtilMapEntry() {
        // language=java
        rewriteRun(
          java(
            """
              import java.util.*;

              public class Usages {
                  HashMap<String, String> hashMap;
                  Map<String, String> map;
                  Optional<String> optional;
                  Map.Entry<String, String> favoriteEntry;
              }
              """,
            """
              import java.util.HashMap;
              import java.util.Map;
              import java.util.Optional;
                      
              public class Usages {
                  HashMap<String, String> hashMap;
                  Map<String, String> map;
                  Optional<String> optional;
                  Map.Entry<String, String> favoriteEntry;
              }
              """
          ),
          java(
            """
              import java.util.*;

              public class WithoutMap {
                  Optional<String> optional;
                  Map.Entry<String, String> favoriteEntry;
              }
              """,
            """
              import java.util.Map;
              import java.util.Optional;
                      
              public class WithoutMap {
                  Optional<String> optional;
                  Map.Entry<String, String> favoriteEntry;
              }
              """
>>>>>>> 31e3c636
          )
        );
    }
}<|MERGE_RESOLUTION|>--- conflicted
+++ resolved
@@ -2070,8 +2070,8 @@
         );
     }
 
-    @Test
-<<<<<<< HEAD
+
+    @Test
     void lombokValInLambda() {
         rewriteRun(
           java(
@@ -2104,16 +2104,16 @@
         rewriteRun(
           java(
             """
-                  package org.springframework.context.annotation;
-                  import java.lang.annotation.*;
-                  
-                  @Target({ElementType.TYPE})
-                  @Retention(RetentionPolicy.RUNTIME)
-                  @Documented
-                  public @interface Import {
-                      Class<?>[] value();
-                  }
-                  """,
+              package org.springframework.context.annotation;
+              import java.lang.annotation.*;
+
+              @Target({ElementType.TYPE})
+              @Retention(RetentionPolicy.RUNTIME)
+              @Documented
+              public @interface Import {
+                  Class<?>[] value();
+              }
+              """,
             SourceSpec::skip),
           java(
             """
@@ -2154,13 +2154,16 @@
             SourceSpec::skip),
           java(
             """
-                    import a.A;
-                    
-                    public enum SomeEnum { 
-                        private A a;
-                    }
-                    """
-=======
+              import a.A;
+
+              public enum SomeEnum { 
+                  private A a;
+              }
+              """
+          )
+        );
+    }
+
     @Issue("https://github.com/openrewrite/rewrite/issues/5498")
     void javaUtilMapEntry() {
         // language=java
@@ -2207,7 +2210,6 @@
                   Map.Entry<String, String> favoriteEntry;
               }
               """
->>>>>>> 31e3c636
           )
         );
     }
