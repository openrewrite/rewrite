/*
 * Copyright 2020 the original author or authors.
 * <p>
 * Licensed under the Apache License, Version 2.0 (the "License");
 * you may not use this file except in compliance with the License.
 * You may obtain a copy of the License at
 * <p>
 * https://www.apache.org/licenses/LICENSE-2.0
 * <p>
 * Unless required by applicable law or agreed to in writing, software
 * distributed under the License is distributed on an "AS IS" BASIS,
 * WITHOUT WARRANTIES OR CONDITIONS OF ANY KIND, either express or implied.
 * See the License for the specific language governing permissions and
 * limitations under the License.
 */
package org.openrewrite.java;

import org.junit.jupiter.api.DisplayName;
import org.junit.jupiter.api.Test;
import org.openrewrite.*;
import org.openrewrite.internal.InMemoryLargeSourceSet;
import org.openrewrite.java.tree.*;
import org.openrewrite.test.RewriteTest;

import java.util.List;

import static org.assertj.core.api.Assertions.assertThat;
import static org.openrewrite.java.Assertions.java;
import static org.openrewrite.test.RewriteTest.toRecipe;

@SuppressWarnings({"ConstantConditions", "PatternVariableCanBeUsed", "UnnecessaryBoxing", "StatementWithEmptyBody", "UnusedAssignment"})
class JavaTemplateTest implements RewriteTest {

    @Issue("https://github.com/openrewrite/rewrite/issues/2090")
    @Test
    void assignmentWithinIfPredicate() {
        rewriteRun(
          spec -> spec.recipe(toRecipe(() -> new JavaIsoVisitor<>() {
              @Override
              public J.Assignment visitAssignment(J.Assignment assignment, ExecutionContext p) {
                  if ((assignment.getAssignment() instanceof J.Literal) &&
                      ((J.Literal) assignment.getAssignment()).getValue().equals(1)) {
                      return JavaTemplate.builder("value = 0")
                        .contextSensitive()
                        .doBeforeParseTemplate(System.out::println)
                        .build()
                        .apply(getCursor(), assignment.getCoordinates().replace());
                  }
                  return assignment;
              }
          })),
          java(
            """
              class A {
                  void foo() {
                      double value = 0;
                      if ((value = 1) == 0) {}
                  }
              }
              """,
            """
              class A {
                  void foo() {
                      double value = 0;
                      if ((value = 0) == 0) {}
                  }
              }
              """
          )
        );
    }

    @SuppressWarnings("InstantiationOfUtilityClass")
    @Issue("https://github.com/openrewrite/rewrite-logging-frameworks/issues/66")
    @Test
    void lambdaIsNewClass() {
        rewriteRun(
          spec -> spec.recipe(toRecipe(() -> new JavaIsoVisitor<>() {
              @Override
              public J.Assignment visitAssignment(J.Assignment assignment, ExecutionContext p) {
                  var a = assignment;
                  if (a.getAssignment() instanceof J.MethodInvocation) {
                      J.MethodInvocation mi = (J.MethodInvocation) a.getAssignment();
                      a = JavaTemplate.apply("1", getCursor(), mi.getCoordinates().replace());
                  }
                  return a;
              }
          })),
          java(
            """
              class T {
                  public T (int a, Runnable r, String s) { }
                  static void method() {
                      new T(1,() -> {
                          int i;
                          i = Integer.valueOf(1);
                      }, "hello" );
                  }
              }
              """,
            """
              class T {
                  public T (int a, Runnable r, String s) { }
                  static void method() {
                      new T(1,() -> {
                          int i;
                          i = 1;
                      }, "hello" );
                  }
              }
              """
          )
        );
    }

    @DocumentExample
    @SuppressWarnings({"RedundantOperationOnEmptyContainer"})
    @Test
    void replaceForEachControlVariableType() {
        rewriteRun(
          spec -> spec.recipe(toRecipe(() -> new JavaIsoVisitor<>() {
              @Override
              public J.VariableDeclarations visitVariableDeclarations(J.VariableDeclarations multiVariable, ExecutionContext p) {
                  var mv = super.visitVariableDeclarations(multiVariable, p);
                  if (mv.getVariables().get(0).getInitializer() == null && TypeUtils.isOfType(mv.getTypeExpression()
                    .getType(), JavaType.Primitive.String)) {
                      mv = JavaTemplate.apply("Object #{}", getCursor(),
                        multiVariable.getCoordinates().replace(),
                        multiVariable.getVariables().get(0).getSimpleName()
                      );
                  }
                  return mv;
              }
          })),
          java(
            """
              import java.util.ArrayList;
              class T {
                  void m() {
                      for (String s : new ArrayList<String>()) {}
                  }
              }
              """,
            """
              import java.util.ArrayList;
              class T {
                  void m() {
                      for (Object s : new ArrayList<String>()) {}
                  }
              }
              """
          )
        );
    }

    @Test
    void replaceForEachControlIterable() {
        rewriteRun(
          spec -> spec.recipe(toRecipe(() -> new JavaIsoVisitor<>() {
              @Override
              public J.ForEachLoop.Control visitForEachControl(J.ForEachLoop.Control control, ExecutionContext executionContext) {
                  control = super.visitForEachControl(control, executionContext);
                  Expression iterable = control.getIterable();
                  if (!TypeUtils.isOfClassType(iterable.getType(), "java.lang.String")) {
                      return control;
                  }
                  return JavaTemplate.apply("new Object[0]", getCursor(),
                    iterable.getCoordinates().replace());
              }
          })),
          java(
            """
              class T {
                  void m() {
                      for (Object o : new String[0]) {}
                  }
              }
              """,
            """
              class T {
                  void m() {
                      for (Object o : new Object[0]) {}
                  }
              }
              """
          )
        );
    }

    @Test
    void replaceBinaryExpression() {
        rewriteRun(
          spec -> spec.recipe(toRecipe(() -> new JavaIsoVisitor<>() {
              @Override
              public J.Binary visitBinary(J.Binary binary, ExecutionContext executionContext) {
                  binary = super.visitBinary(binary, executionContext);
                  if (binary.getLeft() instanceof J.Literal lit && lit.getValue().equals(42)) {
                      return JavaTemplate.apply("43", getCursor(), lit.getCoordinates().replace());
                  }
                  return binary;
              }
          })),
          java(
            """
              class T {
                  boolean m() {
                      return 42 == 0x2A;
                  }
              }
              """,
            """
              class T {
                  boolean m() {
                      return 43 == 0x2A;
                  }
              }
              """
          )
        );
    }

    @SuppressWarnings({"StatementWithEmptyBody", "RedundantOperationOnEmptyContainer"})
    @Test
    void replaceForEachControlIterator() {
        rewriteRun(
          spec -> spec.recipe(toRecipe(() -> new JavaVisitor<>() {
              @Override
              public J visitNewClass(J.NewClass newClass, ExecutionContext p) {
                  if (TypeUtils.isOfClassType(newClass.getType(), "java.util.ArrayList")) {
                      return JavaTemplate.builder("Collections.emptyList()")
                        .imports("java.util.Collections").build()
                        .apply(getCursor(), newClass.getCoordinates().replace());
                  }
                  return newClass;
              }
          })),
          java(
            """
              import java.util.ArrayList;
              import java.util.Collections;
              class T {
                  void m() {
                      for (String s : new ArrayList<String>()) {}
                  }
              }
              """,
            """
              import java.util.ArrayList;
              import java.util.Collections;
              class T {
                  void m() {
                      for (String s : Collections.emptyList()) {}
                  }
              }
              """
          )
        );
    }

    @Test
    @Issue("https://github.com/openrewrite/rewrite/issues/3102")
    @SuppressWarnings({"ResultOfMethodCallIgnored"})
    void expressionAsStatementWithoutTerminatingSemicolon() {
        // NOTE: I am not convinced that we really need to support this case. It is not valid Java.
        // But since this has been working up until now, I am leaving it in.
        rewriteRun(
          spec -> spec.recipe(toRecipe(() -> new JavaVisitor<>() {
              @Override
              public J visitClassDeclaration(J.ClassDeclaration classDecl, ExecutionContext ctx) {
                  if (classDecl.getBody().getStatements().size() > 1) {
                      return classDecl;
                  }
                  return JavaTemplate.builder("""
                      void m2() {
                      	  #{any()}
                      }
                      """
                    )
                    .build()
                    .apply(
                      getCursor(),
                      classDecl.getBody().getStatements().get(0).getCoordinates().after(),
                      ((J.MethodDeclaration) classDecl.getBody().getStatements().get(0)).getBody().getStatements().get(0)
                    );
              }
          })),
          java(
            """
              class T {
                  void m() {
                      hashCode();
                  }
              }
              """,
            """
              class T {
                  void m() {
                      hashCode();
                  }
                  
                  void m2() {
                      hashCode();
                  }
              }
              """
          )
        );
    }

    @Test
    @SuppressWarnings("ArraysAsListWithZeroOrOneArgument")
    void replaceAnonymousClassObject() {
        rewriteRun(
          spec -> spec.recipe(toRecipe(() -> new JavaVisitor<>() {
              @Override
              public J visitMethodInvocation(J.MethodInvocation method, ExecutionContext executionContext) {
                  if (method.getSimpleName().equals("asList")) {
                      maybeAddImport("java.util.Collections");
                      maybeRemoveImport("java.util.Arrays");

                      return JavaTemplate.builder("Collections.singletonList(#{any()})")
                        .imports("java.util.Collections")
                        .build()
                        .apply(getCursor(), method.getCoordinates().replace(), method.getArguments().get(0));
                  }
                  return method;
              }
          })),
          java(
            """
              import java.util.Arrays;

              class T {
                  void m() {
                      Object l = Arrays.asList(new java.util.HashMap<String, String>() {
                          void foo() {
                          }
                      });
                  }
              }
              """,
            """
              import java.util.Collections;

              class T {
                  void m() {
                      Object l = Collections.singletonList(new java.util.HashMap<String, String>() {
                          void foo() {
                          }
                      });
                  }
              }
              """
          )
        );
    }

    @Test
    @SuppressWarnings("ArraysAsListWithZeroOrOneArgument")
    void replaceGenericTypedObject() {
        rewriteRun(
          spec -> spec.recipe(toRecipe(() -> new JavaVisitor<>() {
              @Override
              public J visitMethodInvocation(J.MethodInvocation method, ExecutionContext executionContext) {
                  if (method.getSimpleName().equals("asList")) {
                      maybeAddImport("java.util.Collections");
                      maybeRemoveImport("java.util.Arrays");
                      return JavaTemplate.builder("Collections.singletonList(#{any()})")
                        .contextSensitive()
                        .imports("java.util.Collections")
                        .build()
                        .apply(getCursor(), method.getCoordinates().replace(), method.getArguments().get(0));
                  }
                  return method;
              }
          })).afterRecipe(run -> new JavaIsoVisitor<Integer>() {
              @Override
              public J.MethodInvocation visitMethodInvocation(J.MethodInvocation method, Integer integer) {
                  JavaType.Parameterized type = (JavaType.Parameterized) method.getType();
                  assertThat(type.getTypeParameters()).hasSize(1);
                  assertThat(type.getTypeParameters().get(0)).isInstanceOf(JavaType.GenericTypeVariable.class);
                  return method;
              }
          }.visit(run.getChangeset().getAllResults().get(0).getAfter(), 0)),
          java(
            """
              import java.util.Arrays;

              class T<T> {
                  void m(T o) {
                      Object l = Arrays.asList(o);
                  }
              }
              """,
            """
              import java.util.Collections;

              class T<T> {
                  void m(T o) {
                      Object l = Collections.singletonList(o);
                  }
              }
              """
          )
        );
    }

    @Test
    @SuppressWarnings("ArraysAsListWithZeroOrOneArgument")
    void replaceParameterizedTypeObject() {
        rewriteRun(
          spec -> spec.recipe(toRecipe(() -> new JavaVisitor<>() {
              @Override
              public J visitMethodInvocation(J.MethodInvocation method, ExecutionContext executionContext) {
                  if (method.getSimpleName().equals("asList")) {
                      maybeAddImport("java.util.Collections");
                      maybeRemoveImport("java.util.Arrays");
                      return JavaTemplate.builder("Collections.singletonList(#{any()})")
                        .contextSensitive()
                        .imports("java.util.Collections")
                        .build()
                        .apply(getCursor(), method.getCoordinates().replace(), method.getArguments().get(0));
                  }
                  return method;
              }
          })).afterRecipe(run -> new JavaIsoVisitor<Integer>() {
              @Override
              public J.MethodInvocation visitMethodInvocation(J.MethodInvocation method, Integer integer) {
                  JavaType.Parameterized type = (JavaType.Parameterized) method.getType();
                  assertThat(type.getTypeParameters()).hasSize(1);
                  assertThat(type.getTypeParameters().get(0)).isInstanceOf(JavaType.Parameterized.class);
                  assertThat(((JavaType.Parameterized) type.getTypeParameters().get(0)).getTypeParameters()
                    .get(0)).isInstanceOf(JavaType.GenericTypeVariable.class);
                  return method;
              }
          }.visit(run.getChangeset().getAllResults().get(0).getAfter(), 0)),
          java(
            """
              import java.util.Arrays;
              import java.util.Collection;

              class T<T> {
                  void m(Collection<T> o) {
                      Object l = Arrays.asList(o);
                  }
              }
              """,
            """
              import java.util.Collection;
              import java.util.Collections;

              class T<T> {
                  void m(Collection<T> o) {
                      Object l = Collections.singletonList(o);
                  }
              }
              """
          )
        );
    }

    @SuppressWarnings("LoopConditionNotUpdatedInsideLoop")
    @Test
    void templatingWhileLoopCondition() {
        rewriteRun(
          spec -> spec.recipe(toRecipe(() -> new JavaVisitor<>() {
              @Override
              public J visitBinary(J.Binary binary, ExecutionContext p) {
                  if (binary.getLeft() instanceof J.MethodInvocation) {
                      J.MethodInvocation mi = (J.MethodInvocation) binary.getLeft();
                      return JavaTemplate.builder("!#{any(java.util.List)}.isEmpty()")
                        .build()
                        .apply(getCursor(), mi.getCoordinates().replace(), mi.getSelect());
                  } else if (binary.getLeft() instanceof J.Unary) {
                      return binary.getLeft();
                  }
                  return binary;
              }
          })).expectedCyclesThatMakeChanges(2),
          java(
            """
              import java.util.List;
              class T {
                  void m(List<?> l) {
                      while (l.size() != 0) {}
                  }
              }
              """,
            """
              import java.util.List;
              class T {
                  void m(List<?> l) {
                      while (!l.isEmpty()) {}
                  }
              }
              """
          )
        );
    }

    @SuppressWarnings({"BigDecimalLegacyMethod", "deprecation"})
    @Test
    void javaTemplateControlsSemiColons() {
        rewriteRun(
          spec -> spec.recipe(toRecipe(() -> new JavaVisitor<>() {
              final MethodMatcher bigDecimalSetScale = new MethodMatcher("java.math.BigDecimal setScale(int, int)");
              final JavaTemplate twoArgScale = JavaTemplate.builder("#{any(int)}, #{}").contextSensitive()
                .imports("java.math.RoundingMode").build();

              @Override
              public J visitMethodInvocation(J.MethodInvocation method, ExecutionContext p) {
                  J.MethodInvocation mi = (J.MethodInvocation) super.visitMethodInvocation(method, p);
                  if (bigDecimalSetScale.matches(mi)) {
                      mi = twoArgScale.apply(updateCursor(mi), mi.getCoordinates().replaceArguments(),
                        mi.getArguments().get(0), "RoundingMode.HALF_UP");
                  }
                  return mi;
              }
          })),
          java(
            """
              import java.math.BigDecimal;
              import java.math.RoundingMode;

              class A {
                  void m() {
                      StringBuilder sb = new StringBuilder();
                      sb.append((new BigDecimal(0).setScale(1, BigDecimal.ROUND_HALF_UP).doubleValue())).append("|");
                  }
              }
              """,
            """
              import java.math.BigDecimal;
              import java.math.RoundingMode;

              class A {
                  void m() {
                      StringBuilder sb = new StringBuilder();
                      sb.append((new BigDecimal(0).setScale(1, RoundingMode.HALF_UP).doubleValue())).append("|");
                  }
              }
              """
          )
        );
    }

    @SuppressWarnings({"UnaryPlus", "UnusedAssignment"})
    @Test
    void replaceExpressionWithAnotherExpression() {
        rewriteRun(
          spec -> spec.recipe(toRecipe(() -> new JavaVisitor<>() {
              @Override
              public J visitUnary(J.Unary unary, ExecutionContext p) {
                  return JavaTemplate.builder("#{any()}++")
                    .contextSensitive()
                    .build().apply(
                      getCursor(),
                      unary.getCoordinates().replace(),
                      unary.getExpression()
                    );
              }
          })).expectedCyclesThatMakeChanges(1).cycles(1),
          java(
            """
              class Test {
                  void test(int i) {
                      int n = +i;
                  }
              }
              """,
            """
              class Test {
                  void test(int i) {
                      int n = i++;
                  }
              }
              """
          )
        );
    }

    @Test
    @Issue("https://github.com/openrewrite/rewrite/issues/2540")
    void replaceMemberReference() {
        rewriteRun(
          spec -> spec.recipe(toRecipe(() -> new JavaVisitor<>() {
              @Override
              public J visitMemberReference(J.MemberReference memberRef, ExecutionContext executionContext) {
                  return JavaTemplate.builder("() -> new ArrayList<>(1)")
                    .contextSensitive()
                    .imports("java.util.ArrayList")
                    .build()
                    .apply(getCursor(), memberRef.getCoordinates().replace());
              }
          })).expectedCyclesThatMakeChanges(1).cycles(1),
          java(
            """
              import java.util.ArrayList;
              import java.util.function.Supplier;
              class Test {
                  void consumer(Supplier<?> supplier) {}
                  void test(int i) {
                      consumer(ArrayList::new);
                  }
              }
              """,
            """
              import java.util.ArrayList;
              import java.util.function.Supplier;
              class Test {
                  void consumer(Supplier<?> supplier) {}
                  void test(int i) {
                      consumer(() -> new ArrayList<>(1));
                  }
              }
              """
          )
        );
    }

    @Issue("https://github.com/openrewrite/rewrite/issues/1796")
    @Test
    void replaceFieldAccessWithMethodInvocation() {
        rewriteRun(
          spec -> spec.recipe(toRecipe(() -> new JavaVisitor<>() {
              @Override
              public J visitMethodDeclaration(J.MethodDeclaration method, ExecutionContext p) {
                  return method.withBody((J.Block) visit(method.getBody(), p));
              }

              @Override
              public J visitFieldAccess(J.FieldAccess fa, ExecutionContext p) {
                  if (fa.getSimpleName().equals("f")) {
                      return JavaTemplate.apply("#{any(java.io.File)}.getCanonicalFile().toPath()",
                        getCursor(), fa.getCoordinates().replace(), fa);
                  } else {
                      return fa;
                  }
              }
          })).expectedCyclesThatMakeChanges(1).cycles(1),
          java(
            """
              import java.io.File;
              class Test {
                  File f;
                  void test() {
                      System.out.println(this.f);
                  }
              }
              """,
            """
              import java.io.File;
              class Test {
                  File f;
                  void test() {
                      System.out.println(this.f.getCanonicalFile().toPath());
                  }
              }
              """
          )
        );
    }

    @Issue("https://github.com/openrewrite/rewrite/issues/1092")
    @Test
    void methodInvocationReplacementHasContextAboutLocalVariables() {
        rewriteRun(
          spec -> spec.recipe(toRecipe(() -> new JavaIsoVisitor<>() {
              @Override
              public J.MethodInvocation visitMethodInvocation(J.MethodInvocation method, ExecutionContext ctx) {
                  if (method.getSimpleName().equals("clear")) {
                      return JavaTemplate.builder("words.add(\"jon\");")
                        .contextSensitive()
                        .build()
                        .apply(getCursor(), method.getCoordinates().replace());
                  }
                  return method;
              }
          })),
          java(
            """
              import java.util.List;
              class Test {
                  List<String> words;
                  void test() {
                      words.clear();
                  }
              }
              """,
            """
              import java.util.List;
              class Test {
                  List<String> words;
                  void test() {
                      words.add("jon");
                  }
              }
              """
          )
        );
    }

    @Test
    void innerEnumWithStaticMethod() {
        rewriteRun(
          spec -> spec.recipe(toRecipe(() -> new JavaVisitor<>() {
              @Override
              public J visitNewClass(J.NewClass newClass, ExecutionContext p) {
                  if (newClass.getArguments().get(0) instanceof J.Empty) {
                      return newClass;
                  }
                  return JavaTemplate.builder("new A()")
                    .contextSensitive()
                    .build()
                    .apply(getCursor(), newClass.getCoordinates().replace());
              }
          })),
          java(
            """
              class A {
                  public enum Type {
                      One;
                            
                      public Type(String t) {
                      }
                            
                      String t;
                            
                      public static Type fromType(String type) {
                          return null;
                      }
                  }
                            
                  public A(Type type) {}
                  public A() {}
                            
                  public void method(Type type) {
                      new A(type);
                  }
              }
              """,
            """
              class A {
                  public enum Type {
                      One;
                            
                      public Type(String t) {
                      }
                            
                      String t;
                            
                      public static Type fromType(String type) {
                          return null;
                      }
                  }
                            
                  public A(Type type) {}
                  public A() {}
                            
                  public void method(Type type) {
                      new A();
                  }
              }
              """
          )
        );
    }

    @Test
    @Issue("https://github.com/openrewrite/rewrite/issues/2375")
    void arrayInitializer() {
        rewriteRun(
          spec -> spec.recipe(toRecipe(() -> new JavaIsoVisitor<>() {
              final MethodMatcher mm = new MethodMatcher("abc.ArrayHelper of(..)");

              @Override
              public J.MethodInvocation visitMethodInvocation(J.MethodInvocation method, ExecutionContext p) {
                  if (mm.matches(method)) {
                      return JavaTemplate.builder("Arrays.asList(#{any(java.lang.Integer)}, #{any(java.lang.Integer)}, #{any(java.lang.Integer)})")
                        .imports("java.util.Arrays")
                        .build()
                        .apply(getCursor(), method.getCoordinates().replace(), method.getArguments().get(0),
                          method.getArguments().get(1), method.getArguments().get(2));
                  }
                  return method;
              }
          })),
          java(
            """
              package abc;

              public class ArrayHelper {
                  public static Object[] of(Object... objects){ return null;}
              }
              """
          ),
          java(
            """
              import abc.ArrayHelper;
              import java.util.Arrays;

              class A {
                  Object[] o = new Object[] {
                      ArrayHelper.of(1, 2, 3)
                  };
              }
              """,
            """
              import abc.ArrayHelper;
              import java.util.Arrays;

              class A {
                  Object[] o = new Object[] {
                          Arrays.asList(1, 2, 3)
                  };
              }
              """
          )
        );
    }

    @SuppressWarnings("ALL")
    @Test
    @Issue("https://github.com/openrewrite/rewrite/issues/2375")
    void multiDimensionalArrayInitializer() {
        rewriteRun(
          spec -> spec.recipe(toRecipe(() -> new JavaVisitor<>() {
              final MethodMatcher mm = new MethodMatcher("java.util.stream.IntStream sum()");

              @Override
              public J visitNewClass(J.NewClass newClass, ExecutionContext p) {
                  J.NewClass nc = (J.NewClass) super.visitNewClass(newClass, p);
                  return JavaTemplate.apply("Integer.valueOf(#{any(java.lang.Integer)}",
                    getCursor(), nc.getCoordinates().replace(), nc.getArguments().get(0));
              }
          })),
          java(
            """
              class A {
                  Integer[][] num2 = new Integer[][]{ {new Integer(1), new Integer(2)}, {new Integer(1), new Integer(2)} };
              }
              """,
            """
              class A {
                  Integer[][] num2 = new Integer[][]{ {Integer.valueOf(1), Integer.valueOf(2)}, {Integer.valueOf(1), Integer.valueOf(2)} };
              }
              """
          )
        );
    }

    @Issue("https://github.com/openrewrite/rewrite/issues/2486")
    @Test
    void dontDropTheAssert() {
        rewriteRun(
          spec -> spec.recipe(toRecipe(() -> new JavaVisitor<>() {
              @Override
              public J visitBinary(J.Binary binary, ExecutionContext p) {
                  J isEmpty = JavaTemplate.apply("!#{any(java.util.Collection)}.isEmpty()", getCursor(),
                    binary.getCoordinates().replace(), ((J.MethodInvocation) binary.getLeft()).getSelect());
                  return isEmpty.withPrefix(binary.getPrefix());
              }
          })),
          java(
            """
              import java.util.Collection;

              class Test {
                  void doSomething(Collection<Object> c) {
                      assert c.size() > 0;
                  }
              }
              """,
            """
              import java.util.Collection;

              class Test {
                  void doSomething(Collection<Object> c) {
                      assert !c.isEmpty();
                  }
              }
              """
          )
        );
    }

    @Test
    void nestedEnums() {
        rewriteRun(
          spec -> spec.recipe(toRecipe(() -> new JavaVisitor<>() {
              @Override
              public J visitBinary(J.Binary binary, ExecutionContext p) {
                  return JavaTemplate.builder("\"ab\"").contextSensitive().build()
                    .apply(getCursor(), binary.getCoordinates().replace());
              }
          })),
          java(
            """
              enum Outer {
                  A, B;

                  enum Inner {
                      C, D
                  }

                  private final String s;

                  Outer() {
                      s = "a" + "b";
                  }
              }
              """,
            """
              enum Outer {
                  A, B;

                  enum Inner {
                      C, D
                  }

                  private final String s;

                  Outer() {
                      s = "ab";
                  }
              }
              """
          )
        );
    }

    @Test
    void firstClassMember() {
        rewriteRun(
          spec -> spec.recipe(toRecipe(() -> new JavaVisitor<>() {
              @Override
              public J visitBlock(J.Block block, ExecutionContext ctx) {
                  if (block.getStatements().size() == 1) {
                      return JavaTemplate.builder("String x = s;")
                        .contextSensitive()
                        .build()
                        .apply(getCursor(), block.getCoordinates().firstStatement());
                  }
                  return super.visitBlock(block, ctx);
              }
          })),
          java(
            """
              class T {
                  String s = "s";
              }
              """,
            """
              class T {
                  String x = s;
                  String s = "s";
              }
              """
          )
        );
    }

    @Test
    void lastClassMember() {
        rewriteRun(
          spec -> spec.recipe(toRecipe(() -> new JavaVisitor<>() {
              @Override
              public J visitBlock(J.Block block, ExecutionContext ctx) {
                  if (block.getStatements().size() == 1) {
                      return JavaTemplate.builder("String x = s;")
                        .contextSensitive()
                        .build()
                        .apply(getCursor(), block.getStatements().get(0).getCoordinates().after());
                  }
                  return super.visitBlock(block, ctx);
              }
          })),
          java(
            """
              class T {
                  String s = "s";
              }
              """,
            """
              class T {
                  String s = "s";
                  String x = s;
              }
              """
          )
        );
    }

    @SuppressWarnings("ResultOfMethodCallIgnored")
    @Test
    void addStatementInIfBlock() {
        rewriteRun(
          spec -> spec.recipe(toRecipe(() -> new JavaIsoVisitor<>() {
              final MethodMatcher lowerCaseMatcher = new MethodMatcher("java.lang.String toLowerCase()");

              @Override
              public J.Block visitBlock(J.Block block, ExecutionContext ctx) {
                  J.Block newBlock = super.visitBlock(block, ctx);
                  if (newBlock.getStatements().stream().noneMatch(J.VariableDeclarations.class::isInstance)) {
                      return newBlock;
                  }
                  for (Statement statement : newBlock.getStatements()) {
                      if (statement instanceof J.MethodInvocation && lowerCaseMatcher.matches((J.MethodInvocation) statement)) {
                          return newBlock;
                      }
                  }
                  Statement lastStatement = newBlock.getStatements().get(newBlock.getStatements().size() - 1);
                  String code = "s.toLowerCase();";
                  return JavaTemplate
                    .builder(code)
                    .contextSensitive()
                    .javaParser(JavaParser.fromJavaVersion())
                    .build()
                    .apply(new Cursor(getCursor().getParent(), newBlock), lastStatement.getCoordinates().before());
              }
          })),
          java(
            """
              class Test {
                  void test() {
                      if (true) {
                          String s = "Hello world!";
                          System.out.println(s);
                      }
                  }
              }
              """,
            """
              class Test {
                  void test() {
                      if (true) {
                          String s = "Hello world!";
                          s.toLowerCase();
                          System.out.println(s);
                      }
                  }
              }
              """
          )
        );
    }

    @Test
<<<<<<< HEAD
    @Issue("https://github.com/openrewrite/rewrite/issues/3573")
    @DisplayName("JavaTemplate should add a method with the declaring type == the type of declaring class type")
    void javaTemplateShouldAssignDeclaringTypesProperly_1() {

        RecipeRun run = new Recipe() {

            @Override
            public String getDisplayName() {
                return null;
            }

            @Override
            public String getDescription() {
                return null;
            }

            @Override
            public TreeVisitor<?, ExecutionContext> getVisitor() {
                return new JavaIsoVisitor<>() {
                    @Override
                    public J.ClassDeclaration visitClassDeclaration(J.ClassDeclaration classDecl, ExecutionContext executionContext) {
                        JavaTemplate javaTemplate = JavaTemplate.builder("""
                          public int getNumber() {
                            return 0;
                          }
                          """).javaParser(JavaParser.fromJavaVersion()).build();
                        return javaTemplate.apply(getCursor(), classDecl.getBody().getCoordinates().addMethodDeclaration((o1, o2) -> o1.getSimpleName().compareTo(o1.getSimpleName())));
                    }
                };
            }
        }.run(new InMemoryLargeSourceSet(JavaParser.fromJavaVersion().build().parse("public class AClass {}").toList()), new InMemoryExecutionContext(t -> {
            throw new RuntimeException(t);
        }));

        Result result = run.getChangeset().getAllResults().get(0);
        J.ClassDeclaration classBefore = ((J.CompilationUnit) result.getBefore()).getClasses().get(0);
        J.ClassDeclaration classAfter = ((J.CompilationUnit) result.getAfter()).getClasses().get(0);
        J.MethodDeclaration method = (J.MethodDeclaration) classAfter.getBody().getStatements().get(0);
        assertThat(classAfter.getType()).isEqualTo(classBefore.getType());
        assertThat(method.getMethodType().getDeclaringType()).isEqualTo(classAfter.getType());
    }

    @Test
    @Issue("https://github.com/openrewrite/rewrite/issues/3573")
    @DisplayName("JavaTemplate should add a method with the declaring type == the type of declaring class type")
    void javaTemplateShouldAssignDeclaringTypesProperly_2() {

        RecipeRun run = new Recipe() {

            @Override
            public String getDisplayName() {
                return null;
            }

            @Override
            public String getDescription() {
                return null;
            }

            @Override
            public TreeVisitor<?, ExecutionContext> getVisitor() {
                return new JavaIsoVisitor<>() {
                    @Override
                    public J.Block visitBlock(J.Block block, ExecutionContext executionContext) {
                        JavaTemplate javaTemplate = JavaTemplate.builder("""
                          public int getNumber() {
                            return 0;
                          }
                          """).javaParser(JavaParser.fromJavaVersion()).build();
                        return javaTemplate.apply(getCursor(), block.getCoordinates().addMethodDeclaration((o1, o2) -> o1.getSimpleName().compareTo(o1.getSimpleName())));
                    }
                };
            }
        }.run(new InMemoryLargeSourceSet(JavaParser.fromJavaVersion().build().parse("public class AClass {}").toList()), new InMemoryExecutionContext(t -> {
            throw new RuntimeException(t);
        }));

        Result result = run.getChangeset().getAllResults().get(0);
        J.ClassDeclaration classBefore = ((J.CompilationUnit) result.getBefore()).getClasses().get(0);
        J.ClassDeclaration classAfter = ((J.CompilationUnit) result.getAfter()).getClasses().get(0);
        J.MethodDeclaration method = (J.MethodDeclaration) classAfter.getBody().getStatements().get(0);
        assertThat(classAfter.getType()).isEqualTo(classBefore.getType());
        assertThat(method.getMethodType().getDeclaringType()).isEqualTo(classAfter.getType());
=======
    void replaceMethodCallWithGenericParameterWithUnknownType() {
        rewriteRun(
          spec -> spec.parser(JavaParser.fromJavaVersion().classpath("junit-jupiter-api"))
            .recipe(toRecipe(() -> new JavaIsoVisitor<>() {
                private final JavaParser.Builder<?, ?> assertionsParser = JavaParser.fromJavaVersion()
                  .classpath("assertj-core");

                private static final MethodMatcher JUNIT_ASSERT_EQUALS = new MethodMatcher("org.junit.jupiter.api.Assertions assertEquals(..)");

                @Override
                public J.MethodInvocation visitMethodInvocation(J.MethodInvocation method, ExecutionContext ctx) {
                    if (!JUNIT_ASSERT_EQUALS.matches(method)) {
                        return method;
                    }

                    List<Expression> args = method.getArguments();
                    Expression expected = args.get(0);
                    Expression actual = args.get(1);

                    maybeAddImport("org.assertj.core.api.Assertions", "assertThat");
                    maybeRemoveImport("org.junit.jupiter.api.Assertions");

                    if (args.size() == 2) {
                        return JavaTemplate.builder("assertThat(#{any()}).isEqualTo(#{any()});")
                          .staticImports("org.assertj.core.api.Assertions.assertThat")
                          .javaParser(assertionsParser)
                          .build()
                          .apply(getCursor(), method.getCoordinates().replace(), actual, expected);
                    } else {
                        return super.visitMethodInvocation(method, ctx);
                    }
                }
            })),
          java(
            """
              import java.util.Map;
              import org.junit.jupiter.api.Assertions;
              
              class T {
                  void m(String one, Map<String, ?> map) {
                      Assertions.assertEquals(one, map.get("one"));
                  }
              }
              """,
            """
              import java.util.Map;
              
              import static org.assertj.core.api.Assertions.assertThat;
              
              class T {
                  void m(String one, Map<String, ?> map) {
                      assertThat(map.get("one")).isEqualTo(one);
                  }
              }
              """
          )
        );
    }

    @Test
    void replaceCallWithUnknownGenericReturnValue() {
        rewriteRun(
          spec -> spec.recipe(toRecipe(() -> new JavaIsoVisitor<>() {
              private static final MethodMatcher OBJECTS_EQUALS = new MethodMatcher("java.util.Objects equals(..)");

              @Override
              public J.MethodInvocation visitMethodInvocation(J.MethodInvocation method, ExecutionContext ctx) {
                  if (!OBJECTS_EQUALS.matches(method)) {
                      return method;
                  }

                  List<Expression> args = method.getArguments();
                  Expression expected = args.get(0);
                  Expression actual = args.get(1);

                  maybeAddImport("java.util.Objects", "requireNonNull");

                  if (args.size() == 2) {
                      return JavaTemplate.builder("requireNonNull(#{any()}).equals(#{any()});")
                        .staticImports("java.util.Objects.requireNonNull")
                        .javaParser(JavaParser.fromJavaVersion())
                        .build()
                        .apply(getCursor(), method.getCoordinates().replace(), actual, expected);
                  } else {
                      return super.visitMethodInvocation(method, ctx);
                  }
              }
          })),
          java(
            """
              import java.util.Objects;
              import java.util.Map;
              import java.util.HashMap;
              
              class T {
              	void m() {
              		Map<String, ?> map = new HashMap<>();
              		Objects.equals("", map.get("one"));
              	}
              }
              """,
            """
              import java.util.Objects;
              import java.util.Map;
              
              import static java.util.Objects.requireNonNull;
              import java.util.HashMap;
              
              class T {
              	void m() {
              		Map<String, ?> map = new HashMap<>();
                      requireNonNull(map.get("one")).equals("");
              	}
              }
              """
          )
        );
    }

    @Test
    void changeFieldToMethod() {
        rewriteRun(
          spec -> spec.recipe(toRecipe(() -> new JavaVisitor<>() {
              @Override
              public J visitVariableDeclarations(J.VariableDeclarations multiVariable, ExecutionContext ctx) {
                  J.VariableDeclarations vd = (J.VariableDeclarations) super.visitVariableDeclarations(multiVariable, ctx);
                  if (vd.getVariables().size() == 1 || vd.getVariables().get(0).getSimpleName().equals("a")) {
                      return JavaTemplate.apply("String a();", getCursor(), vd.getCoordinates().replace());
                  }
                  return vd;
              }
          })),
          java(
            """
              interface Test {
              
                  String a;
              }
              """,
            """
              interface Test {
              
                  String a();
              }
              """
          )
        );
>>>>>>> eccdbd4e
    }
}<|MERGE_RESOLUTION|>--- conflicted
+++ resolved
@@ -1046,7 +1046,6 @@
     }
 
     @Test
-<<<<<<< HEAD
     @Issue("https://github.com/openrewrite/rewrite/issues/3573")
     @DisplayName("JavaTemplate should add a method with the declaring type == the type of declaring class type")
     void javaTemplateShouldAssignDeclaringTypesProperly_1() {
@@ -1130,7 +1129,9 @@
         J.MethodDeclaration method = (J.MethodDeclaration) classAfter.getBody().getStatements().get(0);
         assertThat(classAfter.getType()).isEqualTo(classBefore.getType());
         assertThat(method.getMethodType().getDeclaringType()).isEqualTo(classAfter.getType());
-=======
+    }
+
+    @Test
     void replaceMethodCallWithGenericParameterWithUnknownType() {
         rewriteRun(
           spec -> spec.parser(JavaParser.fromJavaVersion().classpath("junit-jupiter-api"))
@@ -1278,6 +1279,5 @@
               """
           )
         );
->>>>>>> eccdbd4e
     }
 }