--- conflicted
+++ resolved
@@ -16,15 +16,16 @@
 package org.openrewrite.java;
 
 import org.junit.jupiter.api.Test;
-import org.openrewrite.*;
-import org.openrewrite.internal.ListUtils;
+import org.openrewrite.Cursor;
+import org.openrewrite.DocumentExample;
+import org.openrewrite.ExecutionContext;
+import org.openrewrite.Issue;
 import org.openrewrite.java.tree.*;
 import org.openrewrite.test.RewriteTest;
 import org.openrewrite.test.SourceSpec;
 import org.openrewrite.test.TypeValidation;
 
 import java.util.List;
-import java.util.concurrent.atomic.AtomicReference;
 
 import static java.util.Comparator.comparing;
 import static org.assertj.core.api.Assertions.assertThat;
@@ -1477,96 +1478,6 @@
         );
     }
 
-<<<<<<< HEAD
-    @Test
-    void switchTemplateSupportsNullLabel() {
-        rewriteRun(
-          spec -> spec.recipe(toRecipe(() -> new JavaIsoVisitor<>() {
-              @Override
-              public J.SwitchExpression visitSwitchExpression(J.SwitchExpression switch_, ExecutionContext ctx) {
-                  if (switch_.getCases().getStatements().stream().anyMatch(case_ -> !(case_ instanceof J.Case) || ((J.Case) case_).getCaseLabels().stream().anyMatch(label -> label.toString().contains("null")))) {
-                      return super.visitSwitchExpression(switch_, ctx);
-                  }
-
-                  J.Parentheses<J.SwitchExpression> nullParenthesizedSwitch = JavaTemplate.apply("switch (#{any()}) {case null -> \"Not entered yet\";}", getCursor(), switch_.getCoordinates().replace(), switch_.getSelector().getTree());
-                  J.SwitchExpression nullSwitch = nullParenthesizedSwitch.getTree();
-                  if (nullSwitch.getCases() == null || nullSwitch.getCases().getStatements() == null || nullSwitch.getCases().getStatements().isEmpty() || !(nullSwitch.getCases().getStatements().get(0) instanceof J.Case) || ((J.Case)nullSwitch.getCases().getStatements().get(0)).getCaseLabels() == null || ((J.Case)nullSwitch.getCases().getStatements().get(0)).getCaseLabels().isEmpty() || !(((J.Case)nullSwitch.getCases().getStatements().get(0)).getCaseLabels().get(0) instanceof J.Literal)) {
-                      throw new IllegalStateException("Template is parsing wrong");
-                  }
-                  switch_ = switch_.withCases(switch_.getCases().withStatements(ListUtils.insert(switch_.getCases().getStatements(), nullSwitch.getCases().getStatements().get(0) ,0)));
-                  return super.visitSwitchExpression(switch_, ctx);
-              }
-
-              @Override
-              public J.Switch visitSwitch(J.Switch switch_, ExecutionContext ctx) {
-                  if (switch_.getCases().getStatements().stream().anyMatch(case_ -> !(case_ instanceof J.Case) || ((J.Case) case_).getCaseLabels().stream().anyMatch(label -> label.toString().contains("null")))) {
-                      return super.visitSwitch(switch_, ctx);
-                  }
-
-                  J.Switch nullSwitch = JavaTemplate.apply("switch (#{any()}) {case null: #{any()} = \"Not entered yet\";}", getCursor(), switch_.getCoordinates().replace(), switch_.getSelector().getTree(), toReturnIdentifier(switch_));
-                  if (nullSwitch.getCases() == null || nullSwitch.getCases().getStatements() == null || nullSwitch.getCases().getStatements().isEmpty() || !(nullSwitch.getCases().getStatements().get(0) instanceof J.Case) || ((J.Case)nullSwitch.getCases().getStatements().get(0)).getCaseLabels() == null || ((J.Case)nullSwitch.getCases().getStatements().get(0)).getCaseLabels().isEmpty() || !(((J.Case)nullSwitch.getCases().getStatements().get(0)).getCaseLabels().get(0) instanceof J.Literal)) {
-                      throw new IllegalStateException("Template is parsing wrong");
-                  }
-                  switch_ = switch_.withCases(switch_.getCases().withStatements(ListUtils.insert(switch_.getCases().getStatements(), nullSwitch.getCases().getStatements().get(0) ,0)));
-                  return super.visitSwitch(switch_, ctx);
-              }
-
-              private J.Identifier toReturnIdentifier(Tree tree) {
-                  return new JavaIsoVisitor<AtomicReference<J.Identifier>>() {
-                      @Override
-                      public J.Identifier visitIdentifier(J.Identifier identifier, AtomicReference<J.Identifier> identifierAtomicReference) {
-                          if (identifier.getSimpleName().equals("toReturn")) {
-                              identifierAtomicReference.set(identifier);
-                          }
-                          return super.visitIdentifier(identifier, identifierAtomicReference);
-                      }
-                  }.reduce(tree, new AtomicReference<>()).get();
-              }
-            })),
-          java(
-            """
-              class BugTest {
-                  static String score(Integer i) {
-                      String toReturn = "0";
-                      switch (i) {
-                          case 0, 1, 2, 3, 4: toReturn = "FAILED";
-                          case 5, 6: toReturn = "AVERAGE";
-                      }
-                      return switch (i) {
-                          case 7, 8 -> "GOOD";
-                          case 9 -> "EXCELLENT";
-                          case 10 -> "UNBELIEVABLE";
-                          default -> toReturn;
-                      };
-                  }
-              }
-              """,
-            """
-               class BugTest {
-                   static String score(Integer i) {
-                       String toReturn = "0";
-                       switch (i) {
-                           case null: toReturn = "Not entered yet";
-                           case 0, 1, 2, 3, 4: toReturn = "FAILED";
-                           case 5, 6: toReturn = "AVERAGE";
-                       }
-                       return switch (i) {
-                           case null -> "Not entered yet";
-                           case 7, 8 -> "GOOD";
-                           case 9 -> "EXCELLENT";
-                           case 10 -> "UNBELIEVABLE";
-                           default -> toReturn;
-                       };
-                   }
-               }
-               """
-          )
-        );
-    }
-
-    @Test
-=======
->>>>>>> 6f2e2557
     @Issue("https://github.com/openrewrite/rewrite/issues/5289")
     @Test
     void recursiveType() {
