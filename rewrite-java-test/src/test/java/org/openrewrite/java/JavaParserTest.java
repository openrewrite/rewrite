--- conflicted
+++ resolved
@@ -167,7 +167,6 @@
         assertFalse(JavaParser.fromJavaVersion().build().accept(Path.of("src/main/java/foo/module-info.java")));
     }
 
-<<<<<<< HEAD
     @ParameterizedTest
     //language=java
     @ValueSource(strings = {
@@ -270,7 +269,10 @@
                   }
               }
               """
-=======
+          )
+        );
+    }
+
     @Test
     @Issue("https://github.com/openrewrite/rewrite/pull/4624")
     void shouldParseComments() {
@@ -316,7 +318,6 @@
                        \
                   """
               ))
->>>>>>> b09b22f6
           )
         );
     }
