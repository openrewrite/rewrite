/*
 * Copyright 2021 the original author or authors.
 * <p>
 * Licensed under the Apache License, Version 2.0 (the "License");
 * you may not use this file except in compliance with the License.
 * You may obtain a copy of the License at
 * <p>
 * https://www.apache.org/licenses/LICENSE-2.0
 * <p>
 * Unless required by applicable law or agreed to in writing, software
 * distributed under the License is distributed on an "AS IS" BASIS,
 * WITHOUT WARRANTIES OR CONDITIONS OF ANY KIND, either express or implied.
 * See the License for the specific language governing permissions and
 * limitations under the License.
 */
package org.openrewrite.yaml;

import lombok.AllArgsConstructor;
import lombok.RequiredArgsConstructor;
import org.intellij.lang.annotations.Language;
import org.jspecify.annotations.Nullable;
import org.openrewrite.Cursor;
import org.openrewrite.internal.ListUtils;
import org.openrewrite.yaml.tree.Yaml;
import org.openrewrite.yaml.tree.Yaml.Document;
import org.openrewrite.yaml.tree.Yaml.Mapping;
import org.openrewrite.yaml.tree.Yaml.Mapping.Entry;
import org.openrewrite.yaml.tree.Yaml.Scalar;

import java.util.ArrayList;
import java.util.Arrays;
import java.util.List;
import java.util.Optional;
import java.util.regex.Pattern;
import java.util.stream.Collectors;

import static java.lang.System.lineSeparator;
import static org.openrewrite.Cursor.ROOT_VALUE;
import static org.openrewrite.internal.ListUtils.*;
import static org.openrewrite.yaml.MergeYaml.REMOVE_PREFIX;
<<<<<<< HEAD

=======
/**
 * Visitor class to merge two yaml files.
 *
 * @implNote Loops recursively through the documents, for every part a new MergeYamlVisitor instance will be created.
 * As inline comments are put on the prefix of the next element (which can be an item very much higher in the tree),
 * the following solutions are chosen to merge the comments as well:
 * <ul>
 * <li>when an element has new items, the comment of the next element is copied to the previous element
 * <li>the original comment will be removed (either by traversing the children or by using cursor messages)
 *
 * @param <P> An input object that is passed to every visit method.
 */
>>>>>>> 7454f5ea
@AllArgsConstructor
@RequiredArgsConstructor
public class MergeYamlVisitor<P> extends YamlVisitor<P> {

    private static final Pattern LINE_BREAK = Pattern.compile("\\R");

    private final Yaml existing;
    private final Yaml incoming;
    private final boolean acceptTheirs;

    @Nullable
    private final String objectIdentifyingProperty;

    private boolean shouldAutoFormat = true;

    public MergeYamlVisitor(Yaml scope, @Language("yml") String yamlString, boolean acceptTheirs, @Nullable String objectIdentifyingProperty) {
        this(scope,
                new YamlParser().parse(yamlString)
                        .findFirst()
                        .map(Yaml.Documents.class::cast)
                        .map(docs -> {
                            // Any comments will have been put on the parent Document node, preserve by copying to the mapping
                            Document doc = docs.getDocuments().get(0);
                            if (doc.getBlock() instanceof Yaml.Mapping) {
                                Yaml.Mapping m = (Yaml.Mapping) doc.getBlock();
                                return m.withEntries(ListUtils.mapFirst(m.getEntries(), entry -> entry.withPrefix(doc.getPrefix())));
                            } else if (doc.getBlock() instanceof Yaml.Sequence) {
                                Yaml.Sequence s = (Yaml.Sequence) doc.getBlock();
                                return s.withEntries(ListUtils.mapFirst(s.getEntries(), entry -> entry.withPrefix(doc.getPrefix())));
                            }
                            return doc.getBlock().withPrefix(doc.getPrefix());
                        })
                        .orElseThrow(() -> new IllegalArgumentException("Could not parse as YAML")),
                acceptTheirs,
                objectIdentifyingProperty);
    }

    @Override
    public Yaml visitScalar(Yaml.Scalar existingScalar, P p) {
        if (existing.isScope(existingScalar) && incoming instanceof Yaml.Scalar) {
            return mergeScalar(existingScalar, (Yaml.Scalar) incoming);
        }
        return super.visitScalar(existingScalar, p);
    }

    @Override
    public Yaml visitSequence(Yaml.Sequence existingSeq, P p) {
        if (existing.isScope(existingSeq)) {
            if (incoming instanceof Yaml.Mapping) {
                // Distribute the incoming mapping to each entry in the sequence
                return existingSeq.withEntries(map(existingSeq.getEntries(), (i, existingSeqEntry) ->
                        existingSeqEntry.withBlock((Yaml.Block)
                                new MergeYamlVisitor<>(existingSeqEntry.getBlock(), incoming, acceptTheirs, objectIdentifyingProperty, shouldAutoFormat)
                                        .visitNonNull(existingSeqEntry.getBlock(), p, new Cursor(getCursor(), existingSeqEntry))
                        )
                ));
            } else if (incoming instanceof Yaml.Sequence) {
                return mergeSequence(existingSeq, (Yaml.Sequence) incoming, p, getCursor());
            }
        }
        return super.visitSequence(existingSeq, p);
    }

    @Override
    public Yaml visitMapping(Yaml.Mapping existingMapping, P p) {
        if (existing.isScope(existingMapping) && incoming instanceof Yaml.Mapping) {
            Yaml.Mapping mapping = mergeMapping(existingMapping, (Yaml.Mapping) incoming, p, getCursor());

            if (getCursor().getMessage(REMOVE_PREFIX, false)) {
                List<Yaml.Mapping.Entry> entries = ((Yaml.Mapping) getCursor().getValue()).getEntries();
                return mapping.withEntries(mapLast(mapping.getEntries(), it -> it.withPrefix(lineSeparator() + grabAfterFirstLineBreak(entries.get(entries.size() - 1)))));
            }

            return mapping;
        }
        return super.visitMapping(existingMapping, p);
    }

    private static boolean keyMatches(Yaml.Mapping.@Nullable Entry e1, Yaml.Mapping.@Nullable Entry e2) {
        return e1 != null && e2 != null && e1.getKey().getValue().equals(e2.getKey().getValue());
    }

    private boolean keyMatches(Yaml.Mapping m1, Yaml.Mapping m2) {
        Optional<String> nameToAdd = m2.getEntries().stream()
                .filter(e -> objectIdentifyingProperty != null && objectIdentifyingProperty.equals(e.getKey().getValue()))
                .map(e -> ((Yaml.Scalar) e.getValue()).getValue())
                .findAny();

        return nameToAdd.map(nameToAddValue -> m1.getEntries().stream()
                        .filter(e -> objectIdentifyingProperty.equals(e.getKey().getValue()))
                        .map(e -> ((Yaml.Scalar) e.getValue()).getValue())
                        .anyMatch(existingName -> existingName.equals(nameToAddValue)))
                .orElse(false);
    }

    private Mapping mergeMapping(Yaml.Mapping m1, Yaml.Mapping m2, P p, Cursor cursor) {
        List<Yaml.Mapping.Entry> mergedEntries = map(m1.getEntries(), existingEntry -> {
            for (Entry incomingEntry : m2.getEntries()) {
                if (keyMatches(existingEntry, incomingEntry)) {
                    return existingEntry.withValue((Yaml.Block)
                            new MergeYamlVisitor<>(existingEntry.getValue(), incomingEntry.getValue(), acceptTheirs, objectIdentifyingProperty, shouldAutoFormat)
                                    .visitNonNull(existingEntry.getValue(), p, new Cursor(cursor, existingEntry)));
                }
            }
            return existingEntry;
        });

        List<Entry> mutatedEntries = concatAll(mergedEntries, map(m2.getEntries(), it -> {
            for (Entry existingEntry : m1.getEntries()) {
                if (keyMatches(existingEntry, it)) {
                    return null;
                }
            }
            // workaround: autoFormat cannot handle new inserted values very well
            if (!mergedEntries.isEmpty() && it.getValue() instanceof Yaml.Scalar && hasLineBreak(mergedEntries.get(0), 2)) {
                return it.withPrefix(lineSeparator() + grabAfterFirstLineBreak(mergedEntries.get(0)));
            }
            return shouldAutoFormat ? autoFormat(it, p, cursor) : it;
        }));

        if (m1.getEntries().size() < mutatedEntries.size() && !getCursor().isRoot()) {
            Cursor c = getCursor().dropParentUntil(it -> {
                if (ROOT_VALUE.equals(it) || it instanceof Document) {
                    return true;
                }

                if (it instanceof Yaml.Mapping) {
                    List<Yaml.Mapping.Entry> entries = ((Yaml.Mapping) it).getEntries();
                    // last member should search further upwards until two entries are found
                    if (entries.get(entries.size() - 1).equals(getCursor().getParentOrThrow().getValue())) {
                        return false;
                    }
                    return entries.size() > 1;
                }

                return false;
            });

            if (c.getValue() instanceof Document || c.getValue() instanceof Yaml.Mapping) {
                String comment = null;

                if (c.getValue() instanceof Document) {
                    comment = ((Document) c.getValue()).getEnd().getPrefix();
                } else {
                    List<Yaml.Mapping.Entry> entries = ((Yaml.Mapping) c.getValue()).getEntries();

                    // get comment from next element in same mapping block
                    for (int i = 0; i < entries.size() - 1; i++) {
                        if (entries.get(i).getValue().equals(getCursor().getValue())) {
                            comment = grabBeforeFirstLineBreak(entries.get(i + 1));
                            break;
                        }
                    }
                    // or retrieve it for last item from next element (could potentially be much higher in the tree)
                    if (comment == null && hasLineBreak(entries.get(entries.size() - 1), 1)) {
                        comment = grabBeforeFirstLineBreak(entries.get(entries.size() - 1));
                    }
                }

                if (comment != null) {
                    Yaml.Mapping.Entry last = mutatedEntries.get(mutatedEntries.size() - 1);
                    mutatedEntries.set(mutatedEntries.size() - 1, last.withPrefix(comment + last.getPrefix()));
                    c.putMessage(REMOVE_PREFIX, true);
                }
            }
        }

        removePrefixForDirectChildren(m1.getEntries(), mutatedEntries);

        return m1.withEntries(mutatedEntries);
    }

    private void removePrefixForDirectChildren(List<Yaml.Mapping.Entry> m1Entries, List<Yaml.Mapping.Entry> mutatedEntries) {
        for (int i = 0; i < m1Entries.size() - 1; i++) {
            if (m1Entries.get(i).getValue() instanceof Yaml.Mapping && mutatedEntries.get(i).getValue() instanceof Yaml.Mapping &&
                    ((Yaml.Mapping) m1Entries.get(i).getValue()).getEntries().size() < ((Yaml.Mapping) mutatedEntries.get(i).getValue()).getEntries().size()) {
                mutatedEntries.set(i + 1, mutatedEntries.get(i + 1).withPrefix(lineSeparator() + grabAfterFirstLineBreak(mutatedEntries.get(i + 1))));
            }
        }
    }

    private Yaml.Sequence mergeSequence(Yaml.Sequence s1, Yaml.Sequence s2, P p, Cursor cursor) {
        if (acceptTheirs) {
            return s1;
        }

        boolean isSequenceOfScalars = s2.getEntries().stream().allMatch(entry -> entry.getBlock() instanceof Yaml.Scalar);

        if (isSequenceOfScalars) {
            List<Yaml.Sequence.Entry> incomingEntries = new ArrayList<>(s2.getEntries());

            nextEntry:
            for (Yaml.Sequence.Entry entry : s1.getEntries()) {
                if (entry.getBlock() instanceof Yaml.Scalar) {
                    String existingScalar = ((Yaml.Scalar) entry.getBlock()).getValue();
                    for (Yaml.Sequence.Entry incomingEntry : incomingEntries) {
                        if (((Yaml.Scalar) incomingEntry.getBlock()).getValue().equals(existingScalar)) {
                            incomingEntries.remove(incomingEntry);
                            continue nextEntry;
                        }
                    }
                }
            }

            return s1.withEntries(concatAll(s1.getEntries(), map(incomingEntries, it -> autoFormat(it, p, cursor))));
        } else {
            if (objectIdentifyingProperty == null) {
                // No identifier set to match entries on, so cannot continue
                return s1;
            } else {
                List<Yaml.Sequence.Entry> mutatedEntries = map(s2.getEntries(), entry -> {
                    Yaml.Mapping incomingMapping = (Yaml.Mapping) entry.getBlock();
                    for (Yaml.Sequence.Entry existingEntry : s1.getEntries()) {
                        Yaml.Mapping existingMapping = (Yaml.Mapping) existingEntry.getBlock();
                        if (keyMatches(existingMapping, incomingMapping)) {
                            Yaml.Sequence.Entry e1 = existingEntry.withBlock(mergeMapping(existingMapping, incomingMapping, p, cursor));
                            if (e1 == existingEntry) {
                                // Made no change, no need to consider the entry "mutated"
                                return null;
                            }
                            return e1;
                        }
                    }
                    return entry;
                });
                if (mutatedEntries.isEmpty()) {
                    return s1;
                }

                List<Yaml.Sequence.Entry> entries = concatAll(
                        s1.getEntries().stream().filter(entry -> !mutatedEntries.contains(entry)).collect(Collectors.toList()),
                        map(mutatedEntries, entry -> autoFormat(entry, p, cursor)));

                if (entries.size() != s1.getEntries().size()) {
                    return s1.withEntries(entries);
                }
                for (int i = 0; i < s1.getEntries().size(); i++) {
                    if (entries.get(i) != s1.getEntries().get(i)) {
                        return s1.withEntries(entries);
                    }
                }
                return s1;
            }
        }
    }

    private boolean hasLineBreak(Yaml.Mapping.Entry entry, int atLeastParts) {
        return LINE_BREAK.matcher(entry.getPrefix()).find() && LINE_BREAK.split(entry.getPrefix()).length >= atLeastParts;
    }

    private String grabBeforeFirstLineBreak(Yaml.Mapping.Entry entry) {
        String[] parts = LINE_BREAK.split(entry.getPrefix());
        return parts.length > 0 ? parts[0] : "";
    }

    private String grabAfterFirstLineBreak(Yaml.Mapping.Entry entry) {
        String[] parts = LINE_BREAK.split(entry.getPrefix());
        return parts.length > 1 ? String.join(lineSeparator(), Arrays.copyOfRange(parts, 1, parts.length)) : "";
    }

    private Scalar mergeScalar(Yaml.Scalar y1, Yaml.Scalar y2) {
        String s1 = y1.getValue();
        String s2 = y2.getValue();
        return !s1.equals(s2) && !acceptTheirs ? y1.withValue(s2) : y1;
    }
}<|MERGE_RESOLUTION|>--- conflicted
+++ resolved
@@ -38,9 +38,6 @@
 import static org.openrewrite.Cursor.ROOT_VALUE;
 import static org.openrewrite.internal.ListUtils.*;
 import static org.openrewrite.yaml.MergeYaml.REMOVE_PREFIX;
-<<<<<<< HEAD
-
-=======
 /**
  * Visitor class to merge two yaml files.
  *
@@ -53,7 +50,6 @@
  *
  * @param <P> An input object that is passed to every visit method.
  */
->>>>>>> 7454f5ea
 @AllArgsConstructor
 @RequiredArgsConstructor
 public class MergeYamlVisitor<P> extends YamlVisitor<P> {
