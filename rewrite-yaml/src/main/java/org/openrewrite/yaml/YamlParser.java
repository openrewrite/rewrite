/*
 * Copyright 2020 the original author or authors.
 * <p>
 * Licensed under the Apache License, Version 2.0 (the "License");
 * you may not use this file except in compliance with the License.
 * You may obtain a copy of the License at
 * <p>
 * https://www.apache.org/licenses/LICENSE-2.0
 * <p>
 * Unless required by applicable law or agreed to in writing, software
 * distributed under the License is distributed on an "AS IS" BASIS,
 * WITHOUT WARRANTIES OR CONDITIONS OF ANY KIND, either express or implied.
 * See the License for the specific language governing permissions and
 * limitations under the License.
 */
package org.openrewrite.yaml;

import lombok.Getter;
import lombok.Value;
import org.intellij.lang.annotations.Language;
import org.jspecify.annotations.Nullable;
import org.openrewrite.ExecutionContext;
import org.openrewrite.FileAttributes;
import org.openrewrite.InMemoryExecutionContext;
import org.openrewrite.SourceFile;
import org.openrewrite.internal.EncodingDetectingInputStream;
import org.openrewrite.internal.ListUtils;
import org.openrewrite.marker.Markers;
import org.openrewrite.tree.ParseError;
import org.openrewrite.tree.ParsingEventListener;
import org.openrewrite.tree.ParsingExecutionContextView;
import org.openrewrite.yaml.tree.Yaml;
import org.openrewrite.yaml.tree.YamlKey;
import org.yaml.snakeyaml.LoaderOptions;
import org.yaml.snakeyaml.events.*;
import org.yaml.snakeyaml.parser.Parser;
import org.yaml.snakeyaml.parser.ParserImpl;
import org.yaml.snakeyaml.reader.StreamReader;
import org.yaml.snakeyaml.scanner.Scanner;
import org.yaml.snakeyaml.scanner.ScannerImpl;

import java.io.IOException;
import java.io.UncheckedIOException;
import java.nio.file.Path;
import java.util.*;
import java.util.regex.Matcher;
import java.util.regex.Pattern;
import java.util.stream.Stream;

import static java.util.Collections.emptyList;
import static java.util.Collections.singletonList;
import static org.openrewrite.Tree.randomId;

public class YamlParser implements org.openrewrite.Parser {
    private static final Pattern VARIABLE_PATTERN = Pattern.compile(":\\s+(@[^\n\r@]+@)");

    @Override
    public Stream<SourceFile> parse(@Language("yml") String... sources) {
        return parse(new InMemoryExecutionContext(), sources);
    }

    @Override
    public Stream<SourceFile> parseInputs(Iterable<Input> sourceFiles, @Nullable Path relativeTo, ExecutionContext ctx) {
        ParsingEventListener parsingListener = ParsingExecutionContextView.view(ctx).getParsingListener();
        return acceptedInputs(sourceFiles)
                .map(input -> {
                    parsingListener.startedParsing(input);
                    Path path = input.getRelativePath(relativeTo);
                    try (EncodingDetectingInputStream is = input.getSource(ctx)) {
                        Yaml.Documents yaml = parseFromInput(path, is);
                        parsingListener.parsed(input, yaml);
                        yaml = yaml.withFileAttributes(input.getFileAttributes());
                        yaml = unwrapPrefixedMappings(yaml);
                        return requirePrintEqualsInput(yaml, input, relativeTo, ctx);
                    } catch (Throwable t) {
                        ctx.getOnError().accept(t);
                        return ParseError.build(this, input, relativeTo, ctx, t);
                    }
                })
                .map(sourceFile -> {
                    if (sourceFile instanceof Yaml.Documents) {
                        Yaml.Documents docs = (Yaml.Documents) sourceFile;
                        // ensure there is always at least one Document, even in an empty yaml file
                        if (docs.getDocuments().isEmpty()) {
                            Yaml.Document.End end = new Yaml.Document.End(randomId(), "", Markers.EMPTY, false);
                            Yaml.Mapping mapping = new Yaml.Mapping(randomId(), Markers.EMPTY, null, emptyList(), null, null);
                            return docs.withDocuments(singletonList(new Yaml.Document(randomId(), "", Markers.EMPTY, false, mapping, end)));
                        }
                        return docs;
                    }
                    return sourceFile;
                });
    }

    private Yaml.Documents parseFromInput(Path sourceFile, EncodingDetectingInputStream source) {
        String yamlSource = source.readFully();
        Map<String, String> variableByUuid = new HashMap<>();

        StringBuilder yamlSourceWithVariablePlaceholders = new StringBuilder();
        Matcher variableMatcher = VARIABLE_PATTERN.matcher(yamlSource);
        int pos = 0;
        while (pos < yamlSource.length() && variableMatcher.find(pos)) {
            yamlSourceWithVariablePlaceholders.append(yamlSource, pos, variableMatcher.start(1));
            String uuid = UUID.randomUUID().toString();
            variableByUuid.put(uuid, variableMatcher.group(1));
            yamlSourceWithVariablePlaceholders.append(uuid);
            pos = variableMatcher.end(1);
        }

        if (pos < yamlSource.length() - 1) {
            yamlSourceWithVariablePlaceholders.append(yamlSource, pos, yamlSource.length());
        }

        try (FormatPreservingReader reader = new FormatPreservingReader(yamlSourceWithVariablePlaceholders.toString())) {
            StreamReader streamReader = new StreamReader(reader);
            Scanner scanner = new ScannerImpl(streamReader, new LoaderOptions());
            Parser parser = new ParserImpl(scanner);

            int lastEnd = 0;

            List<Yaml.Document> documents = new ArrayList<>();
            // https://yaml.org/spec/1.2.2/#3222-anchors-and-aliases, section: 3.2.2.2. Anchors and Aliases.
            // An anchor key should always replace the previous value, since an alias refers to the most recent anchor key.
            Map<String, Yaml.Anchor> anchors = new HashMap<>();
            Yaml.Document document = null;
            Stack<BlockBuilder> blockStack = new Stack<>();
            String newLine = "";

            for (Event event = parser.getEvent(); event != null; event = parser.getEvent()) {
                switch (event.getEventId()) {
                    case DocumentEnd: {
                        assert document != null;
                        if (blockStack.size() == 1 && blockStack.peek() instanceof ScalarBuilder) {
                            // The yaml document consists of a single scalar value not in a mapping or sequence
                            ScalarBuilder builder = (ScalarBuilder) blockStack.pop();
                            lastEnd = builder.getLastEnd();
                            Yaml.Scalar scalar = builder.getScalar();
                            document = document.withBlock(scalar);
                        }
                        String fmt = newLine + reader.prefix(lastEnd, event);

                        newLine = "";
                        documents.add(document.withEnd(new Yaml.Document.End(
                                randomId(),
                                fmt,
                                Markers.EMPTY,
                                ((DocumentEndEvent) event).getExplicit()
                        )));
                        lastEnd = event.getEndMark().getIndex();
                        break;
                    }
                    case DocumentStart: {
                        String fmt = newLine + reader.prefix(lastEnd, event);
                        newLine = "";
                        document = new Yaml.Document(
                                randomId(),
                                fmt,
                                Markers.EMPTY,
                                ((DocumentStartEvent) event).getExplicit(),
                                new Yaml.Mapping(randomId(), Markers.EMPTY, null, emptyList(), null, null),
                                new Yaml.Document.End(randomId(), "", Markers.EMPTY, false)
                        );
                        lastEnd = event.getEndMark().getIndex();
                        break;
                    }
                    case MappingStart: {
                        String fmt = newLine + reader.prefix(lastEnd, event);
                        newLine = "";

                        MappingStartEvent mappingStartEvent = (MappingStartEvent) event;
                        Yaml.Anchor anchor = null;
                        if (mappingStartEvent.getAnchor() != null) {
                            anchor = buildYamlAnchor(reader, lastEnd, fmt, mappingStartEvent.getAnchor(), event.getEndMark().getIndex(), false);
                            anchors.put(mappingStartEvent.getAnchor(), anchor);

                            lastEnd = lastEnd + mappingStartEvent.getAnchor().length() + fmt.length() + 1;
                            fmt = reader.readStringFromBuffer(lastEnd, event.getEndMark().getIndex());
                            int dashPrefixIndex = commentAwareIndexOf('-', fmt);
                            if (dashPrefixIndex > -1) {
                                fmt = fmt.substring(0, dashPrefixIndex);
                            }
                        }

                        String fullPrefix = reader.readStringFromBuffer(lastEnd, event.getEndMark().getIndex() - 1);
                        String startBracePrefix = null;
                        int openingBraceIndex = commentAwareIndexOf('{', fullPrefix);
                        if (openingBraceIndex != -1) {
                            int startIndex = commentAwareIndexOf(':', fullPrefix) + 1;
                            startBracePrefix = fullPrefix.substring(startIndex, openingBraceIndex);
                            lastEnd = event.getEndMark().getIndex();
                        }
                        blockStack.push(new MappingBuilder(fmt, startBracePrefix, anchor));
                        break;
                    }
                    case Scalar: {
                        String fmt = newLine + reader.prefix(lastEnd, event);

                        ScalarEvent scalar = (ScalarEvent) event;

                        Yaml.Anchor anchor = null;
                        int valueStart;
                        if (scalar.getAnchor() != null) {
                            anchor = buildYamlAnchor(reader, lastEnd, fmt, scalar.getAnchor(), event.getEndMark().getIndex(), true);
                            anchors.put(scalar.getAnchor(), anchor);
                            valueStart = lastEnd + fmt.length() + scalar.getAnchor().length() + 1 + anchor.getPostfix().length();
                        } else {
                            valueStart = lastEnd + fmt.length();
                        }
                        valueStart = valueStart - newLine.length();
                        newLine = "";

                        Yaml.Tag tag = null;
                        if (scalar.getTag() != null) {
                            String potentialScalarValue = reader.readStringFromBuffer(valueStart, event.getEndMark().getIndex() - 1);
                            assert(potentialScalarValue.contains("!"));
                            final int tagStartIndex = potentialScalarValue.indexOf('!');
                            String tagPrefix = potentialScalarValue.substring(0, tagStartIndex);
                            int indexOfTagName = tagStartIndex;
                            while (indexOfTagName < potentialScalarValue.length() && !Character.isWhitespace(potentialScalarValue.charAt(indexOfTagName))) {
                                indexOfTagName++;
                            }
                            String tagName = potentialScalarValue.substring(tagStartIndex, indexOfTagName);
                            int indexOfSpaceAfterTag = indexOfTagName;
                            while (indexOfSpaceAfterTag < potentialScalarValue.length() && Character.isWhitespace(potentialScalarValue.charAt(indexOfSpaceAfterTag))) {
                                indexOfSpaceAfterTag++;
                            }
                            String tagSuffix = potentialScalarValue.substring(indexOfTagName, indexOfSpaceAfterTag);
                            valueStart = valueStart + indexOfSpaceAfterTag;
                            tag = new Yaml.Tag(randomId(), tagPrefix, tagSuffix, Markers.EMPTY, tagName);
                        }

                        String scalarValue;
                        switch (scalar.getScalarStyle()) {
                            case DOUBLE_QUOTED:
                            case SINGLE_QUOTED:
                                scalarValue = reader.readStringFromBuffer(valueStart + 1, event.getEndMark().getIndex() - 2);
                                break;
                            case PLAIN:
                                scalarValue = reader.readStringFromBuffer(valueStart, event.getEndMark().getIndex() - 1);
                                break;
                            case FOLDED:
                            case LITERAL:
                                scalarValue = reader.readStringFromBuffer(valueStart + 1, event.getEndMark().getIndex() - 1);
                                if (scalarValue.endsWith("\n")) {
                                    newLine = "\n";
                                    scalarValue = scalarValue.substring(0, scalarValue.length() - 1);
                                }
                                break;
                            default:
                                scalarValue = reader.readStringFromBuffer(valueStart + 1, event.getEndMark().getIndex() - 1);
                                break;
                        }
                        if (variableByUuid.containsKey(scalarValue)) {
                            scalarValue = variableByUuid.get(scalarValue);
                        }

                        Yaml.Scalar.Style style;
                        switch (scalar.getScalarStyle()) {
                            case DOUBLE_QUOTED:
                                style = Yaml.Scalar.Style.DOUBLE_QUOTED;
                                break;
                            case SINGLE_QUOTED:
                                style = Yaml.Scalar.Style.SINGLE_QUOTED;
                                break;
                            case LITERAL:
                                style = Yaml.Scalar.Style.LITERAL;
                                break;
                            case FOLDED:
                                style = Yaml.Scalar.Style.FOLDED;
                                break;
                            case PLAIN:
                            default:
                                style = Yaml.Scalar.Style.PLAIN;
                                break;
                        }
                        Yaml.Scalar finalScalar = new Yaml.Scalar(randomId(), fmt, Markers.EMPTY, style, anchor, tag, scalarValue);
                        BlockBuilder builder = blockStack.isEmpty() ? null : blockStack.peek();
                        if (builder instanceof SequenceBuilder) {
                            // Inline sequences like [1, 2] need to keep track of any whitespace between the element
                            // and its trailing comma.
                            SequenceBuilder sequenceBuilder = (SequenceBuilder) builder;
                            String betweenEvents = reader.readStringFromBuffer(event.getEndMark().getIndex(), parser.peekEvent().getStartMark().getIndex() - 1);
                            int commaIndex = commentAwareIndexOf(',', betweenEvents);
                            String commaPrefix = null;
                            if (commaIndex != -1) {
                                commaPrefix = betweenEvents.substring(0, commaIndex);
                            }
                            lastEnd = event.getEndMark().getIndex() + commaIndex + 1;
                            sequenceBuilder.push(finalScalar, commaPrefix);
                        } else if (builder == null) {
                            if (!"".equals(finalScalar.getValue())) {
                                // If the "scalar" is just a comment, allow it to accrue to the Document.End rather than create a phantom scalar
                                blockStack.push(new ScalarBuilder(finalScalar, event.getEndMark().getIndex()));
                            }
                        } else {
                            builder.push(finalScalar);
                            lastEnd = event.getEndMark().getIndex();
                        }
                        break;
                    }
                    case SequenceEnd:
                    case MappingEnd: {
                        Yaml.Block mappingOrSequence = blockStack.pop().build();
                        if (mappingOrSequence instanceof SequenceWithPrefix) {
                            SequenceWithPrefix seq = (SequenceWithPrefix) mappingOrSequence;
                            if (seq.getOpeningBracketPrefix() != null) {
                                String s = reader.readStringFromBuffer(lastEnd, event.getStartMark().getIndex());
                                int closingBracketIndex = commentAwareIndexOf(']', s);
                                lastEnd = lastEnd + closingBracketIndex + 1;
                                mappingOrSequence = seq.withClosingBracketPrefix(s.substring(0, closingBracketIndex));
                            }
                        } else if (mappingOrSequence instanceof Yaml.Mapping) {
                            Yaml.Mapping map = (Yaml.Mapping) mappingOrSequence;
                            if (map.getOpeningBracePrefix() != null) {
                                String s = reader.readStringFromBuffer(lastEnd, event.getStartMark().getIndex());
                                int closingBraceIndex = commentAwareIndexOf('}', s);
                                lastEnd = lastEnd + closingBraceIndex + 1;
                                mappingOrSequence = map.withClosingBracePrefix(s.substring(0, closingBraceIndex));
                            }
                        } else {
                            throw new IllegalStateException("Unsupported element type: " + mappingOrSequence.getClass());
                        }
                        if (blockStack.isEmpty()) {
                            assert document != null;
                            document = document.withBlock(mappingOrSequence);
                        } else {
                            blockStack.peek().push(mappingOrSequence);
                        }
                        break;
                    }
                    case SequenceStart: {
                        String fmt = newLine + reader.prefix(lastEnd, event);
                        newLine = "";

                        SequenceStartEvent sse = (SequenceStartEvent) event;
                        Yaml.Anchor anchor = null;
                        if (sse.getAnchor() != null) {
                            anchor = buildYamlAnchor(reader, lastEnd, fmt, sse.getAnchor(), event.getEndMark().getIndex(), false);
                            anchors.put(sse.getAnchor(), anchor);

                            lastEnd = lastEnd + sse.getAnchor().length() + fmt.length() + 1;
                            fmt = reader.readStringFromBuffer(lastEnd, event.getEndMark().getIndex());
                            int dashPrefixIndex = commentAwareIndexOf('-', fmt);
                            if (dashPrefixIndex > -1) {
                                fmt = fmt.substring(0, dashPrefixIndex);
                            }
                        }
                        String fullPrefix = reader.readStringFromBuffer(lastEnd, event.getEndMark().getIndex());
                        String startBracketPrefix = null;
                        int openingBracketIndex = commentAwareIndexOf('[', fullPrefix);
                        int startIndex = commentAwareIndexOf(':', fullPrefix) + 1;
                        if (openingBracketIndex != -1) {
<<<<<<< HEAD
=======
                            int startIndex = commentAwareIndexOf(Arrays.asList(':', '-'), fullPrefix) + 1;
>>>>>>> d33ff3f5
                            startBracketPrefix = fullPrefix.substring(startIndex, openingBracketIndex);
                        }
                        Yaml.Tag tag = null;
                        if (sse.getTag() != null) {
                            String prefixAfterColon = fullPrefix.substring(startIndex);
                            final int tagStartIndex = prefixAfterColon.indexOf('!');
                            String tagPrefix = prefixAfterColon.substring(0, tagStartIndex);
                            int i = tagStartIndex;
                            while (i < prefixAfterColon.length() && !Character.isWhitespace(prefixAfterColon.charAt(i))) {
                                i++;
                            }
                            // Cannot use sse.getTag() here, because it is sometimes expanded, e.g. `!!seq` becomes `tag:yaml.org,2002:seq`
                            String tagName = prefixAfterColon.substring(tagStartIndex, i);
                            String tagSuffix = prefixAfterColon.substring(i, prefixAfterColon.length() - 2);
                            tag = new Yaml.Tag(randomId(), tagPrefix, tagSuffix, Markers.EMPTY, tagName);
                        }
                        lastEnd = event.getEndMark().getIndex();
                        if (shouldUseYamlParserBugWorkaround(sse)) {
                            lastEnd--;
                        }
                        blockStack.push(new SequenceBuilder(fmt, startBracketPrefix, anchor, tag));
                        break;
                    }
                    case Alias: {
                        String fmt = newLine + reader.prefix(lastEnd, event);
                        newLine = "";

                        AliasEvent alias = (AliasEvent) event;
                        Yaml.Anchor anchor = anchors.get(alias.getAnchor());
                        if (anchor == null) {
                            throw new UnsupportedOperationException("Unknown anchor: " + alias.getAnchor());
                        }
                        BlockBuilder builder = blockStack.peek();
                        builder.push(new Yaml.Alias(randomId(), fmt, Markers.EMPTY, anchor));
                        lastEnd = event.getEndMark().getIndex();
                        break;
                    }
                    case StreamEnd: {
                        String fmt = newLine + reader.prefix(lastEnd, event);
                        if (document == null && !fmt.isEmpty()) {
                            documents.add(
                                    new Yaml.Document(
                                            randomId(), fmt, Markers.EMPTY, false,
                                            new Yaml.Mapping(randomId(), Markers.EMPTY, null, emptyList(), null, null),
                                            new Yaml.Document.End(randomId(), "", Markers.EMPTY, false)
                                    ));
                        }
                        break;
                    }
                    case StreamStart:
                        break;
                }
            }

            return new Yaml.Documents(randomId(), Markers.EMPTY, sourceFile, FileAttributes.fromPath(sourceFile), source.getCharset().name(), source.isCharsetBomMarked(), null, documents);
        } catch (IOException e) {
            throw new UncheckedIOException(e);
        }
    }

    /*
    The yaml-parser library unfortunately returns inconsistent marks.
    If the dashes of the sequence have an indentation, the end mark and the start mark point to the dash.
    If the dashes of the sequence do not have an indentation, the end mark will point to the character AFTER the dash.
    */
    private boolean shouldUseYamlParserBugWorkaround(SequenceStartEvent event) {
        int startChar = event.getStartMark().getBuffer()[event.getStartMark().getPointer()];
        int endChar = event.getEndMark().getBuffer()[event.getEndMark().getPointer()];
        return startChar == '-' && endChar != '-';
    }

    private Yaml.Anchor buildYamlAnchor(FormatPreservingReader reader, int lastEnd, String eventPrefix, String anchorKey, int eventEndIndex, boolean isForScalar) {
        int anchorLength = isForScalar ? anchorKey.length() + 1 : anchorKey.length();
        String whitespaceAndScalar = reader.prefix(
                lastEnd + eventPrefix.length() + anchorLength, eventEndIndex);

        StringBuilder postFix = new StringBuilder();
        for (int i = 0; i < whitespaceAndScalar.length(); i++) {
            char c = whitespaceAndScalar.charAt(i);
            if (c != ' ' && c != '\t') {
                break;
            }
            postFix.append(c);
        }

        int prefixStart = commentAwareIndexOf(':', eventPrefix);
        String prefix = "";
        if (!isForScalar) {
            prefix = (prefixStart > -1 && eventPrefix.length() > prefixStart + 1) ? eventPrefix.substring(prefixStart + 1) : "";
        }
        return new Yaml.Anchor(randomId(), prefix, postFix.toString(), Markers.EMPTY, anchorKey);
    }

    private static int commentAwareIndexOf(char target, String s) {
        return commentAwareIndexOf(Collections.singleton(target), s);
    }

    private static int commentAwareIndexOf(Collection<Character> anyOf, String s) {
        boolean inComment = false;
        for (int i = 0; i < s.length(); i++) {
            char c = s.charAt(i);
            if (inComment) {
                if (c == '\n') {
                    inComment = false;
                }
            } else {
                if (anyOf.contains(c)) {
                    return i;
                } else if (c == '#') {
                    inComment = true;
                }
            }
        }
        return -1;
    }

    @Override
    public boolean accept(Path path) {
        String fileName = path.toString();
        return fileName.endsWith(".yml") || fileName.endsWith(".yaml");
    }

    @Override
    public Path sourcePathFromSourceText(Path prefix, String sourceCode) {
        return prefix.resolve("file.yaml");
    }

    private interface BlockBuilder {
        Yaml.Block build();

        void push(Yaml.Block block);
    }

    private static class MappingBuilder implements BlockBuilder {
        private final String prefix;

        @Nullable
        private final String startBracePrefix;


        private final Yaml.@Nullable Anchor anchor;

        private final List<Yaml.Mapping.Entry> entries = new ArrayList<>();

        @Nullable
        private YamlKey key;

        private MappingBuilder(String prefix, @Nullable String startBracePrefix, Yaml.@Nullable Anchor anchor) {
            this.prefix = prefix;
            this.startBracePrefix = startBracePrefix;
            this.anchor = anchor;
        }

        @Override
        public void push(Yaml.Block block) {
            if (key == null && block instanceof Yaml.Scalar) {
                key = (Yaml.Scalar) block;
            } else if (key == null && block instanceof Yaml.Alias) {
                key = (Yaml.Alias) block;
            } else {
                String keySuffix = block.getPrefix();
                block = block.withPrefix(keySuffix.substring(commentAwareIndexOf(':', keySuffix) + 1));

                // Begin moving whitespace from the key to the entry that contains the key
                String originalKeyPrefix = key.getPrefix();
                key = key.withPrefix("");

                // When a dash, indicating the beginning of a sequence, is present whitespace before it will be handled by the SequenceEntry
                // Similarly if the prefix includes a ':', it will be owned by the mapping that contains this mapping
                // So this entry's prefix begins after any such delimiter
                int entryPrefixStartIndex = Math.max(
                        commentAwareIndexOf('-', originalKeyPrefix),
                        commentAwareIndexOf(':', originalKeyPrefix)) + 1;
                String entryPrefix = originalKeyPrefix.substring(entryPrefixStartIndex);
                String beforeMappingValueIndicator = keySuffix.substring(0,
                        Math.max(commentAwareIndexOf(':', keySuffix), 0));
                entries.add(new Yaml.Mapping.Entry(randomId(), entryPrefix, Markers.EMPTY, key, beforeMappingValueIndicator, block));
                key = null;
            }
        }

        @Override
        public MappingWithPrefix build() {
            return new MappingWithPrefix(prefix, startBracePrefix, entries, null, anchor);
        }
    }

    private static class SequenceBuilder implements BlockBuilder {
        private final String prefix;

        @Nullable
        private final String startBracketPrefix;


        private final Yaml.@Nullable Anchor anchor;
        private final Yaml.@Nullable Tag tag;

        private final List<Yaml.Sequence.Entry> entries = new ArrayList<>();

        private SequenceBuilder(String prefix, @Nullable String startBracketPrefix, Yaml.@Nullable Anchor anchor, Yaml.@Nullable Tag tag) {
            this.prefix = prefix;
            this.startBracketPrefix = startBracketPrefix;
            this.anchor = anchor;
            this.tag = tag;
        }

        @Override
        public void push(Yaml.Block block) {
            push(block, null);
        }

        public void push(Yaml.Block block, @Nullable String commaPrefix) {
            String rawPrefix = block.getPrefix();
            int dashIndex = commentAwareIndexOf('-', rawPrefix);
            String entryPrefix;
            String blockPrefix;
            boolean hasDash = dashIndex != -1;
            if (hasDash) {
                entryPrefix = rawPrefix.substring(0, dashIndex);
                blockPrefix = rawPrefix.substring(dashIndex + 1);
            } else {
                entryPrefix = "";
                blockPrefix = rawPrefix;
            }
            entries.add(new Yaml.Sequence.Entry(randomId(), entryPrefix, Markers.EMPTY, block.withPrefix(blockPrefix), hasDash, commaPrefix));
        }

        @Override
        public SequenceWithPrefix build() {
            return new SequenceWithPrefix(prefix, startBracketPrefix, entries, null, anchor, tag);
        }
    }

    @Value
    private static class ScalarBuilder implements BlockBuilder {
        Yaml.Scalar scalar;
        int lastEnd;

        @Override
        public void push(Yaml.Block block) {
            throw new IllegalStateException("Unable to push on top of a scalar.");
        }

        @Override
        public Yaml.Block build() {
            return scalar;
        }
    }

    @Getter
    private static class MappingWithPrefix extends Yaml.Mapping {
        private String prefix;

        public MappingWithPrefix(String prefix, @Nullable String startBracePrefix, List<Yaml.Mapping.Entry> entries, @Nullable String endBracePrefix, @Nullable Anchor anchor) {
            super(randomId(), Markers.EMPTY, startBracePrefix, entries, endBracePrefix, anchor);
            this.prefix = prefix;
        }

        @Override
        public Mapping withPrefix(String prefix) {
            this.prefix = prefix;
            return this;
        }
    }

    @Getter
    private static class SequenceWithPrefix extends Yaml.Sequence {
        private String prefix;

        public SequenceWithPrefix(String prefix, @Nullable String startBracketPrefix, List<Yaml.Sequence.Entry> entries, @Nullable String endBracketPrefix, @Nullable Anchor anchor, @Nullable Tag tag) {
            super(randomId(), Markers.EMPTY, startBracketPrefix, entries, endBracketPrefix, anchor, tag);
            this.prefix = prefix;
        }

        public SequenceWithPrefix(UUID id, Markers markers, @Nullable String openingBracketPrefix, List<Entry> entries, @Nullable String closingBracketPrefix, @Nullable Anchor anchor, String prefix) {
            super(id, markers, openingBracketPrefix, entries, closingBracketPrefix, anchor);
            this.prefix = prefix;
        }

        @Override
        public Sequence withPrefix(String prefix) {
            this.prefix = prefix;
            return this;
        }

        @Override
        public SequenceWithPrefix withClosingBracketPrefix(@Nullable String closingBracketPrefix) {
            // Cannot use super as this returns Yaml.Sequence
            return new SequenceWithPrefix(getId(), getMarkers(), getOpeningBracketPrefix(), getEntries(), closingBracketPrefix, getAnchor(), prefix);
        }

        public Sequence toSequence() {
            return new Yaml.Sequence(getId(), getMarkers(), getOpeningBracketPrefix(), getEntries(), getClosingBracketPrefix(), getAnchor());
        }
    }

    private Yaml.Documents unwrapPrefixedMappings(Yaml.Documents y) {
        //noinspection ConstantConditions
        return (Yaml.Documents) new YamlIsoVisitor<Integer>() {
            @Override
            public Yaml.Sequence visitSequence(Yaml.Sequence sequence, Integer p) {
                if (sequence instanceof SequenceWithPrefix) {
                    SequenceWithPrefix sequenceWithPrefix = (SequenceWithPrefix) sequence;
                    if (sequenceWithPrefix.getOpeningBracketPrefix() != null) {
                        // For inline sequence, the prefix got already transferred to the left-hand neighbor
                        return sequenceWithPrefix.toSequence();
                    } else {
                        // For normal sequence with dashes, the prefix of the sequence gets transferred to the first entry
                        return super.visitSequence(
                            new Yaml.Sequence(
                                    sequenceWithPrefix.getId(),
                                    sequenceWithPrefix.getMarkers(),
                                    sequenceWithPrefix.getOpeningBracketPrefix(),
                                    ListUtils.mapFirst(sequenceWithPrefix.getEntries(), e -> e.withPrefix(sequenceWithPrefix.getPrefix())),
                                    sequenceWithPrefix.getClosingBracketPrefix(),
                                    sequenceWithPrefix.getAnchor(),
                                    sequenceWithPrefix.getTag()
                            ), p);
                    }
                }
                return super.visitSequence(sequence, p);
            }

            @Override
            public Yaml.Mapping visitMapping(Yaml.Mapping mapping, Integer p) {
                if (mapping instanceof MappingWithPrefix) {
                    MappingWithPrefix mappingWithPrefix = (MappingWithPrefix) mapping;
                    return super.visitMapping(new Yaml.Mapping(mappingWithPrefix.getId(),
                            mappingWithPrefix.getMarkers(), mappingWithPrefix.getOpeningBracePrefix(), mappingWithPrefix.getEntries(), null, mappingWithPrefix.getAnchor()), p);
                }
                return super.visitMapping(mapping, p);
            }
        }.visit(y, 0);
    }

    public static Builder builder() {
        return new Builder();
    }

    public static class Builder extends org.openrewrite.Parser.Builder {

        public Builder() {
            super(Yaml.Documents.class);
        }

        @Override
        public YamlParser build() {
            return new YamlParser();
        }

        @Override
        public String getDslName() {
            return "yaml";
        }
    }
}<|MERGE_RESOLUTION|>--- conflicted
+++ resolved
@@ -348,12 +348,8 @@
                         String fullPrefix = reader.readStringFromBuffer(lastEnd, event.getEndMark().getIndex());
                         String startBracketPrefix = null;
                         int openingBracketIndex = commentAwareIndexOf('[', fullPrefix);
-                        int startIndex = commentAwareIndexOf(':', fullPrefix) + 1;
+                        int startIndex = commentAwareIndexOf(Arrays.asList(':', '-'), fullPrefix) + 1;
                         if (openingBracketIndex != -1) {
-<<<<<<< HEAD
-=======
-                            int startIndex = commentAwareIndexOf(Arrays.asList(':', '-'), fullPrefix) + 1;
->>>>>>> d33ff3f5
                             startBracketPrefix = fullPrefix.substring(startIndex, openingBracketIndex);
                         }
                         Yaml.Tag tag = null;
