/*
 * Copyright 2023 the original author or authors.
 * <p>
 * Licensed under the Apache License, Version 2.0 (the "License");
 * you may not use this file except in compliance with the License.
 * You may obtain a copy of the License at
 * <p>
 * https://www.apache.org/licenses/LICENSE-2.0
 * <p>
 * Unless required by applicable law or agreed to in writing, software
 * distributed under the License is distributed on an "AS IS" BASIS,
 * WITHOUT WARRANTIES OR CONDITIONS OF ANY KIND, either express or implied.
 * See the License for the specific language governing permissions and
 * limitations under the License.
 */
package org.openrewrite.yaml;

import org.intellij.lang.annotations.Language;
import org.junit.jupiter.api.Test;
import org.junit.jupiter.params.ParameterizedTest;
import org.junit.jupiter.params.provider.ValueSource;
import org.openrewrite.Issue;
import org.openrewrite.SourceFile;
import org.openrewrite.test.RewriteTest;
import org.openrewrite.test.SourceSpec;
import org.openrewrite.tree.ParseError;
import org.openrewrite.yaml.tree.Yaml;

import java.util.List;
import java.util.stream.Stream;

import static org.assertj.core.api.Assertions.assertThat;
import static org.junit.jupiter.api.Assertions.assertEquals;
import static org.openrewrite.yaml.Assertions.yaml;

class YamlParserTest implements RewriteTest {

    @Test
    void ascii() {
        List<SourceFile> yamlSources = YamlParser.builder().build().parse("a: b\n").toList();
        assertThat(yamlSources).singleElement().isInstanceOf(Yaml.Documents.class);

        Yaml.Documents documents = (Yaml.Documents) yamlSources.getFirst();
        Yaml.Document document = documents.getDocuments().getFirst();

        // Assert that end is parsed correctly
        assertThat(document.getEnd().getPrefix()).isEqualTo("\n");

        // Assert that the title is parsed correctly
        Yaml.Mapping mapping = (Yaml.Mapping) document.getBlock();
        Yaml.Mapping.Entry entry = mapping.getEntries().getFirst();
        Yaml.Scalar title = (Yaml.Scalar) entry.getValue();
        assertThat(title.getValue()).isEqualTo("b");
    }

    @Issue("https://github.com/openrewrite/rewrite/issues/2062")
    @Test
    void fourBytesUnicode() {
        rewriteRun(
          yaml(
            """
              root:
                - value1: 🛠
                  value2: check
              """
          )
        );
    }

    @Issue("https://github.com/openrewrite/rewrite/issues/4176")
    @Test
    void listsAndListsOfLists() {
        rewriteRun(
          yaml(
            """
              root:
                normalListOfScalars:
                - a
                -  b
                normalListOfScalarsWithIndentation:
                  -  a
                  - b
                normalListOfMappings:
                  - a: b
                    c:  d
                  - e:  f
                normalListOfSquareBracketLists:
                  -   [ mno, pqr]
                  -  [stu , vwx]
                squareList: [x, y, z]
                listOfListsOfScalars:
                - - a
                  -  b
                listOfListsOfScalarsWithIndentation:
                  - - a
                    -  b
                listOfListsOfMappings:
                  - - a:  b
                      c: d
                    - e:  f
                listOfListsOfSquareBracketLists:
                  - - [mno, pqr ]
                    -  [stu , vwx]
              """
          )
        );
    }

    @ParameterizedTest
    @SuppressWarnings("OptionalGetWithoutIsPresent")
    @ValueSource(strings = {
      "b",
      " 🛠",
      " 🛠🛠",
      "🛠 🛠",
      "hello🛠world",
      "你好世界",
      "你好🛠世界"
    })
    void parseYamlWithUnicode(String input) {
        Stream<SourceFile> yamlSources = YamlParser.builder().build().parse("a: %s\n".formatted(input));
        SourceFile sourceFile = yamlSources.findFirst().get();
        assertThat(sourceFile).isNotInstanceOf(ParseError.class);

        Yaml.Documents documents = (Yaml.Documents) sourceFile;
        Yaml.Document document = documents.getDocuments().getFirst();

        // Assert that end is parsed correctly
        Yaml.Mapping mapping = (Yaml.Mapping) document.getBlock();
        Yaml.Mapping.Entry entry = mapping.getEntries().getFirst();
        Yaml.Scalar title = (Yaml.Scalar) entry.getValue();
        assertThat(title.getValue()).isEqualTo(input.trim());
    }

    @ParameterizedTest
    @ValueSource(strings = {
      "🛠 :  🛠",
      "你a好b🛠世c界d :  你a🛠好b🛠世c🛠界d"
    })
    void unicodeCharacterSpanningMultipleBytes(@Language("yml") String input) {
        rewriteRun(
          yaml(input)
        );
    }

    @Test
    void newlinesCombinedWithUnniCode() {
        rewriteRun(
          yaml(
            """
              {
                "data": {
                  "pro🛠metheus.y🛠ml": "global:\\n  scrape_🛠interval: 10s🛠\\n  sc🛠rape_timeout: 9s"
                }
              }
              """
          )
        );
    }

    @Test
    void unicodeEscapes() {
        rewriteRun(
          yaml(
            """
              root:
                "nul": "\\u0000"
                "reverse-solidus": "\\u005c"
              """
          )
        );
    }

    @Test
    void troublesomeYaml() {
        rewriteRun(
          yaml(
            """
              configDefinitions:
                appConfig:
                  description: "App config for consumer."
                  resolutionPaths:
                    - default: "/envProfile"
                  properties:
                    container:
                      description: "Container to use to the cosmos client."
                      type: "STRING"
                      kind: "SINGLE"
                      defaultValue: "UUIDItem"
                      rules:
                        possibleValues: []
                    database:
                      description: "Database to connect and use."
                      type: "STRING"
                      kind: "SINGLE"
                      defaultValue: "ForkliftPocDB"
                      rules:
                        possibleValues: []
                appConfig2:
                  description: "App config for consumer."
                  resolutionPaths:
                    - default: "/envProfile"
                  properties:
                    container:
                      description: "Container to use to the cosmos client."
                      type: "STRING"
                      kind: "SINGLE"
                      defaultValue: "CosmosSDKTest"
                      rules:
                        possibleValues: []
                    database:
                      description: "Database to connect and use."
                      type: "STRING"
                      kind: "SINGLE"
                      rules:
                        possibleValues: []
              """
          )
        );
    }

    @Test
    void atSymbols() {
        rewriteRun(
          yaml(
            // BTW, the @ sign is forbidden as the first character of a scalar value by the YAML spec:
            // https://github.com/yaml/yaml-spec/blob/1b1a1be43bd6e0cfec45caf0e40af3b5d2bb7f8a/spec/1.2.2/spec.md#L1877
            """
              root:
                specifier: npm:@testing-library/vue@5.0.4
                date: @build.timestamp@
                version: @project.version@
              """
          )
        );
    }

    @Test
    void pipeLiteralInASequenceWithDoubleQuotes() {
        rewriteRun(
          yaml(
               """
               - "one": |
                   two
                 "three": "four"
               """
          )
        );
    }

    @Test
    void spaceBeforeColon() {
        rewriteRun(
          yaml(
            """
            index_patterns : []
            """
          )
        );
    }

    @Test
    void tagsAsInCloudFormation() {
        rewriteRun(
          yaml(
            """
            AttributeDefinitions: !Dynamo
              - AttributeName: Title
            """
          )
        );
    }

    @Test
    void tagsAsInScalar() {
        rewriteRun(
          yaml(
            """
            AttributeDefinitions: !Dynamo Title
            """
          )
        );
    }

    @Test
    void globalTags() {
        rewriteRun(
          yaml(
            """
            age: !!int "42"
            pi: !!float "3.14159"
            is_valid: !!bool "true"
            names: !!seq
              - Alice
              - Bob
              - Charlie
            person: !!map
              name: John Doe
              age: 30
            """
          )
        );
    }

    @Test
    void parseTagInMapping() {
        // given
        @Language("yml") String code =
          """
          person: !!map
            name: Jonah Mathews
          """;

        // when
        Yaml.Documents parsed = (Yaml.Documents) YamlParser.builder().build().parse(code).toList().getFirst();

        // test
        Yaml.Document document = parsed.getDocuments().getFirst();
        Yaml.Mapping topMapping = (Yaml.Mapping) document.getBlock();
        Yaml.Mapping.Entry person = topMapping.getEntries().getFirst();
        assertEquals("person", person.getKey().getValue());
        Yaml.Mapping withinPerson = (Yaml.Mapping) person.getValue();
        assertEquals("map", withinPerson.getTag().getName());
        assertEquals(Yaml.Tag.Kind.IMPLICIT_GLOBAL, withinPerson.getTag().getKind());
    }

    @Issue("https://github.com/openrewrite/rewrite/issues/5099")
    @Test
    void parseFlowSequenceAtBufferBoundary() {
        // May change over time in SnakeYaml, rendering this test fragile
        var snakeYamlEffectiveStreamReaderBufferSize = 1024 - 1;

        @Language("yml")
        var yaml = "a: " + "x".repeat(1000) + "\n" + "b".repeat(16) + ": []";
        assertEquals(snakeYamlEffectiveStreamReaderBufferSize - 1, yaml.lastIndexOf('['));

        rewriteRun(
          // Could be whatever recipe, it just proves the `IndexOutOfBoundsException` is not thrown,
          // thus proving the parser can handle a flow-style sequence ending at the boundary of the internal buffer used by SnakeYaml StreamReader.
          spec -> spec.recipe(new DeleteKey(".nonexistent","*")),
          yaml(yaml)
        );
    }

    @Test
    void withUnicodeCharacters() {
        rewriteRun(
          yaml(
            """
            - name: Elephant
            - #🦍COMMENT: unicode
            - action: Do something
            """
          )
        );
    }

    @Test
    void withUnicodeCharactersInSingleLine() {
        rewriteRun(
          yaml(
            """
            - name: Elephant
            - #🦍COMMENT: 🐶unicode
            - action: Do something
            """
          )
        );
    }

    @Test
    void withoutUnicodeCharacters() {
        rewriteRun(
          yaml(
            """
            - name: Elephant
            - #COMMENT: unicode
            - action: Do something
            """
          )
        );
    }

    @Test
    void withMultipleUnicodeCharacters() {
        rewriteRun(
          yaml(
            """
            - name: Rat
            - #🐀COMMENT: unicode
            - color: Black
            - #🦍COMMENT: unicode
            - action: Escape
            """
          )
        );
    }

    @Test
    void withMultipleUnicodeCharactersPerLine() {
        rewriteRun(
          yaml(
            """
            - name: Rat
            - #🐀COMMENT: 🦍unicode
            - color: Black
            - #🦍COMMENT: 🎱unicode
            - action: Escape
            """
          )
        );
    }

    @Test
    void withAnchorScalar() {
        rewriteRun(
          yaml(
            """
              anchored_content: &anchor_name This string will appear as the value.
              other_anchor: *anchor_name
              """
          )
        );
    }

    @Test
    void withAnchorMap() {
        rewriteRun(
          yaml(
            """
              anchored_content: &anchor_name
                anchor_key: 1
                another_anchor_key: 2
              other_anchor: *anchor_name
              """
          )
        );
    }

    @Test
    void withAnchorSequence() {
        rewriteRun(
          yaml(
            """
              anchored_content: &anchor
                - item1
                - item2
              other_anchor: *anchor
              """
          )
        );
    }

    @Issue("https://github.com/openrewrite/rewrite/issues/5553")
    @Test
    void withAnchorSequenceOnRootLevel() {
        rewriteRun(
          yaml(
            """
              anchored_content: &anchor
              - item1
              - item2
              other_anchor: *anchor
              """
          )
        );
    }

<<<<<<< HEAD
    @Issue("https://github.com/moderneinc/customer-requests/issues/1471")
    @Test
    void yamlWithDocumentEndMarker() {
        rewriteRun(
          yaml(
            """
              ---
              applications:
                - name: modified-app-name
                  memory: 1G
              ...
              """,
            SourceSpec::noTrim
=======
    @Test
    void helmTemplateMatchingDocumentEndParsesCorrectly() {
        rewriteRun(
          yaml(
            """
              # ${{ looks.like.helm.before }}
              jobs:
                # ${{ looks.like.helm.middle }}
                steps:
                  # ${{ looks.like.helm.sequence }}
                  - items1: []
                  # ${{ looks.like.helm.in-sequence }}
                  - items2: []
                  # ${{ looks.like.helm.end-sequence }}
              # ${{ looks.like.helm.end }}
              """
          ),
          yaml(
            """
              jobs:
                steps:
                  - items1: []
                  # ${{ looks.like.helm.sequence }}
                  - items2: []
              """
          ),
          yaml(
            """
              jobs:
                steps:
                  # ${{ looks.like.helm.sequence }}
                  - items1: []
                  - items2: []
              """
          ),
          yaml(
            """
              jobs:
                steps:
                  - items1: []
                  - items2: []
              # ${{ looks.like.helm.end }}
              """
>>>>>>> b9e95728
          )
        );
    }
}<|MERGE_RESOLUTION|>--- conflicted
+++ resolved
@@ -466,7 +466,6 @@
         );
     }
 
-<<<<<<< HEAD
     @Issue("https://github.com/moderneinc/customer-requests/issues/1471")
     @Test
     void yamlWithDocumentEndMarker() {
@@ -480,7 +479,10 @@
               ...
               """,
             SourceSpec::noTrim
-=======
+          )
+        );
+    }
+
     @Test
     void helmTemplateMatchingDocumentEndParsesCorrectly() {
         rewriteRun(
@@ -524,7 +526,6 @@
                   - items2: []
               # ${{ looks.like.helm.end }}
               """
->>>>>>> b9e95728
           )
         );
     }
