--- conflicted
+++ resolved
@@ -121,13 +121,6 @@
 
             result.bounds = type.types.map(t => this.getType(t));
             return result;
-<<<<<<< HEAD
-        } else if (type.flags & ts.TypeFlags.UniqueESSymbol) {
-            let result = {
-                kind: JavaType.Kind.UniqueSymbol,
-            } as JavaType.UniqueSymbol;
-            this.typeCache.set(signature, result);
-            return result;
         } else if (type.flags & ts.TypeFlags.Object) {
             const objectType = type as ts.ObjectType;
             if (objectType.isClassOrInterface()) {
@@ -187,18 +180,6 @@
                 this.typeCache.set(signature, result);
                 return result;
             }
-=======
-        } else if (type.isClass()) {
-            // FIXME flags
-            let result = {
-                kind: JavaType.Kind.Class,
-                flags: 0,
-                name: type.symbol.name
-            };
-            this.typeCache.set(signature, result);
-            // FIXME unsafeSet
-            return result;
->>>>>>> 55a39914
         }
 
         // if (ts.isRegularExpressionLiteral(node)) {
