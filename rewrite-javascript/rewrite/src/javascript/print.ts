// noinspection DuplicatedCode

/*
 * Copyright 2025 the original author or authors.
 * <p>
 * Licensed under the Moderne Source Available License (the "License");
 * you may not use this file except in compliance with the License.
 * You may obtain a copy of the License at
 * <p>
 * https://docs.moderne.io/licensing/moderne-source-available-license
 * <p>
 * Unless required by applicable law or agreed to in writing, software
 * distributed under the License is distributed on an "AS IS" BASIS,
 * WITHOUT WARRANTIES OR CONDITIONS OF ANY KIND, either express or implied.
 * See the License for the specific language governing permissions and
 * limitations under the License.
 */
import {JS, JSX} from "./tree";
import {JavaScriptVisitor} from "./visitor";
import {PrintOutputCapture, TreePrinters} from "../print";
import {Cursor, isTree, Tree} from "../tree";
import {Comment, emptySpace, J, Statement, TextComment, TrailingComma, TypedTree} from "../java";
import {findMarker, Marker, Markers} from "../markers";
import {Asterisk, DelegatedYield, FunctionDeclaration, NonNullAssertion, Optional, Spread} from "./markers";

export class JavaScriptPrinter extends JavaScriptVisitor<PrintOutputCapture> {

    JAVA_SCRIPT_MARKER_WRAPPER: (out: string) => string = (out) => `/*~~${out}${out.length === 0 ? "" : "~~"}>*/`;

    override async visitJsCompilationUnit(cu: JS.CompilationUnit, p: PrintOutputCapture): Promise<J | undefined> {
        await this.beforeSyntax(cu, p);

        await this.visitRightPaddedLocal(cu.statements, "", p);

        await this.visitSpace(cu.eof, p);
        await this.afterSyntax(cu, p);
        return cu;
    }

    override async visitAlias(alias: JS.Alias, p: PrintOutputCapture): Promise<J | undefined> {
        await this.beforeSyntax(alias, p);
        await this.visitRightPadded(alias.propertyName, p);
        p.append("as");
        await this.visit(alias.alias, p);
        await this.afterSyntax(alias, p);
        return alias;
    }

    override async visitAwait(awaitExpr: JS.Await, p: PrintOutputCapture): Promise<J | undefined> {
        await this.beforeSyntax(awaitExpr, p);
        p.append("await");
        await this.visit(awaitExpr.expression, p);
        await this.afterSyntax(awaitExpr, p);
        return awaitExpr;
    }

    override async visitBindingElement(binding: JS.BindingElement, p: PrintOutputCapture): Promise<J | undefined> {
        await this.beforeSyntax(binding, p);
        if (binding.propertyName) {
            await this.visitRightPadded(binding.propertyName, p);
            p.append(":");
        }
        await this.visit(binding.name, p);
        binding.initializer && await this.visitLeftPaddedLocal("=", binding.initializer, p);
        await this.afterSyntax(binding, p);
        return binding;
    }

    override async visitDelete(del: JS.Delete, p: PrintOutputCapture): Promise<J | undefined> {
        await this.beforeSyntax(del, p);
        p.append("delete");
        await this.visit(del.expression, p);
        await this.afterSyntax(del, p);
        return del;
    }

    override async visitExpressionStatement(statement: JS.ExpressionStatement, p: PrintOutputCapture): Promise<J | undefined> {
        // has no markers or prefix
        await this.visit(statement.expression, p);
        return statement;
    }

    override async visitStatementExpression(statementExpression: JS.StatementExpression, p: PrintOutputCapture): Promise<J | J | undefined> {
        // has no markers or prefix
        await this.visit(statementExpression.statement, p);
        return statementExpression;
    }

    override async visitTrailingTokenStatement(statement: JS.TrailingTokenStatement, p: PrintOutputCapture): Promise<J | undefined> {
        await this.beforeSyntax(statement, p);
        await this.visitRightPadded(statement.expression, p);
        await this.afterSyntax(statement, p);
        return statement;
    }

    override async visitInferType(inferType: JS.InferType, p: PrintOutputCapture): Promise<J | undefined> {
        await this.beforeSyntax(inferType, p);
        await this.visitLeftPaddedLocal("infer", inferType.typeParameter, p);
        await this.afterSyntax(inferType, p);
        return inferType;
    }

    override async visitJsxTag(element: JSX.Tag, p: PrintOutputCapture): Promise<J | undefined> {
        await this.beforeSyntax(element, p);
        await this.visitLeftPaddedLocal("<", element.openName, p);
        await this.visitSpace(element.afterName, p);
        await this.visitRightPaddedLocal(element.attributes, "", p);

        if (element.selfClosing) {
            await this.visitSpace(element.selfClosing, p);
            p.append("/>");
        } else {
            p.append(">");
            if (element.children) {
                for (let i = 0; i < element.children.length; i++) {
                    await this.visit(element.children[i], p)
                }
                await this.visitLeftPaddedLocal("</", element.closingName, p);
                await this.visitSpace(element.afterClosingName, p);
                p.append(">");
            }
        }

        await this.afterSyntax(element, p);
        return element;
    }

    override async visitJsxAttribute(attribute: JSX.Attribute, p: PrintOutputCapture): Promise<J | undefined> {
        await this.beforeSyntax(attribute, p);
        await this.visit(attribute.key, p);
        if (attribute.value) {
            p.append("=");
            await this.visit(attribute.value.element, p);
        }
        await this.afterSyntax(attribute, p);
        return attribute;
    }

    override async visitJsxSpreadAttribute(spread: JSX.SpreadAttribute, p: PrintOutputCapture): Promise<J | undefined> {
        await this.beforeSyntax(spread, p);
        p.append("{");
        await this.visitSpace(spread.dots, p);
        p.append("...");
        await this.visitRightPaddedLocal([spread.expression], "}", p);
        p.append("}");
        await this.afterSyntax(spread, p);
        return spread;
    }

    override async visitJsxExpression(expr: JSX.EmbeddedExpression, p: PrintOutputCapture): Promise<J | undefined> {
        await this.beforeSyntax(expr, p);
        p.append("{");
        if (expr.expression) {
            await this.visitRightPaddedLocal([expr.expression], "}", p);
        }
        p.append("}");
        await this.afterSyntax(expr, p);
        return expr;
    }

    override async visitJsxNamespacedName(ns: JSX.NamespacedName, p: PrintOutputCapture): Promise<J | undefined> {
        await this.beforeSyntax(ns, p);
        await this.visit(ns.namespace, p);
        p.append(":");
        await this.visitLeftPadded(ns.name, p);
        await this.afterSyntax(ns, p);
        return ns;
    }

    override async visitImportDeclaration(jsImport: JS.Import, p: PrintOutputCapture): Promise<J | undefined> {
        await this.beforeSyntax(jsImport, p);
        p.append("import");
        jsImport.importClause && await this.visit(jsImport.importClause, p);

        await this.visitLeftPaddedLocal(jsImport.importClause ? "from" : "", jsImport.moduleSpecifier, p);

        jsImport.attributes && await this.visit(jsImport.attributes, p);

        if (jsImport.initializer) {
            p.append("=");
            await this.visitLeftPadded(jsImport.initializer, p);
        }

        await this.afterSyntax(jsImport, p);
        return jsImport;
    }

    override async visitImportClause(jsImportClause: JS.ImportClause, p: PrintOutputCapture): Promise<J | undefined> {
        await this.beforeSyntax(jsImportClause, p);

        if (jsImportClause.typeOnly) {
            p.append("type");
        }

        if (jsImportClause.name) {
            await this.visitRightPadded(jsImportClause.name, p);

            if (jsImportClause.namedBindings) {
                p.append(",");
            }
        }

        jsImportClause.namedBindings && await this.visit(jsImportClause.namedBindings, p);

        await this.afterSyntax(jsImportClause, p);

        return jsImportClause;
    }

    override async visitTypeTreeExpression(typeTreeExpression: JS.TypeTreeExpression, p: PrintOutputCapture): Promise<J | undefined> {
        await this.beforeSyntax(typeTreeExpression, p);
        await this.visit(typeTreeExpression.expression, p);
        await this.afterSyntax(typeTreeExpression, p);
        return typeTreeExpression;
    }

    override async visitNamespaceDeclaration(namespaceDeclaration: JS.NamespaceDeclaration, p: PrintOutputCapture): Promise<J | undefined> {
        await this.beforeSyntax(namespaceDeclaration, p);
        for (const it of namespaceDeclaration.modifiers) {
            await this.visitModifier(it, p);
        }
        await this.visitSpace(namespaceDeclaration.keywordType.before, p);

        switch (namespaceDeclaration.keywordType.element) {
            case JS.NamespaceDeclaration.KeywordType.Namespace:
                p.append("namespace");
                break;
            case JS.NamespaceDeclaration.KeywordType.Module:
                p.append("module");
                break;
            default:
                break;
        }

        await this.visitRightPadded(namespaceDeclaration.name, p);

        if (namespaceDeclaration.body) {
            await this.visit(namespaceDeclaration.body, p);
        }

        await this.afterSyntax(namespaceDeclaration, p);
        return namespaceDeclaration;
    }

    override async visitSatisfiesExpression(satisfiesExpression: JS.SatisfiesExpression, p: PrintOutputCapture): Promise<J | undefined> {
        await this.beforeSyntax(satisfiesExpression, p);
        await this.visit(satisfiesExpression.expression, p);
        await this.visitLeftPaddedLocal("satisfies", satisfiesExpression.satisfiesType, p);
        await this.afterSyntax(satisfiesExpression, p);
        return satisfiesExpression;
    }

    override async visitVoid(aVoid: JS.Void, p: PrintOutputCapture): Promise<J | undefined> {
        await this.beforeSyntax(aVoid, p);
        p.append("void");
        await this.visit(aVoid.expression, p);
        await this.afterSyntax(aVoid, p);
        return aVoid;
    }

    override async visitYield(aYield: J.Yield, p: PrintOutputCapture): Promise<J | undefined> {
        await this.beforeSyntax(aYield, p);

        p.append("yield");

        const delegated = findMarker<DelegatedYield>(aYield, JS.Markers.DelegatedYield);
        if (delegated) {
            await this.visitSpace(delegated.prefix, p);
            p.append("*");
        }

        aYield.value && await this.visit(aYield.value, p);

        await this.afterSyntax(aYield, p);
        return aYield;
    }

    override async visitTry(aTry: J.Try, p: PrintOutputCapture): Promise<J | undefined> {
        await this.beforeSyntax(aTry, p);
        p.append("try");
        await this.visit(aTry.body, p);
        await this.visitNodes(aTry.catches, p);
        aTry.finally && await this.visitLeftPaddedLocal("finally", aTry.finally, p);
        await this.afterSyntax(aTry, p);
        return aTry;
    }

    override async visitTryCatch(aCatch: J.Try.Catch, p: PrintOutputCapture): Promise<J | undefined> {
        await this.beforeSyntax(aCatch, p);
        p.append("catch");
        if (aCatch.parameter.tree.element.variables.length > 0) {
            await this.visit(aCatch.parameter, p);
        }
        await this.visit(aCatch.body, p);
        await this.afterSyntax(aCatch, p);
        return aCatch;
    }

    override async visitArrayDimension(arrayDimension: J.ArrayDimension, p: PrintOutputCapture): Promise<J | undefined> {
        await this.beforeSyntax(arrayDimension, p);
        p.append("[");
        await this.visitRightPaddedLocalSingle(arrayDimension.index, "]", p);
        await this.afterSyntax(arrayDimension, p);
        return arrayDimension;
    }

    override async visitArrayType(arrayType: J.ArrayType, p: PrintOutputCapture): Promise<J | undefined> {
        await this.beforeSyntax(arrayType, p);
        let type: TypedTree = arrayType;

        while (type.kind === J.Kind.ArrayType) {
            type = (type as J.ArrayType).elementType;
        }

        await this.visit(type, p);
        await this.visitNodes(arrayType.annotations, p);

        if (arrayType.dimension) {
            await this.visitSpace(arrayType.dimension.before, p);
            p.append("[");
            await this.visitSpace(arrayType.dimension.element, p);
            p.append("]");

            if (arrayType.elementType.kind === J.Kind.ArrayType) {
                await this.printDimensions(arrayType.elementType as J.ArrayType, p);
            }
        }

        await this.afterSyntax(arrayType, p);
        return arrayType;
    }

    private async printDimensions(arrayType: J.ArrayType, p: PrintOutputCapture) {
        await this.beforeSyntax(arrayType, p);
        await this.visitNodes(arrayType.annotations, p);
        await this.visitSpace(arrayType.dimension?.before ?? emptySpace, p);

        p.append("[");
        await this.visitSpace(arrayType.dimension?.element ?? emptySpace, p);
        p.append("]");

        if (arrayType.elementType.kind === J.Kind.ArrayType) {
            await this.printDimensions(arrayType.elementType as J.ArrayType, p);
        }

        await this.afterSyntax(arrayType, p);
    }

    override async visitTernary(ternary: J.Ternary, p: PrintOutputCapture): Promise<J | undefined> {
        await this.beforeSyntax(ternary, p);
        await this.visit(ternary.condition, p);
        await this.visitLeftPaddedLocal("?", ternary.truePart, p);
        await this.visitLeftPaddedLocal(":", ternary.falsePart, p);
        await this.afterSyntax(ternary, p);
        return ternary;
    }

    override async visitThrow(thrown: J.Throw, p: PrintOutputCapture): Promise<J | undefined> {
        await this.beforeSyntax(thrown, p);
        p.append("throw");
        await this.visit(thrown.exception, p);
        await this.afterSyntax(thrown, p);
        return thrown;
    }

    override async visitIf(iff: J.If, p: PrintOutputCapture): Promise<J | undefined> {
        await this.beforeSyntax(iff, p);
        p.append("if");
        await this.visit(iff.ifCondition, p);
        await this.visitStatementLocal(iff.thenPart, p);
        iff.elsePart && await this.visit(iff.elsePart, p);
        await this.afterSyntax(iff, p);
        return iff;
    }

    override async visitElse(else_: J.If.Else, p: PrintOutputCapture): Promise<J | undefined> {
        await this.beforeSyntax(else_, p);
        p.append("else");
        await this.visitStatementLocal(else_.body, p);
        await this.afterSyntax(else_, p);
        return else_;
    }

    override async visitDoWhileLoop(doWhileLoop: J.DoWhileLoop, p: PrintOutputCapture): Promise<J | undefined> {
        await this.beforeSyntax(doWhileLoop, p);
        p.append("do");
        await this.visitStatementLocal(doWhileLoop.body, p);
        await this.visitLeftPaddedLocal("while", doWhileLoop.whileCondition, p);
        await this.afterSyntax(doWhileLoop, p);
        return doWhileLoop;
    }

    override async visitWhileLoop(whileLoop: J.WhileLoop, p: PrintOutputCapture): Promise<J | undefined> {
        await this.beforeSyntax(whileLoop, p);
        p.append("while");
        await this.visit(whileLoop.condition, p);
        await this.visitStatementLocal(whileLoop.body, p);
        await this.afterSyntax(whileLoop, p);
        return whileLoop;
    }

    override async visitInstanceOf(instanceOf: J.InstanceOf, p: PrintOutputCapture): Promise<J | undefined> {
        await this.beforeSyntax(instanceOf, p);
        await this.visitRightPaddedLocalSingle(instanceOf.expression, "instanceof", p);
        await this.visit(instanceOf.class, p);
        instanceOf.pattern && await this.visit(instanceOf.pattern, p);
        await this.afterSyntax(instanceOf, p);
        return instanceOf;
    }

    override async visitLiteral(literal: J.Literal, p: PrintOutputCapture): Promise<J | undefined> {
        await this.beforeSyntax(literal, p);

        const unicodeEscapes = literal.unicodeEscapes;
        if (!unicodeEscapes) {
            p.append(literal.valueSource!);
        } else if (literal.valueSource) {
            const surrogateIter = unicodeEscapes[Symbol.iterator]();
            let surrogate = surrogateIter.next().value ?? null;
            let i = 0;

            if (surrogate && surrogate.valueSourceIndex === 0) {
                p.append("\\u").append(surrogate.codePoint);
                surrogate = surrogateIter.next().value ?? null;
            }

            const valueSource = literal.valueSource;
            for (let j = 0; j < valueSource.length; j++) {
                const c = valueSource[j];
                p.append(c);

                if (surrogate && surrogate.valueSourceIndex === ++i) {
                    while (surrogate && surrogate.valueSourceIndex === i) {
                        p.append("\\u").append(surrogate.codePoint);
                        surrogate = surrogateIter.next().value ?? null;
                    }
                }
            }
        }

        await this.afterSyntax(literal, p);
        return literal;
    }

    override async visitScopedVariableDeclarations(variableDeclarations: JS.ScopedVariableDeclarations, p: PrintOutputCapture): Promise<J | undefined> {
        await this.beforeSyntax(variableDeclarations, p);

        for (const m of variableDeclarations.modifiers) {
            await this.visitModifier(m, p);
        }

        await this.visitRightPaddedLocal(variableDeclarations.variables, ",", p);

        await this.afterSyntax(variableDeclarations, p);
        return variableDeclarations;
    }

    override async visitVariableDeclarations(multiVariable: J.VariableDeclarations, p: PrintOutputCapture): Promise<J | undefined> {
        await this.beforeSyntax(multiVariable, p);
        await this.visitNodes(multiVariable.leadingAnnotations, p);

        for (const it of multiVariable.modifiers) {
            await this.visitModifier(it, p);
        }

        const variables = multiVariable.variables;
        for (let i = 0; i < variables.length; i++) {
            const variable = variables[i];

            await this.beforeSyntax(variable.element, p);

            if (multiVariable.varargs) {
                p.append("...");
            }

            await this.visit(variable.element.name, p);
            // print non-null assertions or optional
            await this.postVisit(variable.element, p);

            await this.visitSpace(variable.after, p);

            if (multiVariable.typeExpression) {
                await this.visit(multiVariable.typeExpression, p);
            }

            if (variable.element.initializer) {
                await this.visitLeftPaddedLocal("=", variable.element.initializer, p);
            }

            await this.afterSyntax(variable.element, p);

            if (i < variables.length - 1) {
                p.append(",");
            } else if (findMarker(variable, J.Markers.Semicolon)) {
                p.append(";");
            }
        }

        await this.afterSyntax(multiVariable, p);
        return multiVariable;
    }

    override async visitVariable(variable: J.VariableDeclarations.NamedVariable, p: PrintOutputCapture): Promise<J | undefined> {
        await this.beforeSyntax(variable, p);
        await this.visit(variable.name, p);

        variable.initializer && await this.visitLeftPaddedLocal("=", variable.initializer, p);

        await this.afterSyntax(variable, p);
        return variable;
    }

    override async visitIdentifier(ident: J.Identifier, p: PrintOutputCapture): Promise<J | undefined> {
        await this.visitSpace(emptySpace, p);
        await this.visitNodes(ident.annotations, p);
        await this.beforeSyntax(ident, p);
        p.append(ident.simpleName);
        await this.afterSyntax(ident, p);
        return ident;
    }

    override async visitBlock(block: J.Block, p: PrintOutputCapture): Promise<J | undefined> {
        await this.beforeSyntax(block, p);

        if (block.static.element) {
            p.append("static");
            await this.visitRightPadded(block.static, p);
        }

        p.append("{");
        await this.visitStatements(block.statements, p);
        await this.visitSpace(block.end, p);
        p.append("}");

        await this.afterSyntax(block, p);
        return block;
    }

    override async visitTypeInfo(typeInfo: JS.TypeInfo, p: PrintOutputCapture): Promise<J | undefined> {
        await this.beforeSyntax(typeInfo, p);
        p.append(":");
        await this.visit(typeInfo.typeIdentifier, p);
        await this.afterSyntax(typeInfo, p);
        return typeInfo;
    }

    override async visitReturn(return_: J.Return, p: PrintOutputCapture): Promise<J | undefined> {
        await this.beforeSyntax(return_, p);
        p.append("return");
        return_.expression && await this.visit(return_.expression, p);
        await this.afterSyntax(return_, p);
        return return_;
    }

    override async visitModifier(mod: J.Modifier, p: PrintOutputCapture): Promise<J | undefined> {
        await this.visitNodes(mod.annotations, p);

        let keyword: string;
        switch (mod.type) {
            case J.ModifierType.Default:
                keyword = "default";
                break;
            case J.ModifierType.Public:
                keyword = "public";
                break;
            case J.ModifierType.Protected:
                keyword = "protected";
                break;
            case J.ModifierType.Private:
                keyword = "private";
                break;
            case J.ModifierType.Abstract:
                keyword = "abstract";
                break;
            case J.ModifierType.Async:
                keyword = "async";
                break;
            case J.ModifierType.Static:
                keyword = "static";
                break;
            case J.ModifierType.Final:
                keyword = "const";
                break;
            case J.ModifierType.Native:
                keyword = "native";
                break;
            case J.ModifierType.NonSealed:
                keyword = "non-sealed";
                break;
            case J.ModifierType.Sealed:
                keyword = "sealed";
                break;
            case J.ModifierType.Strictfp:
                keyword = "strictfp";
                break;
            case J.ModifierType.Synchronized:
                keyword = "synchronized";
                break;
            case J.ModifierType.Transient:
                keyword = "transient";
                break;
            case J.ModifierType.Volatile:
                keyword = "volatile";
                break;
            default:
                keyword = mod.keyword ?? "";
        }

        await this.beforeSyntax(mod, p);
        p.append(keyword);
        await this.afterSyntax(mod, p);
        return mod;
    }

    override async visitFunctionType(functionType: JS.FunctionType, p: PrintOutputCapture): Promise<J | undefined> {
        await this.beforeSyntax(functionType, p);
        for (const m of functionType.modifiers) {
            await this.visitModifier(m, p);
        }
        if (functionType.constructorType.element) {
            await this.visitLeftPaddedLocal("new", functionType.constructorType, p);
        }
        const typeParameters = functionType.typeParameters;
        if (typeParameters) {
            await this.visitNodes(typeParameters.annotations, p);
            await this.visitSpace(typeParameters.prefix, p);
            await this.visitMarkers(typeParameters.markers, p);
            p.append("<");
            await this.visitRightPaddedLocal(typeParameters.typeParameters, ",", p);
            p.append(">");
        }

        await this.visitContainerLocal("(", functionType.parameters, ",", ")", p);
        await this.visitLeftPaddedLocal("=>", functionType.returnType, p);

        await this.afterSyntax(functionType, p);
        return functionType;
    }

    override async visitClassDeclaration(classDecl: J.ClassDeclaration, p: PrintOutputCapture): Promise<J | undefined> {
        let kind = "";
        switch (classDecl.classKind.type) {
            case J.ClassDeclaration.Kind.Type.Class:
                kind = "class";
                break;
            case J.ClassDeclaration.Kind.Type.Enum:
                kind = "enum";
                break;
            case J.ClassDeclaration.Kind.Type.Interface:
                kind = "interface";
                break;
            case J.ClassDeclaration.Kind.Type.Annotation:
                kind = "@interface";
                break;
            case J.ClassDeclaration.Kind.Type.Record:
                kind = "record";
                break;
        }

        await this.beforeSyntax(classDecl, p);
        await this.visitSpace(emptySpace, p);
        await this.visitNodes(classDecl.leadingAnnotations, p);
        for (const m of classDecl.modifiers) {
            await this.visitModifier(m, p);
        }
        await this.visitNodes(classDecl.classKind.annotations, p);
        await this.visitSpace(classDecl.classKind.prefix, p);
        p.append(kind);
        await this.visit(classDecl.name, p);
        classDecl.typeParameters && await this.visitContainerLocal("<", classDecl.typeParameters, ",", ">", p);
        classDecl.primaryConstructor && await this.visitContainerLocal("(", classDecl.primaryConstructor, ",", ")", p);
        classDecl.extends && await this.visitLeftPaddedLocal("extends", classDecl.extends, p);
        classDecl.implements && await this.visitContainerLocal(classDecl.classKind.type === J.ClassDeclaration.Kind.Type.Interface ? "extends" : "implements",
            classDecl.implements, ",", null, p);
        await this.visit(classDecl.body, p);
        await this.afterSyntax(classDecl, p);

        return classDecl;
    }

    override async visitMethodDeclaration(method: J.MethodDeclaration, p: PrintOutputCapture): Promise<J | undefined> {
        await this.beforeSyntax(method, p);
        await this.visitSpace(emptySpace, p);
        await this.visitNodes(method.leadingAnnotations, p);
        for (const m of method.modifiers) {
            await this.visitModifier(m, p);
        }

        let m;
        if ((m = findMarker<FunctionDeclaration>(method, JS.Markers.FunctionDeclaration))) {
            await this.visitSpace(m.prefix, p);
            p.append("function");
        }

        const asterisk = findMarker<Asterisk>(method, JS.Markers.Asterisk);
        if (asterisk) {
            await this.visitSpace(asterisk.prefix, p);
            p.append("*");
        }

        await this.visit(method.name, p);

        const typeParameters = method.typeParameters;
        if (typeParameters) {
            await this.visitNodes(typeParameters.annotations, p);
            await this.visitSpace(typeParameters.prefix, p);
            await this.visitMarkers(typeParameters.markers, p);
            p.append("<");
            await this.visitRightPaddedLocal(typeParameters.typeParameters, ",", p);
            p.append(">");
        }

        await this.visitContainerLocal("(", method.parameters, ",", ")", p);

        if (method.returnTypeExpression) {
            await this.visit(method.returnTypeExpression, p);
        }

        method.body && await this.visit(method.body, p);
        await this.afterSyntax(method, p);
        return method;
    }

    override async visitComputedPropertyMethodDeclaration(method: JS.ComputedPropertyMethodDeclaration, p: PrintOutputCapture): Promise<J | undefined> {
        await this.beforeSyntax(method, p);
        await this.visitSpace(emptySpace, p);
        await this.visitNodes(method.leadingAnnotations, p);
        for (const it of method.modifiers) {
            await this.visitModifier(it, p);
        }

        await this.visit(method.name, p);

        const typeParameters = method.typeParameters;
        if (typeParameters) {
            await this.visitNodes(typeParameters.annotations, p);
            await this.visitSpace(typeParameters.prefix, p);
            await this.visitMarkers(typeParameters.markers, p);
            p.append("<");
            await this.visitRightPaddedLocal(typeParameters.typeParameters, ",", p);
            p.append(">");
        }

        await this.visitContainerLocal("(", method.parameters, ",", ")", p);
        if (method.returnTypeExpression) {
            await this.visit(method.returnTypeExpression, p);
        }

        method.body && await this.visit(method.body, p);
        await this.afterSyntax(method, p);
        return method;
    }

    override async visitMethodInvocation(method: J.MethodInvocation, p: PrintOutputCapture): Promise<J | undefined> {
        await this.beforeSyntax(method, p);

        if (method.name.simpleName.length === 0) {
            method.select && await this.visitRightPadded(method.select, p);
        } else {
<<<<<<< HEAD
            method.select && await this.visitJRightPaddedLocalSingle(method.select, "", p);
            if (method.select) {
                p.append(".");
            }
=======
            method.select && await this.visitRightPaddedLocalSingle(method.select, "", p);
>>>>>>> 694dfdd5
            await this.visit(method.name, p);
        }

        method.typeParameters && await this.visitContainerLocal("<", method.typeParameters, ",", ">", p);
        await this.visitContainerLocal("(", method.arguments, ",", ")", p);

        await this.afterSyntax(method, p);
        return method;
    }

    override async visitTypeParameter(typeParameter: J.TypeParameter, p: PrintOutputCapture): Promise<J | undefined> {
        await this.beforeSyntax(typeParameter, p);
        await this.visitNodes(typeParameter.annotations, p);
        for (const m of typeParameter.modifiers) {
            await this.visitModifier(m, p);
        }
        await this.visit(typeParameter.name, p);

        const bounds = typeParameter.bounds;
        if (bounds) {
            await this.visitSpace(bounds.before, p);
            const constraintType = bounds.elements[0];

            if (!(constraintType.element.kind === J.Kind.Empty)) {
                p.append("extends");
                await this.visitRightPadded(constraintType, p);
            }

            const defaultType = bounds.elements[1];
            if (!(defaultType.element.kind === J.Kind.Empty)) {
                p.append("=");
                await this.visitRightPadded(defaultType, p);
            }
        }

        await this.afterSyntax(typeParameter, p);
        return typeParameter;
    }

    override async visitArrowFunction(arrowFunction: JS.ArrowFunction, p: PrintOutputCapture): Promise<J | undefined> {
        await this.beforeSyntax(arrowFunction, p);
        await this.visitNodes(arrowFunction.leadingAnnotations, p);
        for (const m of arrowFunction.modifiers) {
            await this.visitModifier(m, p);
        }

        const typeParameters = arrowFunction.typeParameters;
        if (typeParameters) {
            await this.visitNodes(typeParameters.annotations, p);
            await this.visitSpace(typeParameters.prefix, p);
            await this.visitMarkers(typeParameters.markers, p);
            p.append("<");
            await this.visitRightPaddedLocal(typeParameters.typeParameters, ",", p);
            p.append(">");
        }

        const lambda = arrowFunction.lambda;

        if (lambda.parameters.parenthesized) {
            await this.visitSpace(lambda.parameters.prefix, p);
            p.append("(");
            await this.visitRightPaddedLocal(lambda.parameters.parameters, ",", p);
            p.append(")");
        } else {
            await this.visitRightPaddedLocal(lambda.parameters.parameters, ",", p);
        }

        if (arrowFunction.returnTypeExpression) {
            await this.visit(arrowFunction.returnTypeExpression, p);
        }

        await this.visitSpace(lambda.arrow, p);
        p.append("=>");
        await this.visit(lambda.body, p);

        await this.afterSyntax(arrowFunction, p);
        return arrowFunction;
    }

    override async visitConditionalType(conditionalType: JS.ConditionalType, p: PrintOutputCapture): Promise<J | undefined> {
        await this.beforeSyntax(conditionalType, p);
        await this.visit(conditionalType.checkType, p);
        await this.visitLeftPaddedLocal("extends", conditionalType.condition, p);
        await this.afterSyntax(conditionalType, p);
        return conditionalType;
    }

    override async visitExpressionWithTypeArguments(type: JS.ExpressionWithTypeArguments, p: PrintOutputCapture): Promise<J | undefined> {
        await this.beforeSyntax(type, p);
        await this.visit(type.clazz, p);
        type.typeArguments && await this.visitContainerLocal("<", type.typeArguments, ",", ">", p);
        await this.afterSyntax(type, p);
        return type;
    }

    override async visitImportType(importType: JS.ImportType, p: PrintOutputCapture): Promise<J | undefined> {
        await this.beforeSyntax(importType, p);

        if (importType.hasTypeof.element) {
            p.append("typeof");
            await this.visitRightPadded(importType.hasTypeof, p);
        }

        p.append("import");
        await this.visitContainerLocal("(", importType.argumentAndAttributes, ",", ")", p);
        importType.qualifier && await this.visitLeftPaddedLocal(".", importType.qualifier, p);
        importType.typeArguments && await this.visitContainerLocal("<", importType.typeArguments, ",", ">", p);

        await this.afterSyntax(importType, p);
        return importType;
    }

    override async visitTypeDeclaration(typeDeclaration: JS.TypeDeclaration, p: PrintOutputCapture): Promise<J | undefined> {
        await this.beforeSyntax(typeDeclaration, p);

        for (const m of typeDeclaration.modifiers) {
            await this.visitModifier(m, p);
        }

        await this.visitLeftPaddedLocal("type", typeDeclaration.name, p);

        const typeParameters = typeDeclaration.typeParameters;
        if (typeParameters) {
            await this.visitNodes(typeParameters.annotations, p);
            await this.visitSpace(typeParameters.prefix, p);
            await this.visitMarkers(typeParameters.markers, p);
            p.append("<");
            await this.visitRightPaddedLocal(typeParameters.typeParameters, ",", p);
            p.append(">");
        }

        await this.visitLeftPaddedLocal("=", typeDeclaration.initializer, p);

        await this.afterSyntax(typeDeclaration, p);
        return typeDeclaration;
    }

    override async visitLiteralType(literalType: JS.LiteralType, p: PrintOutputCapture): Promise<J | undefined> {
        await this.beforeSyntax(literalType, p);
        await this.visit(literalType.literal, p);
        await this.afterSyntax(literalType, p);
        return literalType;
    }

    override async visitNamedImports(namedImports: JS.NamedImports, p: PrintOutputCapture): Promise<J | undefined> {
        await this.beforeSyntax(namedImports, p);
        await this.visitContainerLocal("{", namedImports.elements, ",", "}", p);
        await this.afterSyntax(namedImports, p);
        return namedImports;
    }

    override async visitImportSpecifier(jis: JS.ImportSpecifier, p: PrintOutputCapture): Promise<J | undefined> {
        await this.beforeSyntax(jis, p);

        if (jis.importType.element) {
            await this.visitLeftPaddedLocal("type", jis.importType, p);
        }

        await this.visit(jis.specifier, p);

        await this.afterSyntax(jis, p);
        return jis;
    }

    override async visitExportDeclaration(ed: JS.ExportDeclaration, p: PrintOutputCapture): Promise<J | undefined> {
        await this.beforeSyntax(ed, p);
        p.append("export");
        for (const it of ed.modifiers) {
            await this.visitModifier(it, p);
        }

        if (ed.typeOnly.element) {
            await this.visitLeftPaddedLocal("type", ed.typeOnly, p);
        }

        ed.exportClause && await this.visit(ed.exportClause, p);
        ed.moduleSpecifier && await this.visitLeftPaddedLocal("from", ed.moduleSpecifier, p);
        ed.attributes && await this.visit(ed.attributes, p);

        await this.afterSyntax(ed, p);
        return ed;
    }

    override async visitExportAssignment(es: JS.ExportAssignment, p: PrintOutputCapture): Promise<J | undefined> {
        await this.beforeSyntax(es, p);
        p.append("export");
        await this.visitLeftPaddedLocal(es.exportEquals ? "=" : "default", es.expression, p);
        await this.afterSyntax(es, p);
        return es;
    }

    override async visitIndexedAccessType(iat: JS.IndexedAccessType, p: PrintOutputCapture): Promise<J | undefined> {
        await this.beforeSyntax(iat, p);

        await this.visit(iat.objectType, p);
        // expect that this element is printed accordingly
        // <space_before>[<inner_space_before>index<inner_right_padded_suffix_space>]<right_padded_suffix_space>
        await this.visit(iat.indexType, p);

        await this.afterSyntax(iat, p);
        return iat;
    }

    override async visitIndexType(indexType: JS.IndexedAccessType.IndexType, p: PrintOutputCapture): Promise<J | undefined> {
        await this.beforeSyntax(indexType, p);

        p.append("[");
        await this.visitRightPadded(indexType.element, p);
        p.append("]");

        await this.afterSyntax(indexType, p);
        return indexType;
    }

    override async visitWithStatement(withStatement: JS.WithStatement, p: PrintOutputCapture): Promise<J | undefined> {
        await this.beforeSyntax(withStatement, p);
        p.append("with");
        await this.visit(withStatement.expression, p);
        await this.visitRightPadded(withStatement.body, p);
        await this.afterSyntax(withStatement, p);
        return withStatement;
    }

    override async visitExportSpecifier(es: JS.ExportSpecifier, p: PrintOutputCapture): Promise<J | undefined> {
        await this.beforeSyntax(es, p);
        if (es.typeOnly.element) {
            await this.visitLeftPaddedLocal("type", es.typeOnly, p);
        }

        await this.visit(es.specifier, p);

        await this.afterSyntax(es, p);
        return es;
    }

    override async visitNamedExports(ne: JS.NamedExports, p: PrintOutputCapture): Promise<J | undefined> {
        await this.beforeSyntax(ne, p);
        await this.visitContainerLocal("{", ne.elements, ",", "}", p);
        await this.afterSyntax(ne, p);
        return ne;
    }

    override async visitImportAttributes(importAttributes: JS.ImportAttributes, p: PrintOutputCapture): Promise<J | undefined> {
        await this.beforeSyntax(importAttributes, p);

        p.append((importAttributes.token === JS.ImportAttributes.Token.With ? "with" : "assert"));
        await this.visitContainerLocal("{", importAttributes.elements, ",", "}", p);

        await this.afterSyntax(importAttributes, p);
        return importAttributes;
    }

    override async visitImportAttribute(importAttribute: JS.ImportAttribute, p: PrintOutputCapture): Promise<J | undefined> {
        await this.beforeSyntax(importAttribute, p);

        await this.visit(importAttribute.name, p);
        await this.visitLeftPaddedLocal(":", importAttribute.value, p);

        await this.afterSyntax(importAttribute, p);
        return importAttribute;
    }

    override async visitImportTypeAttributes(importAttributes: JS.ImportTypeAttributes, p: PrintOutputCapture): Promise<J | undefined> {
        await this.beforeSyntax(importAttributes, p);
        p.append("{");

        await this.visitRightPadded(importAttributes.token, p);
        p.append(":");
        await this.visitContainerLocal("{", importAttributes.elements, ",", "}", p);
        await this.visitSpace(importAttributes.end, p);

        p.append("}");
        await this.afterSyntax(importAttributes, p);
        return importAttributes;
    }

    override async visitArrayBindingPattern(abp: JS.ArrayBindingPattern, p: PrintOutputCapture): Promise<J | undefined> {
        await this.beforeSyntax(abp, p);
        await this.visitContainerLocal("[", abp.elements, ",", "]", p);
        await this.afterSyntax(abp, p);
        return abp;
    }

    override async visitMappedType(mappedType: JS.MappedType, p: PrintOutputCapture): Promise<J | undefined> {
        await this.beforeSyntax(mappedType, p);
        p.append("{");

        if (mappedType.prefixToken) {
            await this.visitLeftPadded(mappedType.prefixToken, p);
        }

        if (mappedType.hasReadonly.element) {
            await this.visitLeftPaddedLocal("readonly", mappedType.hasReadonly, p);
        }

        await this.visitKeysRemapping(mappedType.keysRemapping, p);

        if (mappedType.suffixToken) {
            await this.visitLeftPadded(mappedType.suffixToken, p);
        }

        if (mappedType.hasQuestionToken.element) {
            await this.visitLeftPaddedLocal("?", mappedType.hasQuestionToken, p);
        }

        const colon = mappedType.valueType.elements[0].element.kind === J.Kind.Empty ? "" : ":";
        await this.visitContainerLocal(colon, mappedType.valueType, "", "", p);

        p.append("}");
        await this.afterSyntax(mappedType, p);
        return mappedType;
    }

    override async visitKeysRemapping(mappedTypeKeys: JS.MappedType.KeysRemapping, p: PrintOutputCapture): Promise<J | undefined> {
        await this.beforeSyntax(mappedTypeKeys, p);
        p.append("[");
        await this.visitRightPadded(mappedTypeKeys.typeParameter, p);

        if (mappedTypeKeys.nameType) {
            p.append("as");
            await this.visitRightPadded(mappedTypeKeys.nameType, p);
        }

        p.append("]");
        await this.afterSyntax(mappedTypeKeys, p);
        return mappedTypeKeys;
    }

    override async visitMappedTypeParameter(mappedTypeParameter: JS.MappedType.Parameter, p: PrintOutputCapture): Promise<J | undefined> {
        await this.beforeSyntax(mappedTypeParameter, p);
        await this.visit(mappedTypeParameter.name, p);
        await this.visitLeftPaddedLocal("in", mappedTypeParameter.iterateType, p);
        await this.afterSyntax(mappedTypeParameter, p);
        return mappedTypeParameter;
    }

    override async visitObjectBindingPattern(objectBindingPattern: JS.ObjectBindingPattern, p: PrintOutputCapture): Promise<J | undefined> {
        await this.beforeSyntax(objectBindingPattern, p);
        await this.visitNodes(objectBindingPattern.leadingAnnotations, p);
        for (const m of objectBindingPattern.modifiers) {
            await this.visitModifier(m, p);
        }

        objectBindingPattern.typeExpression && await this.visit(objectBindingPattern.typeExpression, p);
        await this.visitContainerLocal("{", objectBindingPattern.bindings, ",", "}", p);
        objectBindingPattern.initializer && await this.visitLeftPaddedLocal("=", objectBindingPattern.initializer, p);
        await this.afterSyntax(objectBindingPattern, p);
        return objectBindingPattern;
    }

    override async visitTaggedTemplateExpression(taggedTemplateExpression: JS.TaggedTemplateExpression, p: PrintOutputCapture): Promise<J | undefined> {
        await this.beforeSyntax(taggedTemplateExpression, p);
        taggedTemplateExpression.tag && await this.visitRightPadded(taggedTemplateExpression.tag, p);
        taggedTemplateExpression.typeArguments && await this.visitContainerLocal("<", taggedTemplateExpression.typeArguments, ",", ">", p);
        await this.visit(taggedTemplateExpression.templateExpression, p);
        await this.afterSyntax(taggedTemplateExpression, p);
        return taggedTemplateExpression;
    }

    override async visitTemplateExpression(templateExpression: JS.TemplateExpression, p: PrintOutputCapture): Promise<J | undefined> {
        await this.beforeSyntax(templateExpression, p);
        await this.visit(templateExpression.head, p);
        await this.visitRightPaddedLocal(templateExpression.spans, "", p);
        await this.afterSyntax(templateExpression, p);
        return templateExpression;
    }

    override async visitTemplateExpressionSpan(value: JS.TemplateExpression.Span, p: PrintOutputCapture): Promise<J | undefined> {
        await this.beforeSyntax(value, p);
        await this.visit(value.expression, p);
        await this.visit(value.tail, p);
        await this.afterSyntax(value, p);
        return value;
    }

    override async visitTuple(tuple: JS.Tuple, p: PrintOutputCapture): Promise<J | undefined> {
        await this.beforeSyntax(tuple, p);
        await this.visitContainerLocal("[", tuple.elements, ",", "]", p);
        await this.afterSyntax(tuple, p);
        return tuple;
    }

    override async visitTypeQuery(typeQuery: JS.TypeQuery, p: PrintOutputCapture): Promise<J | undefined> {
        await this.beforeSyntax(typeQuery, p);
        p.append("typeof");
        await this.visit(typeQuery.typeExpression, p);
        typeQuery.typeArguments && await this.visitContainerLocal("<", typeQuery.typeArguments, ",", ">", p);
        await this.afterSyntax(typeQuery, p);
        return typeQuery;
    }

    override async visitTypeOf(typeOf: JS.TypeOf, p: PrintOutputCapture): Promise<J | undefined> {
        await this.beforeSyntax(typeOf, p);
        p.append("typeof");
        await this.visit(typeOf.expression, p);
        await this.afterSyntax(typeOf, p);
        return typeOf;
    }

    protected async visitComputedPropertyName(computedPropertyName: JS.ComputedPropertyName, p: PrintOutputCapture): Promise<J | undefined> {
        await this.beforeSyntax(computedPropertyName, p);
        p.append("[");
        await this.visitRightPaddedLocalSingle(computedPropertyName.expression, "]", p);
        await this.afterSyntax(computedPropertyName, p);
        return computedPropertyName;
    }

    override async visitTypeOperator(typeOperator: JS.TypeOperator, p: PrintOutputCapture): Promise<J | undefined> {
        await this.beforeSyntax(typeOperator, p);

        let keyword = "";
        if (typeOperator.operator === JS.TypeOperator.Type.ReadOnly) {
            keyword = "readonly";
        } else if (typeOperator.operator === JS.TypeOperator.Type.KeyOf) {
            keyword = "keyof";
        } else if (typeOperator.operator === JS.TypeOperator.Type.Unique) {
            keyword = "unique";
        }

        p.append(keyword);

        await this.visitLeftPadded(typeOperator.expression, p);

        await this.afterSyntax(typeOperator, p);
        return typeOperator;
    }

    override async visitTypePredicate(typePredicate: JS.TypePredicate, p: PrintOutputCapture): Promise<J | undefined> {
        await this.beforeSyntax(typePredicate, p);

        if (typePredicate.asserts.element) {
            await this.visitLeftPaddedLocal("asserts", typePredicate.asserts, p);
        }

        await this.visit(typePredicate.parameterName, p);
        typePredicate.expression && await this.visitLeftPaddedLocal("is", typePredicate.expression, p);

        await this.afterSyntax(typePredicate, p);
        return typePredicate;
    }

    override async visitIndexSignatureDeclaration(isd: JS.IndexSignatureDeclaration, p: PrintOutputCapture): Promise<J | undefined> {
        await this.beforeSyntax(isd, p);

        for (const m of isd.modifiers) {
            await this.visitModifier(m, p);
        }
        await this.visitContainerLocal("[", isd.parameters, "", "]", p);
        await this.visitLeftPaddedLocal(":", isd.typeExpression, p);

        await this.afterSyntax(isd, p);
        return isd;
    }

    override async visitAnnotation(annotation: J.Annotation, p: PrintOutputCapture): Promise<J | undefined> {
        await this.beforeSyntax(annotation, p);

        p.append("@");
        await this.visit(annotation.annotationType, p);
        annotation.arguments && await this.visitContainerLocal("(", annotation.arguments, ",", ")", p);

        await this.afterSyntax(annotation, p);
        return annotation;
    }

    override async visitNewArray(newArray: J.NewArray, p: PrintOutputCapture): Promise<J | undefined> {
        await this.beforeSyntax(newArray, p);
        newArray.typeExpression && await this.visit(newArray.typeExpression, p);
        await this.visitNodes(newArray.dimensions, p);
        newArray.initializer && await this.visitContainerLocal("[", newArray.initializer, ",", "]", p);
        await this.afterSyntax(newArray, p);
        return newArray;
    }

    override async visitNewClass(newClass: J.NewClass, p: PrintOutputCapture): Promise<J | undefined> {
        await this.beforeSyntax(newClass, p);
        newClass.enclosing && await this.visitRightPaddedLocalSingle(newClass.enclosing, ".", p);
        await this.visitSpace(newClass.new, p);

        if (newClass.class) {
            p.append("new");
            await this.visit(newClass.class, p);

            if (!newClass.arguments.markers.markers.find(m => m.kind === J.Markers.OmitParentheses)) {
                await this.visitContainerLocal("(", newClass.arguments, ",", ")", p);
            }
        }

        newClass.body && await this.visit(newClass.body, p);
        await this.afterSyntax(newClass, p);
        return newClass;
    }

    override async visitSwitch(switch_: J.Switch, p: PrintOutputCapture): Promise<J | undefined> {
        await this.beforeSyntax(switch_, p);
        p.append("switch");
        await this.visit(switch_.selector, p);
        await this.visit(switch_.cases, p);
        await this.afterSyntax(switch_, p);
        return switch_;
    }

    override async visitCase(case_: J.Case, p: PrintOutputCapture): Promise<J | undefined> {
        await this.beforeSyntax(case_, p);

        const elem = case_.caseLabels.elements[0].element;
        if (elem.kind !== J.Kind.Identifier || (elem as J.Identifier).simpleName !== "default") {
            p.append("case");
        }

        await this.visitContainerLocal("", case_.caseLabels, ",", "", p);

        await this.visitSpace(case_.statements.before, p);
        p.append(case_.type === J.Case.Type.Statement ? ":" : "->");

        await this.visitStatements(case_.statements.elements, p);

        await this.afterSyntax(case_, p);
        return case_;
    }

    override async visitLabel(label: J.Label, p: PrintOutputCapture): Promise<J | undefined> {
        await this.beforeSyntax(label, p);
        await this.visitRightPaddedLocalSingle(label.label, ":", p);
        await this.visit(label.statement, p);
        await this.afterSyntax(label, p);
        return label;
    }

    override async visitContinue(continueStatement: J.Continue, p: PrintOutputCapture): Promise<J | undefined> {
        await this.beforeSyntax(continueStatement, p);
        p.append("continue");
        continueStatement.label && await this.visit(continueStatement.label, p);
        await this.afterSyntax(continueStatement, p);
        return continueStatement;
    }

    override async visitBreak(breakStatement: J.Break, p: PrintOutputCapture): Promise<J | undefined> {
        await this.beforeSyntax(breakStatement, p);
        p.append("break");
        breakStatement.label && await this.visit(breakStatement.label, p);
        await this.afterSyntax(breakStatement, p);
        return breakStatement;
    }

    override async visitFieldAccess(fieldAccess: J.FieldAccess, p: PrintOutputCapture): Promise<J | undefined> {
        await this.beforeSyntax(fieldAccess, p);
        await this.visit(fieldAccess.target, p);

        await this.visitLeftPaddedLocal(".", fieldAccess.name, p);
        await this.afterSyntax(fieldAccess, p);
        return fieldAccess;
    }

    override async visitTypeLiteral(tl: JS.TypeLiteral, p: PrintOutputCapture): Promise<J | undefined> {
        await this.beforeSyntax(tl, p);

        await this.visit(tl.members, p);

        await this.afterSyntax(tl, p);
        return tl;
    }

    override async visitParentheses<T extends J>(parens: J.Parentheses<T>, p: PrintOutputCapture): Promise<J | undefined> {
        await this.beforeSyntax(parens, p);
        p.append('(');
        await this.visitRightPaddedLocalSingle(parens.tree, ")", p);
        await this.afterSyntax(parens, p);
        return parens;
    }

    override async visitParameterizedType(type: J.ParameterizedType, p: PrintOutputCapture): Promise<J | undefined> {
        await this.beforeSyntax(type, p);
        await this.visit(type.class, p);
        type.typeParameters && await this.visitContainerLocal("<", type.typeParameters, ",", ">", p);
        await this.afterSyntax(type, p);
        return type;
    }

    override async visitAssignment(assignment: J.Assignment, p: PrintOutputCapture): Promise<J | undefined> {
        await this.beforeSyntax(assignment, p);
        await this.visit(assignment.variable, p);
        await this.visitLeftPaddedLocal("=", assignment.assignment, p);
        await this.afterSyntax(assignment, p);
        return assignment;
    }

    override async visitPropertyAssignment(propertyAssignment: JS.PropertyAssignment, p: PrintOutputCapture): Promise<J | undefined> {
        await this.beforeSyntax(propertyAssignment, p);

        await this.visitRightPadded(propertyAssignment.name, p);

        if (propertyAssignment.initializer) {
            // if the property is not null, we should print it like `{ a: b }`
            // otherwise, it is a shorthand assignment where we have stuff like `{ a }` only
            if (propertyAssignment.assigmentToken === JS.PropertyAssignment.Token.Colon) {
                p.append(':');
            } else if (propertyAssignment.assigmentToken === JS.PropertyAssignment.Token.Equals) {
                p.append('=');
            }
            await this.visit(propertyAssignment.initializer, p);
        }

        await this.afterSyntax(propertyAssignment, p);
        return propertyAssignment;
    }

    override async visitAssignmentOperation(assignOp: J.AssignmentOperation, p: PrintOutputCapture): Promise<J | undefined> {
        let keyword = "";
        switch (assignOp.operator.element) {
            case J.AssignmentOperation.Type.Addition:
                keyword = "+=";
                break;
            case J.AssignmentOperation.Type.Subtraction:
                keyword = "-=";
                break;
            case J.AssignmentOperation.Type.Multiplication:
                keyword = "*=";
                break;
            case J.AssignmentOperation.Type.Division:
                keyword = "/=";
                break;
            case J.AssignmentOperation.Type.Modulo:
                keyword = "%=";
                break;
            case J.AssignmentOperation.Type.BitAnd:
                keyword = "&=";
                break;
            case J.AssignmentOperation.Type.BitOr:
                keyword = "|=";
                break;
            case J.AssignmentOperation.Type.BitXor:
                keyword = "^=";
                break;
            case J.AssignmentOperation.Type.LeftShift:
                keyword = "<<=";
                break;
            case J.AssignmentOperation.Type.RightShift:
                keyword = ">>=";
                break;
            case J.AssignmentOperation.Type.UnsignedRightShift:
                keyword = ">>>=";
                break;
        }

        await this.beforeSyntax(assignOp, p);
        await this.visit(assignOp.variable, p);
        await this.visitSpace(assignOp.operator.before, p);
        p.append(keyword);
        await this.visit(assignOp.assignment, p);
        await this.afterSyntax(assignOp, p);

        return assignOp;
    }

    override async visitAssignmentOperationExtensions(assignOp: JS.AssignmentOperation, p: PrintOutputCapture): Promise<J | undefined> {
        let keyword = "";
        switch (assignOp.operator.element) {
            case JS.AssignmentOperation.Type.QuestionQuestion:
                keyword = "??=";
                break;
            case JS.AssignmentOperation.Type.And:
                keyword = "&&=";
                break;
            case JS.AssignmentOperation.Type.Or:
                keyword = "||=";
                break;
            case JS.AssignmentOperation.Type.Power:
                keyword = "**";
                break;
            case JS.AssignmentOperation.Type.Exp:
                keyword = "**=";
                break;
        }

        await this.beforeSyntax(assignOp, p);
        await this.visit(assignOp.variable, p);
        await this.visitSpace(assignOp.operator.before, p);
        p.append(keyword);
        await this.visit(assignOp.assignment, p);
        await this.afterSyntax(assignOp, p);

        return assignOp;
    }

    override async visitEnumValue(enum_: J.EnumValue, p: PrintOutputCapture): Promise<J | undefined> {
        await this.beforeSyntax(enum_, p);
        await this.visit(enum_.name, p);

        const initializer = enum_.initializer;
        if (initializer) {
            await this.visitSpace(initializer.prefix, p);
            p.append("=");
            // There can be only one argument
            const expression = initializer.arguments.elements[0];
            await this.visitRightPadded(expression, p);
            return enum_;
        }

        await this.afterSyntax(enum_, p);
        return enum_;
    }

    override async visitEnumValueSet(enums: J.EnumValueSet, p: PrintOutputCapture): Promise<J | undefined> {
        await this.beforeSyntax(enums, p);
        await this.visitRightPaddedLocal(enums.enums, ",", p);

        if (enums.terminatedWithSemicolon) {
            p.append(",");
        }

        await this.afterSyntax(enums, p);
        return enums;
    }

    override async visitBinary(binary: J.Binary, p: PrintOutputCapture): Promise<J | undefined> {
        let keyword = "";
        switch (binary.operator.element) {
            case J.Binary.Type.Addition:
                keyword = "+";
                break;
            case J.Binary.Type.Subtraction:
                keyword = "-";
                break;
            case J.Binary.Type.Multiplication:
                keyword = "*";
                break;
            case J.Binary.Type.Division:
                keyword = "/";
                break;
            case J.Binary.Type.Modulo:
                keyword = "%";
                break;
            case J.Binary.Type.LessThan:
                keyword = "<";
                break;
            case J.Binary.Type.GreaterThan:
                keyword = ">";
                break;
            case J.Binary.Type.LessThanOrEqual:
                keyword = "<=";
                break;
            case J.Binary.Type.GreaterThanOrEqual:
                keyword = ">=";
                break;
            case J.Binary.Type.Equal:
                keyword = "==";
                break;
            case J.Binary.Type.NotEqual:
                keyword = "!=";
                break;
            case J.Binary.Type.BitAnd:
                keyword = "&";
                break;
            case J.Binary.Type.BitOr:
                keyword = "|";
                break;
            case J.Binary.Type.BitXor:
                keyword = "^";
                break;
            case J.Binary.Type.LeftShift:
                keyword = "<<";
                break;
            case J.Binary.Type.RightShift:
                keyword = ">>";
                break;
            case J.Binary.Type.UnsignedRightShift:
                keyword = ">>>";
                break;
            case J.Binary.Type.Or:
                keyword = "||";
                break;
            case J.Binary.Type.And:
                keyword = "&&";
                break;
        }

        await this.beforeSyntax(binary, p);
        await this.visit(binary.left, p);
        await this.visitSpace(binary.operator.before, p);
        p.append(keyword);
        await this.visit(binary.right, p);
        await this.afterSyntax(binary, p);

        return binary;
    }

    override async visitBinaryExtensions(binary: JS.Binary, p: PrintOutputCapture): Promise<J | undefined> {
        await this.beforeSyntax(binary, p);

        await this.visit(binary.left, p);
        let keyword = "";

        switch (binary.operator.element) {
            case JS.Binary.Type.As:
                keyword = "as";
                break;
            case JS.Binary.Type.IdentityEquals:
                keyword = "===";
                break;
            case JS.Binary.Type.IdentityNotEquals:
                keyword = "!==";
                break;
            case JS.Binary.Type.In:
                keyword = "in";
                break;
            case JS.Binary.Type.QuestionQuestion:
                keyword = "??";
                break;
            case JS.Binary.Type.Comma:
                keyword = ",";
                break;
        }

        await this.visitSpace(binary.operator.before, p);
        p.append(keyword);

        await this.visit(binary.right, p);

        await this.afterSyntax(binary, p);
        return binary;
    }

    override async visitUnary(unary: J.Unary, p: PrintOutputCapture): Promise<J | undefined> {
        await this.beforeSyntax(unary, p);
        switch (unary.operator.element) {
            case J.Unary.Type.PreIncrement:
                p.append("++");
                await this.visit(unary.expression, p);
                break;
            case J.Unary.Type.PreDecrement:
                p.append("--");
                await this.visit(unary.expression, p);
                break;
            case J.Unary.Type.PostIncrement:
                await this.visit(unary.expression, p);
                await this.visitSpace(unary.operator.before, p);
                p.append("++");
                break;
            case J.Unary.Type.PostDecrement:
                await this.visit(unary.expression, p);
                await this.visitSpace(unary.operator.before, p);
                p.append("--");
                break;
            case J.Unary.Type.Positive:
                p.append('+');
                await this.visit(unary.expression, p);
                break;
            case J.Unary.Type.Negative:
                p.append('-');
                await this.visit(unary.expression, p);
                break;
            case J.Unary.Type.Complement:
                p.append('~');
                await this.visit(unary.expression, p);
                break;
            case J.Unary.Type.Not:
            default:
                p.append('!');
                await this.visit(unary.expression, p);
        }
        await this.afterSyntax(unary, p);
        return unary;
    }

    override async visitUnion(union: JS.Union, p: PrintOutputCapture): Promise<J | undefined> {
        await this.beforeSyntax(union, p);

        await this.visitRightPaddedLocal(union.types, "|", p);

        await this.afterSyntax(union, p);
        return union;
    }

    override async visitIntersection(intersection: JS.Intersection, p: PrintOutputCapture): Promise<J | undefined> {
        await this.beforeSyntax(intersection, p);

        await this.visitRightPaddedLocal(intersection.types, "&", p);

        await this.afterSyntax(intersection, p);
        return intersection;
    }

    override async visitForLoop(forLoop: J.ForLoop, p: PrintOutputCapture): Promise<J | undefined> {
        await this.beforeSyntax(forLoop, p);
        p.append("for");
        const ctrl = forLoop.control;
        await this.visitSpace(ctrl.prefix, p);
        p.append('(');
        await this.visitRightPaddedLocal(ctrl.init, ",", p);
        p.append(';');
        ctrl.condition && await this.visitRightPaddedLocalSingle(ctrl.condition, ";", p);
        await this.visitRightPaddedLocal(ctrl.update, ",", p);
        p.append(')');
        await this.visitStatementLocal(forLoop.body, p);
        await this.afterSyntax(forLoop, p);
        return forLoop;
    }

    override async visitForOfLoop(loop: JS.ForOfLoop, p: PrintOutputCapture): Promise<J | undefined> {
        await this.beforeSyntax(loop, p);
        p.append("for");
        if (loop.await) {
            await this.visitSpace(loop.await, p);
            p.append("await");
        }

        const control = loop.loop.control;
        await this.visitSpace(control.prefix, p);
        p.append('(');
        await this.visitRightPadded(control.variable, p);
        p.append("of");
        await this.visitRightPadded(control.iterable, p);
        p.append(')');
        await this.visitRightPadded(loop.loop.body, p);
        await this.afterSyntax(loop, p);
        return loop;
    }

    override async visitForInLoop(loop: JS.ForInLoop, p: PrintOutputCapture): Promise<J | undefined> {
        await this.beforeSyntax(loop, p);
        p.append("for");

        const control = loop.control;
        await this.visitSpace(control.prefix, p);
        p.append('(');
        await this.visitRightPadded(control.variable, p);
        p.append("in");
        await this.visitRightPadded(control.iterable, p);
        p.append(')');
        await this.visitRightPadded(loop.body, p);
        await this.afterSyntax(loop, p);
        return loop;
    }

    // ---- print utils

    private async visitStatements(statements: J.RightPadded<Statement>[], p: PrintOutputCapture) {
        const objectLiteral =
            this.getParentCursor(0)?.value.kind === J.Kind.Block &&
            this.getParentCursor(1)?.value.kind === J.Kind.NewClass;

        for (let i = 0; i < statements.length; i++) {
            const paddedStat = statements[i];
            await this.visitStatementLocal(paddedStat, p);
            if (i < statements.length - 1 && objectLiteral) {
                p.append(",");
            }
        }
    }

    private async visitStatementLocal(paddedStat: J.RightPadded<Statement> | undefined, p: PrintOutputCapture) {
        if (paddedStat) {
            await this.visit(paddedStat.element, p);
            await this.visitSpace(paddedStat.after, p);
            await this.visitMarkers(paddedStat.markers, p);
        }
    }

    private getParentCursor(levels: number): Cursor | undefined {
        let cursor: Cursor | undefined = this.cursor;
        for (let i = 0; i < levels && cursor; i++) {
            cursor = cursor.parent;
        }

        return cursor;
    }

    private async afterSyntax(j: J, p: PrintOutputCapture) {
        await this.afterSyntaxMarkers(j.markers, p);
    }

    private async afterSyntaxMarkers(markers: Markers, p: PrintOutputCapture) {
        for (const marker of markers.markers) {
            p.out.concat(p.markerPrinter.afterSyntax(marker, new Cursor(marker, this.cursor), this.JAVA_SCRIPT_MARKER_WRAPPER));
        }
    }

    private async beforeSyntax(j: J, p: PrintOutputCapture) {
        await this.beforeSyntaxExt(j.prefix, j.markers, p);
    }

    private async beforeSyntaxExt(prefix: J.Space, markers: Markers, p: PrintOutputCapture) {
        for (const marker of markers.markers) {
            p.out.concat(
                p.markerPrinter.beforePrefix(marker, new Cursor(marker, this.cursor), this.JAVA_SCRIPT_MARKER_WRAPPER)
            );
        }

        await this.visitSpace(prefix, p);
        await this.visitMarkers(markers, p);

        for (const marker of markers.markers) {
            p.out.concat(
                p.markerPrinter.beforeSyntax(marker, new Cursor(marker, this.cursor), this.JAVA_SCRIPT_MARKER_WRAPPER)
            );
        }
    }

    override async visitSpace(space: J.Space, p: PrintOutputCapture): Promise<J.Space> {
        p.append(space.whitespace!);

        const comments = space.comments;
        for (let i = 0; i < comments.length; i++) {
            const comment = comments[i];
            await this.visitMarkers(comment.markers, p);
            this.printComment(comment, this.cursor, p);
            p.append(comment.suffix);
        }

        return space;
    }

    private async visitRightPaddedLocal(nodes: J.RightPadded<J>[], suffixBetween: string, p: PrintOutputCapture) {
        for (let i = 0; i < nodes.length; i++) {
            const node = nodes[i];

            await this.visit(node.element, p);

            await this.visitSpace(node.after, p);
            await this.visitMarkers(node.markers, p);

            if (i < nodes.length - 1) {
                p.append(suffixBetween);
            }
        }
    }

    protected async visitRightPadded<T extends J | boolean>(right: J.RightPadded<T>, p: PrintOutputCapture): Promise<J.RightPadded<T>> {
        if (isTree(right.element)) {
            await this.visit(right.element, p);
        }

        await this.visitSpace(right.after, p);
        await this.visitMarkers(right.markers, p);
        return right;
    }

    private async visitRightPaddedLocalSingle(node: J.RightPadded<J> | undefined, suffix: string, p: PrintOutputCapture) {
        if (node) {
            await this.visit(node.element, p);

            await this.visitSpace(node.after, p);
            await this.visitMarkers(node.markers, p);

            p.append(suffix);
        }
    }

    private async visitLeftPaddedLocal(prefix: string | undefined, leftPadded: J.LeftPadded<J> | J.LeftPadded<boolean> | J.LeftPadded<string> | undefined, p: PrintOutputCapture) {
        if (leftPadded) {
            await this.beforeSyntaxExt(leftPadded.before, leftPadded.markers, p);

            if (prefix) {
                p.append(prefix);
            }

            if (typeof leftPadded.element === 'string') {
                p.append(leftPadded.element);
            } else if (typeof leftPadded.element !== 'boolean') {
                await this.visit(leftPadded.element, p);
            }

            await this.afterSyntaxMarkers(leftPadded.markers, p);
        }
    }

    private async visitContainerLocal(before: string, container: J.Container<J> | undefined, suffixBetween: string, after: string | null, p: PrintOutputCapture) {
        if (!container) {
            return;
        }

        await this.beforeSyntaxExt(container.before, container.markers, p);

        p.append(before);
        await this.visitRightPaddedLocal(container.elements, suffixBetween, p);
        await this.afterSyntaxMarkers(container.markers, p);

        p.append(after === null ? "" : after);
    }

    override async visitMarker<M extends Marker>(marker: M, p: PrintOutputCapture): Promise<M> {
        if (marker.kind === J.Markers.Semicolon) {
            p.append(';');
        }
        if (marker.kind === J.Markers.TrailingComma) {
            p.append(',');
            await this.visitSpace((marker as unknown as TrailingComma).suffix, p);
        }
        return marker;
    }

    protected async preVisit(tree: J, p: PrintOutputCapture): Promise<J | undefined> {
        // FIXME: This is currently only required for `ExpressionStatement` and `StatementExpression`
        if (tree.markers) {
            for (const marker of tree.markers.markers) {
                if (marker.kind === JS.Markers.Spread) {
                    await this.visitSpace((marker as Spread).prefix, p);
                    p.append("...");
                }
            }
        }
        return tree;
    }

    protected async postVisit(tree: J, p: PrintOutputCapture): Promise<J | undefined> {
        // FIXME: This is currently only required for `ExpressionStatement` and `StatementExpression`
        if (tree.markers) {
            for (const marker of tree.markers.markers) {
                if (marker.kind === JS.Markers.NonNullAssertion) {
                    await this.visitSpace((marker as NonNullAssertion).prefix, p);
                    p.append("!");
                }
                if (marker.kind === JS.Markers.Optional) {
                    await this.visitSpace((marker as Optional).prefix, p);
                    p.append("?");
                    if (this.cursor.parent?.value?.kind === J.Kind.MethodInvocation ||
                        this.cursor.parent?.value?.kind === J.Kind.ArrayAccess) {
                        p.append(".");
                    }
                }
            }
        }
        return tree;
    }

    private printComment(comment: Comment, cursor: Cursor, p: PrintOutputCapture): void {
        for (const marker of comment.markers.markers) {
            p.append(p.markerPrinter.beforeSyntax(marker, new Cursor(this, cursor), this.JAVA_SCRIPT_MARKER_WRAPPER));
        }

        if (comment.kind === J.Kind.TextComment) {
            const textComment = comment as TextComment;
            p.append(textComment.multiline ? `/*${textComment.text}*/` : `//${textComment.text}`);
        }

        for (const marker of comment.markers.markers) {
            p.append(p.markerPrinter.afterSyntax(marker, new Cursor(this, cursor), this.JAVA_SCRIPT_MARKER_WRAPPER));
        }
    }

    private async visitNodes<T extends Tree>(nodes: T[] | undefined, p: PrintOutputCapture): Promise<void> {
        if (nodes) {
            for (const node of nodes) {
                await this.visit(node, p);
            }
        }
    }

    override async visitControlParentheses<T extends J>(controlParens: J.ControlParentheses<T>, p: PrintOutputCapture): Promise<J | undefined> {
        await this.beforeSyntax(controlParens, p);

        if (this.getParentCursor(1)?.value.kind === J.Kind.TypeCast) {
            p.append('<');
            await this.visitRightPaddedLocalSingle(controlParens.tree, ">", p);
        } else {
            p.append('(');
            await this.visitRightPaddedLocalSingle(controlParens.tree, ")", p);
        }

        await this.afterSyntax(controlParens, p);
        return controlParens;
    }
}

TreePrinters.register(JS.Kind.CompilationUnit, () => new JavaScriptPrinter());<|MERGE_RESOLUTION|>--- conflicted
+++ resolved
@@ -757,14 +757,10 @@
         if (method.name.simpleName.length === 0) {
             method.select && await this.visitRightPadded(method.select, p);
         } else {
-<<<<<<< HEAD
-            method.select && await this.visitJRightPaddedLocalSingle(method.select, "", p);
+            method.select && await this.visitRightPaddedLocalSingle(method.select, "", p);
             if (method.select) {
                 p.append(".");
             }
-=======
-            method.select && await this.visitRightPaddedLocalSingle(method.select, "", p);
->>>>>>> 694dfdd5
             await this.visit(method.name, p);
         }
 
