--- conflicted
+++ resolved
@@ -14,20 +14,19 @@
  * limitations under the License.
  */
 
-<<<<<<< HEAD
-import {Npmrc, NpmrcScope, PackageManager, serializeNpmrcConfigs} from "./node-resolution-result";
-=======
 import {
     createNodeResolutionResultMarker,
     findNodeResolutionResult,
+    Npmrc,
+    NpmrcScope,
     PackageJsonContent,
     PackageLockContent,
     PackageManager,
-    readNpmrcConfigs
+    readNpmrcConfigs,
+    serializeNpmrcConfigs
 } from "./node-resolution-result";
 import {replaceMarkerByKind} from "../markers";
 import {Json} from "../json";
->>>>>>> 55a65c15
 import * as fs from "fs";
 import * as fsp from "fs/promises";
 import * as path from "path";
