--- conflicted
+++ resolved
@@ -130,12 +130,6 @@
             try {
                 // Evaluate constraint with context (cursor + previous captures)
                 // Skip constraint for variadic captures - they're evaluated in matchSequence with the full array
-<<<<<<< HEAD
-                if (captureMarker.constraint && !captureMarker.variadicOptions && !captureMarker.constraint(p, cursorAtCapturedNode)) {
-                    const captureName = captureMarker.captureName || 'unnamed';
-                    const targetKind = p.kind || 'unknown';
-                    return this.constraintFailed(captureName, targetKind) as R;
-=======
                 if (captureMarker.constraint && !captureMarker.variadicOptions) {
                     const context = this.buildConstraintContext(cursorAtCapturedNode);
                     if (!captureMarker.constraint(p, context)) {
@@ -143,7 +137,6 @@
                         const targetKind = (p as any).kind || 'unknown';
                         return this.constraintFailed(captureName, targetKind) as R;
                     }
->>>>>>> e268a630
                 }
 
                 const success = this.matcher.handleCapture(captureMarker, p, undefined);
@@ -727,691 +720,5 @@
     }
 }
 
-<<<<<<< HEAD
 // Export debug comparator from debug module
-export { DebugPatternMatchingComparator } from './debug';
-=======
-/**
- * Debug-instrumented version of PatternMatchingComparator.
- * Overrides methods to add path tracking, logging, and explanation capture.
- * Zero cost when not instantiated - production code uses the base class.
- */
-export class DebugPatternMatchingComparator extends PatternMatchingComparator {
-    private get debug(): DebugCallbacks {
-        return this.matcher.debug!;
-    }
-
-    /**
-     * Extracts the last segment of a kind string (after the last dot).
-     * For example: "org.openrewrite.java.tree.J.MethodInvocation" -> "MethodInvocation"
-     */
-    private formatKind(kind: string): string {
-        return kind.substring(kind.lastIndexOf('.') + 1);
-    }
-
-    /**
-     * Formats a value for display in error messages.
-     */
-    private formatValue(value: any): string {
-        if (value === null) return 'null';
-        if (value === undefined) return 'undefined';
-        if (typeof value === 'string') return `"${value}"`;
-        if (typeof value === 'number' || typeof value === 'boolean') return String(value);
-
-        // For objects with a kind property (LST nodes)
-        if (value && typeof value === 'object' && value.kind) {
-            const kind = this.formatKind(value.kind);
-
-            // Show key identifying properties for common node types
-            if (value.simpleName) return `${kind}("${value.simpleName}")`;
-            if (value.value !== undefined) return `${kind}(${this.formatValue(value.value)})`;
-
-            return kind;
-        }
-
-        return String(value);
-    }
-
-    /**
-     * Override abort to capture explanation when debug is enabled.
-     * Only sets explanation on the first abort call (when this.match is still true).
-     * This preserves the most specific explanation closest to the actual mismatch.
-     */
-    protected override abort<T>(t: T, reason?: string, propertyName?: string, expected?: any, actual?: any): T {
-        // If already aborted, don't overwrite the explanation
-        // The first abort is typically the most specific
-        if (!this.match) {
-            return t;
-        }
-
-        // If we have context about the mismatch, capture it
-        if (reason && this.debug && (expected !== undefined || actual !== undefined)) {
-            const expectedStr = this.formatValue(expected);
-            const actualStr = this.formatValue(actual);
-
-            this.debug.setExplanation(
-                reason as any,
-                expectedStr,
-                actualStr,
-                'Property values do not match'
-            );
-        }
-
-        // Set `this.match = false`
-        return super.abort(t, reason, propertyName, expected, actual);
-    }
-
-    /**
-     * Override helper methods to extract detailed context from cursors.
-     */
-
-    protected override kindMismatch() {
-        const pattern = this.cursor?.value as any;
-        const target = this.targetCursor?.value as any;
-        // Pass the full kind strings - formatValue() will detect and format them
-        return this.abort(pattern, 'kind-mismatch', 'kind', this.formatKind(pattern?.kind), this.formatKind(target?.kind));
-    }
-
-    protected override structuralMismatch(propertyName: string) {
-        const pattern = this.cursor?.value as any;
-        const target = this.targetCursor?.value as any;
-        const expectedValue = pattern?.[propertyName];
-        const actualValue = target?.[propertyName];
-        return this.abort(pattern, 'structural-mismatch', propertyName, expectedValue, actualValue);
-    }
-
-    protected override arrayLengthMismatch(propertyName: string) {
-        const pattern = this.cursor?.value as any;
-        const target = this.targetCursor?.value as any;
-        const expectedArray = pattern?.[propertyName];
-        const actualArray = target?.[propertyName];
-        const expectedLen = Array.isArray(expectedArray) ? expectedArray.length : 'not an array';
-        const actualLen = Array.isArray(actualArray) ? actualArray.length : 'not an array';
-        return this.abort(pattern, 'array-length-mismatch', propertyName, expectedLen, actualLen);
-    }
-
-    protected override valueMismatch(propertyName?: string, expected?: any, actual?: any) {
-        const pattern = this.cursor?.value as any;
-        const target = this.targetCursor?.value as any;
-
-        // Track number of paths pushed for cleanup
-        let pathsPushed = 0;
-
-        // Handle path tracking only if propertyName is provided
-        if (propertyName) {
-            // Split dotted property paths (e.g., "name.simpleName" → ["name", "simpleName"])
-            const pathParts = propertyName.split('.');
-            pathsPushed = pathParts.length;
-
-            // Add each property to path with kind information for nested objects
-            const kindStr = this.formatKind(pattern?.kind);
-            this.debug.pushPath(`${kindStr}#${pathParts[0]}`);
-
-            // For nested properties, try to get the kind of intermediate objects
-            let currentObj = pattern?.[pathParts[0]];
-            for (let i = 1; i < pathParts.length; i++) {
-                if (currentObj && typeof currentObj === 'object' && currentObj.kind) {
-                    // Include the kind of the nested object
-                    const nestedKind = this.formatKind(currentObj.kind);
-                    this.debug.pushPath(`${nestedKind}#${pathParts[i]}`);
-                } else {
-                    // Fallback to just the property name if no kind available
-                    this.debug.pushPath(pathParts[i]);
-                }
-                currentObj = currentObj?.[pathParts[i]];
-            }
-        }
-
-        try {
-            // If expected/actual provided, use them directly
-            if (expected !== undefined || actual !== undefined) {
-                return this.abort(pattern, 'value-mismatch', propertyName, expected, actual);
-            }
-
-            // Otherwise, try to extract from cursors (fallback for older code)
-            if (propertyName) {
-                // Navigate dotted property paths
-                const getNestedValue = (obj: any, path: string) => {
-                    return path.split('.').reduce((current, prop) => current?.[prop], obj);
-                };
-
-                const expectedValue = getNestedValue(pattern, propertyName);
-                const actualValue = getNestedValue(target, propertyName);
-                return this.abort(pattern, 'value-mismatch', propertyName, expectedValue, actualValue);
-            } else {
-                // No property name - compare whole objects
-                return this.abort(pattern, 'value-mismatch', propertyName, pattern, target);
-            }
-        } finally {
-            // Pop all the path components we pushed
-            for (let i = 0; i < pathsPushed; i++) {
-                this.debug.popPath();
-            }
-        }
-    }
-
-    override async visit<R extends J>(j: Tree, p: J, parent?: Cursor): Promise<R | undefined> {
-        const captureMarker = PlaceholderUtils.getCaptureMarker(j)!;
-        if (captureMarker) {
-            const savedTargetCursor = this.targetCursor;
-            const cursorAtCapturedNode = this.targetCursor !== undefined
-                ? new Cursor(p, this.targetCursor)
-                : new Cursor(p);
-            this.targetCursor = cursorAtCapturedNode;
-            try {
-                if (captureMarker.constraint && !captureMarker.variadicOptions) {
-                    this.debug.log('debug', 'constraint', `Evaluating constraint for capture: ${captureMarker.captureName}`);
-                    const constraintResult = captureMarker.constraint(p, this.buildConstraintContext(cursorAtCapturedNode));
-                    if (!constraintResult) {
-                        this.debug.log('info', 'constraint', `Constraint failed for capture: ${captureMarker.captureName}`);
-                        this.debug.setExplanation('constraint-failed', `Capture ${captureMarker.captureName} with valid constraint`, `Constraint failed for ${(p as any).kind}`, `Constraint evaluation returned false`);
-                        return this.abort(j) as R;
-                    }
-                    this.debug.log('debug', 'constraint', `Constraint passed for capture: ${captureMarker.captureName}`);
-                }
-
-                const success = this.matcher.handleCapture(captureMarker, p, undefined);
-                if (!success) {
-                    return this.abort(j) as R;
-                }
-                return j as R;
-            } finally {
-                this.targetCursor = savedTargetCursor;
-            }
-        }
-
-        return await super.visit(j, p, parent);
-    }
-
-    protected override async visitElement<T extends J>(j: T, other: T): Promise<T> {
-        if (!this.match) {
-            return j;
-        }
-
-        const kindStr = this.formatKind(j.kind);
-        if (j.kind !== other.kind) {
-            return this.abort(j, 'kind-mismatch', 'kind', kindStr, this.formatKind(other.kind));
-        }
-
-        for (const key of Object.keys(j)) {
-            if (key.startsWith('_') || key === 'kind' || key === 'id' || key === 'markers' || key === 'prefix') {
-                continue;
-            }
-
-            const jValue = (j as any)[key];
-            const otherValue = (other as any)[key];
-
-            if (Array.isArray(jValue)) {
-                if (!Array.isArray(otherValue) || jValue.length !== otherValue.length) {
-                    this.debug.pushPath(`${kindStr}#${key}`);
-                    const result = this.abort(j, 'array-length-mismatch', key, jValue.length,
-                        Array.isArray(otherValue) ? otherValue.length : otherValue);
-                    this.debug.popPath();
-                    return result;
-                }
-
-                for (let i = 0; i < jValue.length; i++) {
-                    this.debug.pushPath(`${kindStr}#${key}`);
-                    this.debug.pushPath(i.toString());
-                    try {
-                        await this.visitProperty(jValue[i], otherValue[i]);
-                        if (!this.match) {
-                            return j;
-                        }
-                    } finally {
-                        this.debug.popPath();
-                        this.debug.popPath();
-                    }
-                }
-            } else {
-                this.debug.pushPath(`${kindStr}#${key}`);
-                try {
-                    await this.visitProperty(jValue, otherValue);
-                    if (!this.match) {
-                        return j;
-                    }
-                } finally {
-                    this.debug.popPath();
-                }
-            }
-        }
-
-        return j;
-    }
-
-    override async visitRightPadded<T extends J | boolean>(right: J.RightPadded<T>, p: J): Promise<J.RightPadded<T>> {
-        if (!this.match) {
-            return right;
-        }
-
-        const captureMarker = PlaceholderUtils.getCaptureMarker(right);
-        if (captureMarker) {
-            const isRightPadded = (p as any).kind === J.Kind.RightPadded;
-            const targetWrapper = isRightPadded ? (p as unknown) as J.RightPadded<T> : undefined;
-            const targetElement = isRightPadded ? targetWrapper!.element : p;
-
-            const savedTargetCursor = this.targetCursor;
-            const cursorAtCapturedNode = this.targetCursor !== undefined
-                ? (targetWrapper ? new Cursor(targetWrapper, this.targetCursor) : new Cursor(targetElement, this.targetCursor))
-                : (targetWrapper ? new Cursor(targetWrapper) : new Cursor(targetElement));
-            this.targetCursor = cursorAtCapturedNode;
-            try {
-                if (captureMarker.constraint && !captureMarker.variadicOptions) {
-                    this.debug.log('debug', 'constraint', `Evaluating constraint for wrapped capture: ${captureMarker.captureName}`);
-                    const constraintResult = captureMarker.constraint(targetElement as J, this.buildConstraintContext(cursorAtCapturedNode));
-                    if (!constraintResult) {
-                        this.debug.log('info', 'constraint', `Constraint failed for wrapped capture: ${captureMarker.captureName}`);
-                        this.debug.setExplanation('constraint-failed', `Capture ${captureMarker.captureName} with valid constraint`, `Constraint failed for ${(targetElement as any).kind}`, `Constraint evaluation returned false`);
-                        return this.abort(right);
-                    }
-                    this.debug.log('debug', 'constraint', `Constraint passed for wrapped capture: ${captureMarker.captureName}`);
-                }
-
-                const success = this.matcher.handleCapture(captureMarker, targetElement as J, targetWrapper as J.RightPadded<J> | undefined);
-                if (!success) {
-                    return this.abort(right);
-                }
-                return right;
-            } finally {
-                this.targetCursor = savedTargetCursor;
-            }
-        }
-
-        return await super.visitRightPadded(right, p);
-    }
-
-    override async visitContainer<T extends J>(container: J.Container<T>, p: J): Promise<J.Container<T>> {
-        if (!this.match) {
-            return container;
-        }
-
-        const isContainer = (p as any).kind === J.Kind.Container;
-        if (!isContainer) {
-            return this.abort(container);
-        }
-        const otherContainer = p as unknown as J.Container<T>;
-
-        const hasVariadicCapture = container.elements.some(elem =>
-            PlaceholderUtils.isVariadicCapture(elem)
-        );
-
-        const savedCursor = this.cursor;
-        const savedTargetCursor = this.targetCursor;
-        this.cursor = new Cursor(container, this.cursor);
-        this.targetCursor = new Cursor(otherContainer, this.targetCursor);
-        try {
-            if (hasVariadicCapture) {
-                if (!await this.matchSequence(container.elements as J.RightPadded<J>[], otherContainer.elements as J.RightPadded<J>[], true)) {
-                    return this.arrayLengthMismatch('elements');
-                }
-            } else {
-                // Non-variadic path - track indices
-                if (container.elements.length !== otherContainer.elements.length) {
-                    return this.arrayLengthMismatch('elements');
-                }
-
-                for (let i = 0; i < container.elements.length; i++) {
-                    this.debug.pushPath(i.toString());
-                    try {
-                        if (!await this.visitContainerElement(container.elements[i], otherContainer.elements[i], i)) {
-                            return container;
-                        }
-                    } finally {
-                        this.debug.popPath();
-                    }
-                }
-            }
-        } finally {
-            this.cursor = savedCursor;
-            this.targetCursor = savedTargetCursor;
-        }
-
-        return container;
-    }
-
-    /**
-     * Override visitContainerProperty to add path tracking with property context.
-     */
-    protected override async visitContainerProperty<T extends J>(
-        propertyName: string,
-        container: J.Container<T>,
-        otherContainer: J.Container<T>
-    ): Promise<J.Container<T>> {
-        // Get parent from cursor
-        const parent = this.cursor.value as J;
-
-        // Push path for the property
-        const kindStr = this.formatKind((parent as any).kind);
-        this.debug.pushPath(`${kindStr}#${propertyName}`);
-
-        try {
-            await this.visitContainer(container, otherContainer as any);
-            return container;
-        } finally {
-            this.debug.popPath();
-        }
-    }
-
-    /**
-     * Override visitRightPaddedProperty to add path tracking with property context.
-     */
-    protected override async visitRightPaddedProperty<T extends J | boolean>(
-        propertyName: string,
-        rightPadded: J.RightPadded<T>,
-        otherRightPadded: J.RightPadded<T>
-    ): Promise<J.RightPadded<T>> {
-        // Get parent from cursor
-        const parent = this.cursor.value as J;
-
-        // Push path for the property
-        const kindStr = this.formatKind((parent as any).kind);
-        this.debug.pushPath(`${kindStr}#${propertyName}`);
-
-        try {
-            return await this.visitRightPadded(rightPadded, otherRightPadded as any);
-        } finally {
-            this.debug.popPath();
-        }
-    }
-
-    /**
-     * Override visitLeftPaddedProperty to add path tracking with property context.
-     */
-    protected override async visitLeftPaddedProperty<T extends J | J.Space | number | string | boolean>(
-        propertyName: string,
-        leftPadded: J.LeftPadded<T>,
-        otherLeftPadded: J.LeftPadded<T>
-    ): Promise<J.LeftPadded<T>> {
-        // Get parent from cursor
-        const parent = this.cursor.value as J;
-
-        // Push path for the property
-        const kindStr = this.formatKind((parent as any).kind);
-        this.debug.pushPath(`${kindStr}#${propertyName}`);
-
-        try {
-            return await this.visitLeftPadded(leftPadded, otherLeftPadded as any);
-        } finally {
-            this.debug.popPath();
-        }
-    }
-
-
-    protected override async visitContainerElement<T extends J>(
-        element: J.RightPadded<T>,
-        otherElement: J.RightPadded<T>,
-        index: number
-    ): Promise<boolean> {
-        // Don't push index here - it should be handled by the caller with proper context
-        return await super.visitContainerElement(element, otherElement, index);
-    }
-
-    protected override async visitArrayProperty<T>(
-        parent: J,
-        propertyName: string,
-        array1: T[],
-        array2: T[],
-        visitor: (item1: T, item2: T, index: number) => Promise<void>
-    ): Promise<void> {
-        // Push path for the property
-        const kindStr = this.formatKind((parent as any).kind);
-        this.debug.pushPath(`${kindStr}#${propertyName}`);
-
-        try {
-            // Check length mismatch (will have path context)
-            if (array1.length !== array2.length) {
-                this.arrayLengthMismatch(propertyName);
-                return;
-            }
-
-            // Visit each element with index tracking
-            for (let i = 0; i < array1.length; i++) {
-                this.debug.pushPath(i.toString());
-                try {
-                    await visitor(array1[i], array2[i], i);
-                    if (!this.match) {
-                        return;
-                    }
-                } finally {
-                    this.debug.popPath();
-                }
-            }
-        } finally {
-            this.debug.popPath();
-        }
-    }
-
-    protected override async matchSequence(
-        patternElements: J.RightPadded<J>[],
-        targetElements: J.RightPadded<J>[],
-        filterEmpty: boolean
-    ): Promise<boolean> {
-        // Push path component for the container
-        // Extract kind from cursors if available
-        const pattern = this.cursor?.value as any;
-        if (pattern && pattern.kind) {
-            const kindStr = this.formatKind(pattern.kind);
-            // Determine property name based on the kind
-            let propertyName = 'elements';
-            if (pattern.kind.includes('MethodInvocation')) {
-                propertyName = 'arguments';
-            } else if (pattern.kind.includes('Block')) {
-                propertyName = 'statements';
-            }
-            this.debug.pushPath(`${kindStr}#${propertyName}`);
-        }
-
-        try {
-            return await super.matchSequence(patternElements, targetElements, filterEmpty);
-        } finally {
-            if (this.cursor?.value) {
-                this.debug.popPath();
-            }
-        }
-    }
-
-    protected override async visitSequenceElement(
-        patternWrapper: J.RightPadded<J>,
-        targetWrapper: J.RightPadded<J>,
-        targetIdx: number
-    ): Promise<boolean> {
-        this.debug.pushPath(targetIdx.toString());
-        try {
-            // Save current state for backtracking (both match state and capture bindings)
-            const savedMatch = this.match;
-            const savedState = this.matcher.saveState();
-
-            await this.visitRightPadded(patternWrapper, targetWrapper as any);
-
-            if (!this.match) {
-                // Preserve explanation before restoring state
-                const explanation = this.debug.getExplanation();
-                // Restore state on match failure
-                this.match = savedMatch;
-                this.matcher.restoreState(savedState);
-                // Restore the explanation if one was set during matching
-                if (explanation) {
-                    this.debug.restoreExplanation(explanation);
-                }
-                return false;
-            }
-
-            return true;
-        } finally {
-            this.debug.popPath();
-        }
-    }
-
-    protected override async matchSequenceOptimized(
-        patternElements: J.RightPadded<J>[],
-        targetElements: J.RightPadded<J>[],
-        patternIdx: number,
-        targetIdx: number,
-        filterEmpty: boolean
-    ): Promise<boolean> {
-        if (patternIdx >= patternElements.length) {
-            return targetIdx >= targetElements.length;
-        }
-
-        const patternWrapper = patternElements[patternIdx];
-        const captureMarker = PlaceholderUtils.getCaptureMarker(patternWrapper);
-        const isVariadic = captureMarker?.variadicOptions !== undefined;
-
-        if (isVariadic) {
-            const variadicOptions = captureMarker!.variadicOptions;
-            const min = variadicOptions?.min ?? 0;
-            const max = variadicOptions?.max ?? Infinity;
-
-            let nonVariadicRemainingPatterns = 0;
-            let allRemainingPatternsAreDeterministic = true;
-            for (let i = patternIdx + 1; i < patternElements.length; i++) {
-                const nextCaptureMarker = PlaceholderUtils.getCaptureMarker(patternElements[i]);
-                const nextIsVariadic = nextCaptureMarker?.variadicOptions !== undefined;
-                if (!nextIsVariadic) {
-                    nonVariadicRemainingPatterns++;
-                }
-                if (nextCaptureMarker) {
-                    allRemainingPatternsAreDeterministic = false;
-                }
-            }
-            const remainingTargetElements = targetElements.length - targetIdx;
-            const maxPossible = Math.min(remainingTargetElements - nonVariadicRemainingPatterns, max);
-
-            let pivotDetected = false;
-            let pivotAt = -1;
-
-            // Skip pivot detection if we're using deterministic optimization
-            // (when all remaining patterns are literals, there's only ONE valid consumption amount)
-            const useDeterministicOptimization = allRemainingPatternsAreDeterministic && maxPossible >= min && maxPossible <= max;
-
-            if (!useDeterministicOptimization && patternIdx + 1 < patternElements.length && min <= maxPossible) {
-                const nextPattern = patternElements[patternIdx + 1];
-
-                for (let tryConsume = min; tryConsume <= maxPossible; tryConsume++) {
-                    if (targetIdx + tryConsume < targetElements.length) {
-                        const candidateElement = targetElements[targetIdx + tryConsume];
-
-                        if (filterEmpty && candidateElement.element.kind === J.Kind.Empty) {
-                            continue;
-                        }
-
-                        const savedMatch = this.match;
-                        const savedState = this.matcher.saveState();
-
-                        await this.visitRightPadded(nextPattern, candidateElement as any);
-                        const matchesNext = this.match;
-
-                        this.match = savedMatch;
-                        this.matcher.restoreState(savedState);
-
-                        if (matchesNext) {
-                            pivotDetected = true;
-                            pivotAt = tryConsume;
-                            break;
-                        }
-                    }
-                }
-            }
-
-            const consumptionOrder: number[] = [];
-            // OPTIMIZATION: If all remaining patterns are deterministic (literals, not captures),
-            // there's only ONE mathematically valid consumption amount. Skip backtracking entirely.
-            // Example: foo(${args}, 999) matching foo(1,2,42) -> args MUST be [1,2], only try consume=2
-            if (useDeterministicOptimization) {
-                consumptionOrder.push(maxPossible);
-            } else if (pivotDetected && pivotAt >= 0) {
-                consumptionOrder.push(pivotAt);
-                for (let c = maxPossible; c >= min; c--) {
-                    if (c !== pivotAt) {
-                        consumptionOrder.push(c);
-                    }
-                }
-            } else {
-                for (let c = maxPossible; c >= min; c--) {
-                    consumptionOrder.push(c);
-                }
-            }
-
-            for (const consume of consumptionOrder) {
-                // Capture elements for this consumption amount
-                // For empty argument lists, there will be a single J.Empty element that we need to filter out
-                const rawWrappers = targetElements.slice(targetIdx, targetIdx + consume);
-                const capturedWrappers = filterEmpty
-                    ? rawWrappers.filter(w => w.element.kind !== J.Kind.Empty)
-                    : rawWrappers;
-                const capturedElements: J[] = capturedWrappers.map(w => w.element);
-
-                // Check min/max constraints against filtered elements
-                if (capturedElements.length < min || capturedElements.length > max) {
-                    continue;
-                }
-
-                if (captureMarker.constraint) {
-                    this.debug.log('debug', 'constraint', `Evaluating variadic constraint for capture: ${captureMarker.captureName} (${capturedElements.length} elements)`);
-                    const cursor = this.targetCursor || new Cursor(targetElements[0]);
-                    const constraintResult = captureMarker.constraint(capturedElements as any, this.buildConstraintContext(cursor));
-                    if (!constraintResult) {
-                        this.debug.log('info', 'constraint', `Variadic constraint failed for capture: ${captureMarker.captureName}`);
-                        continue;
-                    }
-                    this.debug.log('debug', 'constraint', `Variadic constraint passed for capture: ${captureMarker.captureName}`);
-                }
-
-                const savedState = this.matcher.saveState();
-
-                const success = this.matcher.handleVariadicCapture(captureMarker, capturedElements, capturedWrappers);
-                if (!success) {
-                    this.matcher.restoreState(savedState);
-                    continue;
-                }
-
-                const restMatches = await this.matchSequenceOptimized(
-                    patternElements,
-                    targetElements,
-                    patternIdx + 1,
-                    targetIdx + consume,
-                    filterEmpty
-                );
-
-                if (restMatches) {
-                    return true;
-                }
-
-                // Preserve explanation from this failed attempt before restoring state
-                // This is especially important when using deterministic optimization (only one attempt)
-                const currentExplanation = this.debug.getExplanation();
-                this.matcher.restoreState(savedState);
-                // Restore the explanation if one was set during this attempt
-                if (currentExplanation) {
-                    this.debug.restoreExplanation(currentExplanation);
-                }
-            }
-
-            return false;
-        } else {
-            if (targetIdx >= targetElements.length) {
-                return false;
-            }
-
-            const targetWrapper = targetElements[targetIdx];
-            const targetElement = targetWrapper.element;
-
-            if (filterEmpty && targetElement.kind === J.Kind.Empty) {
-                return false;
-            }
-
-            if (!await this.visitSequenceElement(patternWrapper, targetWrapper, targetIdx)) {
-                return false;
-            }
-
-            return await this.matchSequenceOptimized(
-                patternElements,
-                targetElements,
-                patternIdx + 1,
-                targetIdx + 1,
-                filterEmpty
-            );
-        }
-    }
-}
->>>>>>> e268a630
+export { DebugPatternMatchingComparator } from './debug';