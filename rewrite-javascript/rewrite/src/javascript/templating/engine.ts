/*
 * Copyright 2025 the original author or authors.
 * <p>
 * Licensed under the Moderne Source Available License (the "License");
 * you may not use this file except in compliance with the License.
 * You may obtain a copy of the License at
 * <p>
 * https://docs.moderne.io/licensing/moderne-source-available-license
 * <p>
 * Unless required by applicable law or agreed to in writing, software
 * distributed under the License is distributed on an "AS IS" BASIS,
 * WITHOUT WARRANTIES OR CONDITIONS OF ANY KIND, either express or implied.
 * See the License for the specific language governing permissions and
 * limitations under the License.
 */
<<<<<<< HEAD
import {Cursor, isTree} from '../..';
import {J, Statement, Type} from '../../java';
=======
import ts from 'typescript';
import {Cursor, isTree, produceAsync, Tree, updateIfChanged} from '../..';
import {J, Type} from '../../java';
>>>>>>> 22c0f7ae
import {JS} from '..';
import {produce} from 'immer';
import {CaptureMarker, PlaceholderUtils, WRAPPER_FUNCTION_NAME} from './utils';
import {CAPTURE_NAME_SYMBOL, CAPTURE_TYPE_SYMBOL, CaptureImpl, CaptureValue, TemplateParamImpl} from './capture';
import {PlaceholderReplacementVisitor} from './placeholder-replacement';
import {JavaCoordinates} from './template';
<<<<<<< HEAD
import {maybeAutoFormat} from '../format';
import {isExpression, isStatement} from '../parser-utils';
import {randomId} from '../../uuid';
=======
import {JavaScriptVisitor} from '../visitor';
import {Any, Capture, Parameter} from './types';
import {JavaScriptParser} from '../parser';
import {DependencyWorkspace} from '../dependency-workspace';
>>>>>>> 22c0f7ae

/**
 * Simple LRU (Least Recently Used) cache implementation.
 * Used for template/pattern compilation caching with bounded memory usage.
 */
class LRUCache<K, V> {
    private cache = new Map<K, V>();

    constructor(private maxSize: number) {}

    get(key: K): V | undefined {
        const value = this.cache.get(key);
        if (value !== undefined) {
            // Move to end (most recently used)
            this.cache.delete(key);
            this.cache.set(key, value);
        }
        return value;
    }

    set(key: K, value: V): void {
        // Remove if exists (to update position)
        this.cache.delete(key);

        // Add to end
        this.cache.set(key, value);

        // Evict oldest if over capacity
        if (this.cache.size > this.maxSize) {
            const iterator = this.cache.keys();
            const firstEntry = iterator.next();
            if (!firstEntry.done) {
                this.cache.delete(firstEntry.value);
            }
        }
    }

    clear(): void {
        this.cache.clear();
    }
}

/**
 * Module-level TypeScript sourceFileCache for template parsing.
 */
let templateSourceFileCache: Map<string, ts.SourceFile> | undefined;

/**
 * Configure the sourceFileCache used for template parsing.
 *
 * @param cache The sourceFileCache to use, or undefined to disable caching
 */
export function setTemplateSourceFileCache(cache?: Map<string, ts.SourceFile>): void {
    templateSourceFileCache = cache;
}

/**
 * Cache for compiled templates and patterns.
 * Stores parsed ASTs to avoid expensive re-parsing and dependency resolution.
 * Bounded to 100 entries using LRU eviction to prevent unbounded memory growth.
 */
class TemplateCache {
    private cache = new LRUCache<string, JS.CompilationUnit>(100);

    /**
     * Generates a cache key from template string, captures, and options.
     */
    private generateKey(
        templateString: string,
        captures: (Capture | Any<any>)[],
        contextStatements: string[],
        dependencies: Record<string, string>
    ): string {
        // Use the actual template string (with placeholders) as the primary key
        const templateKey = templateString;

        // Capture names
        const capturesKey = captures.map(c => c.getName()).join(',');

        // Context statements
        const contextKey = contextStatements.join(';');

        // Dependencies
        const depsKey = JSON.stringify(dependencies || {});

        return `${templateKey}::${capturesKey}::${contextKey}::${depsKey}`;
    }

    /**
     * Gets a cached compilation unit or creates and caches a new one.
     */
    async getOrParse(
        templateString: string,
        captures: (Capture | Any)[],
        contextStatements: string[],
        dependencies: Record<string, string>
    ): Promise<JS.CompilationUnit> {
        const key = this.generateKey(templateString, captures, contextStatements, dependencies);

        let cu = this.cache.get(key);
        if (cu) {
            return cu;
        }

        // Create workspace if dependencies are provided
        // DependencyWorkspace has its own cache, so multiple templates with
        // the same dependencies will automatically share the same workspace
        let workspaceDir: string | undefined;
        if (dependencies && Object.keys(dependencies).length > 0) {
            workspaceDir = await DependencyWorkspace.getOrCreateWorkspace(dependencies);
        }

        // Prepend context statements for type attribution context
        const fullTemplateString = contextStatements.length > 0
            ? contextStatements.join('\n') + '\n' + templateString
            : templateString;

        // Parse and cache (workspace only needed during parsing)
        // Use templateSourceFileCache if configured for ~3.2x speedup on dependency file parsing
        const parser = new JavaScriptParser({
            relativeTo: workspaceDir,
            sourceFileCache: templateSourceFileCache
        });
        const parseGenerator = parser.parse({text: fullTemplateString, sourcePath: 'template.ts'});
        cu = (await parseGenerator.next()).value as JS.CompilationUnit;

        this.cache.set(key, cu);
        return cu;
    }

    /**
     * Clears the cache.
     */
    clear(): void {
        this.cache.clear();
    }
}

/**
 * Cache for compiled templates and patterns.
 * Private to the engine module - encapsulates caching implementation.
 */
const templateCache = new TemplateCache();

/**
 * Clears the template cache. Only exported for testing and benchmarking purposes.
 * Normal application code should not need to call this.
 */
export function clearTemplateCache(): void {
    templateCache.clear();
}

/**
 * Internal template engine - handles the core templating logic.
 * Not exported from index, so only visible within the templating module.
 */
export class TemplateEngine {
    /**
     * Gets the parsed and extracted template tree (before value substitution).
     * This is the cacheable part of template processing.
     *
     * @param templateParts The string parts of the template
     * @param parameters The parameters between the string parts
     * @param contextStatements Context declarations (imports, types, etc.) to prepend for type attribution
     * @param dependencies NPM dependencies for type attribution
     * @returns A Promise resolving to the extracted template AST
     */
    static async getTemplateTree(
        templateParts: TemplateStringsArray,
        parameters: Parameter[],
        contextStatements: string[] = [],
        dependencies: Record<string, string> = {}
    ): Promise<J> {
        // Generate type preamble for captures/parameters with types
        const preamble = TemplateEngine.generateTypePreamble(parameters);

        // Build the template string with parameter placeholders
        const templateString = TemplateEngine.buildTemplateString(templateParts, parameters);

        // Add preamble to context statements (so they're skipped during extraction)
        const contextWithPreamble = preamble.length > 0
            ? [...contextStatements, ...preamble]
            : contextStatements;

        // Use cache to get or parse the compilation unit
        const cu = await templateCache.getOrParse(
            templateString,
            [],
            contextWithPreamble,
            dependencies
        );

        // Check if there are any statements
        if (!cu.statements || cu.statements.length === 0) {
            throw new Error(`Failed to parse template code (no statements):\n${templateString}`);
        }

        // The template code is always the last statement (after context + preamble)
        const lastStatement = cu.statements[cu.statements.length - 1].element;

        // Extract from wrapper using shared utility
        const extracted = PlaceholderUtils.extractFromWrapper(lastStatement, 'Template');

        // Create a copy to avoid sharing cached AST instances
<<<<<<< HEAD
        const ast = produce(extracted, _ => {
        });
=======
        return produce(extracted, _ => {});
    }

    /**
     * Applies a template with optional match results from pattern matching.
     *
     * @param templateParts The string parts of the template
     * @param parameters The parameters between the string parts
     * @param cursor The cursor pointing to the current location in the AST
     * @param coordinates The coordinates specifying where and how to insert the generated AST
     * @param values Map of capture names to values to replace the parameters with
     * @param wrappersMap Map of capture names to J.RightPadded wrappers (for preserving markers)
     * @param contextStatements Context declarations (imports, types, etc.) to prepend for type attribution
     * @param dependencies NPM dependencies for type attribution
     * @returns A Promise resolving to the generated AST node
     */
    static async applyTemplate(
        templateParts: TemplateStringsArray,
        parameters: Parameter[],
        cursor: Cursor,
        coordinates: JavaCoordinates,
        values: Pick<Map<string, J>, 'get'> = new Map(),
        wrappersMap: Pick<Map<string, J.RightPadded<J> | J.RightPadded<J>[]>, 'get'> = new Map(),
        contextStatements: string[] = [],
        dependencies: Record<string, string> = {}
    ): Promise<J | undefined> {
        // Build the template string to check if empty
        const templateString = TemplateEngine.buildTemplateString(templateParts, parameters);
        if (!templateString.trim()) {
            return undefined;
        }

        // Get the parsed and extracted template tree
        const ast = await TemplateEngine.getTemplateTree(
            templateParts,
            parameters,
            contextStatements,
            dependencies
        );
>>>>>>> 22c0f7ae

        // Create substitutions map for placeholders
        const substitutions = new Map<string, Parameter>();
        for (let i = 0; i < parameters.length; i++) {
            const placeholder = `${PlaceholderUtils.PLACEHOLDER_PREFIX}${i}__`;
            substitutions.set(placeholder, parameters[i]);
        }

        // Unsubstitute placeholders with actual parameter values and match results
        const visitor = new PlaceholderReplacementVisitor(substitutions, values, wrappersMap);
        const unsubstitutedAst = (await visitor.visit(ast, null))!;

        // Apply the template to the current AST
        return new TemplateApplier(cursor, coordinates, unsubstitutedAst).apply();
    }

    /**
     * Generates type preamble declarations for captures/parameters with type annotations.
     *
     * @param parameters The parameters
     * @returns Array of preamble statements
     */
    private static generateTypePreamble(parameters: Parameter[]): string[] {
        const preamble: string[] = [];

        for (let i = 0; i < parameters.length; i++) {
            const param = parameters[i].value;
            const placeholder = `${PlaceholderUtils.PLACEHOLDER_PREFIX}${i}__`;

            // Check for Capture (could be a Proxy, so check for symbol property)
            const isCapture = param instanceof CaptureImpl ||
                (param && typeof param === 'object' && param[CAPTURE_NAME_SYMBOL]);
            const isCaptureValue = param instanceof CaptureValue;
            const isTreeArray = Array.isArray(param) && param.length > 0 && isTree(param[0]);

            if (isCapture) {
                const captureType = param[CAPTURE_TYPE_SYMBOL];
                if (captureType) {
                    const typeString = typeof captureType === 'string'
                        ? captureType
                        : this.typeToString(captureType);
                    preamble.push(`let ${placeholder}: ${typeString};`);
                }
            } else if (isCaptureValue) {
                // For CaptureValue, check if the root capture has a type
                const rootCapture = param.rootCapture;
                if (rootCapture) {
                    const captureType = (rootCapture as any)[CAPTURE_TYPE_SYMBOL];
                    if (captureType) {
                        const typeString = typeof captureType === 'string'
                            ? captureType
                            : this.typeToString(captureType);
                        preamble.push(`let ${placeholder}: ${typeString};`);
                    }
                }
            } else if (isTree(param) && !isTreeArray) {
                // For J elements, derive type from the element's type property if it exists
                const jElement = param as J;
                if ((jElement as any).type) {
                    const typeString = this.typeToString((jElement as any).type);
                    preamble.push(`let ${placeholder}: ${typeString};`);
                }
            }
        }

        return preamble;
    }

    /**
     * Builds a template string with parameter placeholders.
     *
     * @param templateParts The string parts of the template
     * @param parameters The parameters between the string parts
     * @returns The template string
     */
    private static buildTemplateString(
        templateParts: TemplateStringsArray,
        parameters: Parameter[]
    ): string {
        let result = '';
        for (let i = 0; i < templateParts.length; i++) {
            result += templateParts[i];
            if (i < parameters.length) {
                const param = parameters[i].value;
                // Use a placeholder for Captures, TemplateParams, CaptureValues, Tree nodes, and Tree arrays
                // Inline everything else (strings, numbers, booleans) directly
                // Check for Capture (could be a Proxy, so check for symbol property)
                const isCapture = param instanceof CaptureImpl ||
                    (param && typeof param === 'object' && param[CAPTURE_NAME_SYMBOL]);
                const isTemplateParam = param instanceof TemplateParamImpl;
                const isCaptureValue = param instanceof CaptureValue;
                const isTreeArray = Array.isArray(param) && param.length > 0 && isTree(param[0]);
                if (isCapture || isTemplateParam || isCaptureValue || isTree(param) || isTreeArray) {
                    const placeholder = `${PlaceholderUtils.PLACEHOLDER_PREFIX}${i}__`;
                    result += placeholder;
                } else {
                    result += param;
                }
            }
        }

        // Always wrap in function body - let the parser decide what it is,
        // then we'll extract intelligently based on what was parsed
        return `function ${WRAPPER_FUNCTION_NAME}() { ${result} }`;
    }

    /**
     * Converts a Type instance to a TypeScript type string.
     *
     * @param type The Type instance
     * @returns A TypeScript type string
     */
    private static typeToString(type: Type): string {
        // Handle Type.Class and Type.ShallowClass - return their fully qualified names
        if (type.kind === Type.Kind.Class || type.kind === Type.Kind.ShallowClass) {
            const classType = type as Type.Class;
            return classType.fullyQualifiedName;
        }

        // Handle Type.Primitive - map to TypeScript primitive types
        if (type.kind === Type.Kind.Primitive) {
            const primitiveType = type as Type.Primitive;
            switch (primitiveType.keyword) {
                case 'String':
                    return 'string';
                case 'boolean':
                    return 'boolean';
                case 'double':
                case 'float':
                case 'int':
                case 'long':
                case 'short':
                case 'byte':
                    return 'number';
                case 'void':
                    return 'void';
                default:
                    return 'any';
            }
        }

        // Handle Type.Array - render component type plus []
        if (type.kind === Type.Kind.Array) {
            const arrayType = type as Type.Array;
            const componentTypeString = this.typeToString(arrayType.elemType);
            return `${componentTypeString}[]`;
        }

        // For other types, return 'any' as a fallback
        // TODO: Implement proper Type to string conversion for other Type.Kind values
        return 'any';
    }

    /**
     * Gets the parsed and extracted pattern tree with capture markers attached.
     * This is the entry point for pattern processing, providing pattern-specific
     * functionality on top of the shared template tree generation.
     *
     * @param templateParts The string parts of the template
     * @param captures The captures between the string parts
     * @param contextStatements Context declarations (imports, types, etc.) to prepend for type attribution
     * @param dependencies NPM dependencies for type attribution
     * @returns A Promise resolving to the extracted pattern AST with capture markers
     */
    static async getPatternTree(
        templateParts: TemplateStringsArray,
        captures: (Capture | Any<any>)[],
        contextStatements: string[] = [],
        dependencies: Record<string, string> = {}
    ): Promise<J> {
        // Generate type preamble for captures with types
        const preamble: string[] = [];
        for (const capture of captures) {
            const captureName = (capture as any)[CAPTURE_NAME_SYMBOL] || capture.getName();
            const captureType = (capture as any)[CAPTURE_TYPE_SYMBOL];
            if (captureType) {
                // Convert Type to string if needed
                const typeString = typeof captureType === 'string'
                    ? captureType
                    : this.typeToString(captureType);
                const placeholder = PlaceholderUtils.createCapture(captureName, undefined);
                preamble.push(`let ${placeholder}: ${typeString};`);
            } else {
                const placeholder = PlaceholderUtils.createCapture(captureName, undefined);
                preamble.push(`let ${placeholder};`);
            }
        }

        // Build the template string with placeholders for captures
        let result = '';
        for (let i = 0; i < templateParts.length; i++) {
            result += templateParts[i];
            if (i < captures.length) {
                const capture = captures[i];
                // Use symbol to access capture name without triggering Proxy
                const captureName = (capture as any)[CAPTURE_NAME_SYMBOL] || capture.getName();
                result += PlaceholderUtils.createCapture(captureName, undefined);
            }
        }

        // Always wrap in function body - let the parser decide what it is,
        // then we'll extract intelligently based on what was parsed
        const templateString = `function ${WRAPPER_FUNCTION_NAME}() { ${result} }`;

        // Add preamble to context statements (so they're skipped during extraction)
        const contextWithPreamble = preamble.length > 0
            ? [...contextStatements, ...preamble]
            : contextStatements;

        // Use cache to get or parse the compilation unit
        const cu = await templateCache.getOrParse(
            templateString,
            captures,
            contextWithPreamble,
            dependencies
        );

        // Check if there are any statements
        if (!cu.statements || cu.statements.length === 0) {
            throw new Error(`Failed to parse pattern code (no statements):\n${templateString}`);
        }

        // The pattern code is always the last statement (after context + preamble)
        const lastStatement = cu.statements[cu.statements.length - 1].element;

        // Extract from wrapper using shared utility
        const extracted = PlaceholderUtils.extractFromWrapper(lastStatement, 'Pattern');

        // Attach CaptureMarkers to capture identifiers
        const visitor = new MarkerAttachmentVisitor(captures);
        return (await visitor.visit(extracted, undefined))!;
    }
}

/**
 * Visitor that attaches CaptureMarkers to capture identifiers in pattern ASTs.
 * This allows efficient capture detection without string parsing during matching.
 * Used by TemplateEngine.getPatternTree() for pattern-specific processing.
 */
class MarkerAttachmentVisitor extends JavaScriptVisitor<undefined> {
    constructor(private readonly captures: (Capture | Any<any>)[]) {
        super();
    }

    /**
     * Attaches CaptureMarker to capture identifiers.
     */
    protected override async visitIdentifier(ident: J.Identifier, p: undefined): Promise<J | undefined> {
        // First call parent to handle standard visitation
        const visited = await super.visitIdentifier(ident, p);
        if (!visited || visited.kind !== J.Kind.Identifier) {
            return visited;
        }
        ident = visited as J.Identifier;

        // Check if this is a capture placeholder
        if (ident.simpleName?.startsWith(PlaceholderUtils.CAPTURE_PREFIX)) {
            const captureInfo = PlaceholderUtils.parseCapture(ident.simpleName);
            if (captureInfo) {
                // Find the original capture object to get variadic options and constraint
                const captureObj = this.captures.find(c => c.getName() === captureInfo.name);
                const variadicOptions = captureObj?.getVariadicOptions();
                const constraint = captureObj?.getConstraint?.();

                // Add CaptureMarker to the Identifier with constraint
                const marker = new CaptureMarker(captureInfo.name, variadicOptions, constraint);
                return updateIfChanged(ident, {
                    markers: {
                        ...ident.markers,
                        markers: [...ident.markers.markers, marker]
                    }
                });
            }
        }

        return ident;
    }

    /**
     * Propagates markers from element to RightPadded wrapper.
     */
    public override async visitRightPadded<T extends J | boolean>(right: J.RightPadded<T>, p: undefined): Promise<J.RightPadded<T>> {
        if (!isTree(right.element)) {
            return right;
        }

        const visitedElement = await this.visit(right.element as J, p);
        if (visitedElement && visitedElement !== right.element as Tree) {
            return produceAsync<J.RightPadded<T>>(right, async (draft: any) => {
                // Visit element first
                if (right.element && (right.element as any).kind) {
                    // Check if element has a CaptureMarker
                    const elementMarker = PlaceholderUtils.getCaptureMarker(visitedElement);
                    if (elementMarker) {
                        draft.markers.markers.push(elementMarker);
                    } else {
                        draft.element = visitedElement;
                    }
                }
            });
        }

        return right;
    }

    /**
     * Propagates markers from expression to ExpressionStatement.
     */
    protected override async visitExpressionStatement(expressionStatement: JS.ExpressionStatement, p: undefined): Promise<J | undefined> {
        // Visit the expression
        const visitedExpression = await this.visit(expressionStatement.expression, p);

        // Check if expression has a CaptureMarker
        const expressionMarker = PlaceholderUtils.getCaptureMarker(visitedExpression as any);
        if (expressionMarker) {
            return updateIfChanged(expressionStatement, {
                markers: {
                    ...expressionStatement.markers,
                    markers: [...expressionStatement.markers.markers, expressionMarker]
                },
            });
        }

        // No marker to move, just update with visited expression
        return updateIfChanged(expressionStatement, {
            expression: visitedExpression
        });
    }
}

/**
 * Helper class for applying a template to an AST.
 */
export class TemplateApplier {
    constructor(
        private readonly cursor: Cursor,
        private readonly coordinates: JavaCoordinates,
        private readonly ast: J
    ) {
    }

    /**
     * Applies the template to the current AST.
     *
     * @returns A Promise resolving to the modified AST
     */
    async apply(): Promise<J | undefined> {
        const {loc} = this.coordinates;

        // Apply the template based on the location and mode
        switch (loc || 'EXPRESSION_PREFIX') {
            case 'EXPRESSION_PREFIX':
            case 'STATEMENT_PREFIX':
            case 'BLOCK_END':
                return this.applyInternal();
            default:
                throw new Error(`Unsupported location: ${loc}`);
        }
    }

    /**
     * Applies the template to an expression.
     *
     * @returns A Promise resolving to the modified AST
     */
    private async applyInternal(): Promise<J | undefined> {
        const {tree} = this.coordinates;

        if (!tree) {
            return this.ast;
        }

        const originalTree = tree as J;
        const resultToUse = this.wrapTree(originalTree, this.ast);
        return this.format(resultToUse, originalTree);
    }

    private async format(resultToUse: J, originalTree: J) {
        // Create a copy of the AST with the prefix from the target
        const result = {
            ...resultToUse,
            // We temporarily set the ID so that the formatter can identify the tree
            id: originalTree.id,
            prefix: originalTree.prefix
        };

        // Apply auto-formatting to the result
        const formatted =
            await maybeAutoFormat(originalTree, result, null, undefined, this.cursor?.parent);

        // Restore the original ID
        return {...formatted, id: resultToUse.id};
    }

    private wrapTree(originalTree: J, resultToUse: J) {
        const parentTree = this.cursor?.parentTree()?.value;

        // Only apply wrapping logic if we have parent context
        if (parentTree) {
            // FIXME: This is a heuristic to determine if the parent expects a statement child
            const parentExpectsStatement = parentTree.kind === J.Kind.Block ||
                parentTree.kind === J.Kind.Case ||
                parentTree.kind === JS.Kind.CompilationUnit;
            const originalIsStatement = isStatement(originalTree);

            const resultIsStatement = isStatement(resultToUse);
            const resultIsExpression = isExpression(resultToUse);

            // Determine context and wrap if needed
            if (parentExpectsStatement && originalIsStatement) {
                // Statement context: wrap in ExpressionStatement if result is not a statement
                if (!resultIsStatement && resultIsExpression) {
                    resultToUse = {
                        kind: JS.Kind.ExpressionStatement,
                        id: randomId(),
                        prefix: resultToUse.prefix,
                        markers: resultToUse.markers,
                        expression: resultToUse
                    } as JS.ExpressionStatement;
                }
            } else if (!parentExpectsStatement) {
                // Expression context: wrap in StatementExpression if result is statement-only
                if (resultIsStatement && !resultIsExpression) {
                    const stmt = resultToUse as Statement;
                    resultToUse = {
                        kind: JS.Kind.StatementExpression,
                        id: randomId(),
                        prefix: stmt.prefix,
                        markers: stmt.markers,
                        statement: stmt
                    } as JS.StatementExpression;
                }
            }
        }
        return resultToUse;
    }
}<|MERGE_RESOLUTION|>--- conflicted
+++ resolved
@@ -13,30 +13,17 @@
  * See the License for the specific language governing permissions and
  * limitations under the License.
  */
-<<<<<<< HEAD
 import {Cursor, isTree} from '../..';
 import {J, Statement, Type} from '../../java';
-=======
-import ts from 'typescript';
-import {Cursor, isTree, produceAsync, Tree, updateIfChanged} from '../..';
-import {J, Type} from '../../java';
->>>>>>> 22c0f7ae
 import {JS} from '..';
 import {produce} from 'immer';
 import {CaptureMarker, PlaceholderUtils, WRAPPER_FUNCTION_NAME} from './utils';
 import {CAPTURE_NAME_SYMBOL, CAPTURE_TYPE_SYMBOL, CaptureImpl, CaptureValue, TemplateParamImpl} from './capture';
 import {PlaceholderReplacementVisitor} from './placeholder-replacement';
 import {JavaCoordinates} from './template';
-<<<<<<< HEAD
 import {maybeAutoFormat} from '../format';
 import {isExpression, isStatement} from '../parser-utils';
 import {randomId} from '../../uuid';
-=======
-import {JavaScriptVisitor} from '../visitor';
-import {Any, Capture, Parameter} from './types';
-import {JavaScriptParser} from '../parser';
-import {DependencyWorkspace} from '../dependency-workspace';
->>>>>>> 22c0f7ae
 
 /**
  * Simple LRU (Least Recently Used) cache implementation.
@@ -240,11 +227,6 @@
         // Extract from wrapper using shared utility
         const extracted = PlaceholderUtils.extractFromWrapper(lastStatement, 'Template');
 
-        // Create a copy to avoid sharing cached AST instances
-<<<<<<< HEAD
-        const ast = produce(extracted, _ => {
-        });
-=======
         return produce(extracted, _ => {});
     }
 
@@ -284,7 +266,6 @@
             contextStatements,
             dependencies
         );
->>>>>>> 22c0f7ae
 
         // Create substitutions map for placeholders
         const substitutions = new Map<string, Parameter>();
