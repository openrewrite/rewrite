--- conflicted
+++ resolved
@@ -15,10 +15,7 @@
  */
 import {Cursor} from '../..';
 import {J} from '../../java';
-<<<<<<< HEAD
 import {JTree} from '../comparator';
-=======
->>>>>>> e268a630
 import {
     Any,
     Capture,
@@ -205,7 +202,7 @@
      *     })
      */
     configure(options: PatternOptions): Pattern {
-        this._options = { ...this._options, ...options };
+        this._options = {...this._options, ...options};
         // Invalidate cache when configuration changes
         this._cachedAstPattern = undefined;
         return this;
@@ -332,18 +329,6 @@
         // Build the complete match result message
         const lines: string[] = [];
 
-<<<<<<< HEAD
-=======
-        // Print the target tree being matched
-        let treeStr: string;
-        try {
-            const printer = TreePrinters.printer(JS.Kind.CompilationUnit);
-            treeStr = await printer.print(tree);
-        } catch (e) {
-            treeStr = '(tree printing unavailable)';
-        }
-
->>>>>>> e268a630
         if (result.matched) {
             // Success case - result first, then tree with highlighted captures, then capture legend
             lines.push(`[${patternId}] ✅ SUCCESS matching against ${shortKind}:`);
