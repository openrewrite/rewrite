--- conflicted
+++ resolved
@@ -1812,21 +1812,11 @@
         } else if (node.questionDotToken) {
             select = this.rightPadded(
                 produce(this.convert<Expression>(node.expression), draft => {
-<<<<<<< HEAD
                     draft.markers.markers.push({
                         kind: JS.Markers.Optional,
                         id: randomId(),
                         prefix: emptySpace,
-                    } as Optional);
-=======
-                    if (node.questionDotToken) {
-                        draft.markers.markers.push({
-                            kind: JS.Markers.Optional,
-                            id: randomId(),
-                            prefix: this.suffix(node.expression)
-                        } satisfies Optional as Optional);
-                    }
->>>>>>> fff474b6
+                    } satisfies Optional as Optional)
                 }),
                 this.suffix(node.expression)
             )
