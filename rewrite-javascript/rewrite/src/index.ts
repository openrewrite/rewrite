--- conflicted
+++ resolved
@@ -13,14 +13,7 @@
  * See the License for the specific language governing permissions and
  * limitations under the License.
  */
-<<<<<<< HEAD
 import {JavaScript, RecipeMarketplace} from "./marketplace";
-=======
-import {RpcCodecs, RpcReceiveQueue, RpcSendQueue} from "./rpc";
-import {MarkersKind, ParseExceptionResult} from "./markers";
-import {updateIfChanged} from "./util";
-import {RecipeRegistry} from "./recipe";
->>>>>>> 3186b848
 
 export * from "./data-table";
 export * from "./execution";
@@ -60,7 +53,6 @@
     const {FindDependency, Search} = await import("./javascript/search/index.js");
     await marketplace.install(FindDependency, Search);
 
-<<<<<<< HEAD
     const {
         UseObjectPropertyShorthand,
         PreferOptionalChain,
@@ -87,23 +79,3 @@
     await marketplace.install(ModernizeOctalLiterals, MigrateES6);
     await marketplace.install(RemoveDuplicateObjectKeys, MigrateES6);
 }
-=======
-RpcCodecs.registerCodec(MarkersKind.ParseExceptionResult, {
-    async rpcSend(after: ParseExceptionResult, q: RpcSendQueue): Promise<void> {
-        await q.getAndSend(after, a => a.id);
-        await q.getAndSend(after, a => a.parserType);
-        await q.getAndSend(after, a => a.exceptionType);
-        await q.getAndSend(after, a => a.message);
-        await q.getAndSend(after, a => a.treeType);
-    },
-    async rpcReceive(before: ParseExceptionResult, q: RpcReceiveQueue): Promise<ParseExceptionResult> {
-        return updateIfChanged(before, {
-            id: await q.receive(before.id),
-            parserType: await q.receive(before.parserType),
-            exceptionType: await q.receive(before.exceptionType),
-            message: await q.receive(before.message),
-            treeType: await q.receive(before.treeType),
-        });
-    }
-});
->>>>>>> 3186b848
