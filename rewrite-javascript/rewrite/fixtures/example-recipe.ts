--- conflicted
+++ resolved
@@ -13,11 +13,7 @@
  * See the License for the specific language governing permissions and
  * limitations under the License.
  */
-<<<<<<< HEAD
-import {JavaScript, RecipeMarketplace} from "../src";
-=======
-import {RecipeRegistry} from "@openrewrite/rewrite";
->>>>>>> 7b709f59
+import {JavaScript, RecipeMarketplace} from "@openrewrite/rewrite";
 import {FindIdentifier} from "./search-recipe";
 import {CreateText} from "./create-text";
 import {ChangeText} from "./change-text";
@@ -32,7 +28,6 @@
 import {ScanningEditor} from "./scanning-editor";
 import {ReplaceAssignment} from "./replace-assignment";
 
-<<<<<<< HEAD
 export async function activate(marketplace: RecipeMarketplace): Promise<void> {
     await marketplace.install(ChangeText, JavaScript);
     await marketplace.install(CreateText, JavaScript);
@@ -46,20 +41,5 @@
     await marketplace.install(MarkPrimitiveTypes, JavaScript);
     await marketplace.install(MarkClassTypes, JavaScript);
     await marketplace.install(ScanningEditor, JavaScript);
-=======
-export function activate(registry: RecipeRegistry) {
-    registry.register(ChangeText);
-    registry.register(CreateText);
-    registry.register(ChangeVersion);
-    registry.register(RecipeWithRecipeList);
-    registry.register(ReplaceId);
-    registry.register(FindIdentifier);
-    registry.register(FindIdentifierWithRemotePathPrecondition);
-    registry.register(FindIdentifierWithPathPrecondition);
-    registry.register(MarkTypes);
-    registry.register(MarkPrimitiveTypes);
-    registry.register(MarkClassTypes);
-    registry.register(ScanningEditor);
-    registry.register(ReplaceAssignment);
->>>>>>> 7b709f59
+    await marketplace.install(ReplaceAssignment, JavaScript);
 }