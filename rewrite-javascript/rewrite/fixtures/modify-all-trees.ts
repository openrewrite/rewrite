// noinspection JSUnusedGlobalSymbols

/*
 * Copyright 2025 the original author or authors.
 * <p>
 * Licensed under the Moderne Source Available License (the "License");
 * you may not use this file except in compliance with the License.
 * You may obtain a copy of the License at
 * <p>
 * https://docs.moderne.io/licensing/moderne-source-available-license
 * <p>
 * Unless required by applicable law or agreed to in writing, software
 * distributed under the License is distributed on an "AS IS" BASIS,
 * WITHOUT WARRANTIES OR CONDITIONS OF ANY KIND, either express or implied.
 * See the License for the specific language governing permissions and
 * limitations under the License.
 */
import {
    ExecutionContext,
<<<<<<< HEAD
    JavaScript,
=======
>>>>>>> 7b709f59
    marker,
    Marker,
    randomId,
    Recipe,
<<<<<<< HEAD
    RecipeMarketplace,
    Tree,
    TreeVisitor
} from "../src";
=======
    RecipeRegistry,
    Tree,
    TreeVisitor
} from "@openrewrite/rewrite";
>>>>>>> 7b709f59

export async function activate(marketplace: RecipeMarketplace) {
    await marketplace.install(ModifyAllTrees, JavaScript);
}

const changed: Marker = marker(randomId());

class ModifyAllTrees extends Recipe {
    name: string = "org.openrewrite.java.test.modify-all-trees";
    displayName: string = "Modify all trees";
    description: string = "Add a `Marker` to all trees so that we can test " +
        "that each element is sent back to a remote RPC process.";

    async editor(): Promise<TreeVisitor<any, ExecutionContext>> {
        return new class extends TreeVisitor<Tree, ExecutionContext> {
            protected async preVisit(tree: Tree, p: ExecutionContext): Promise<Tree> {
                return (await this.produceTree(tree, p, draft => {
                    draft.markers.markers.push(changed);
                }))!;
            }
        };
    }
}<|MERGE_RESOLUTION|>--- conflicted
+++ resolved
@@ -17,25 +17,15 @@
  */
 import {
     ExecutionContext,
-<<<<<<< HEAD
     JavaScript,
-=======
->>>>>>> 7b709f59
     marker,
     Marker,
     randomId,
     Recipe,
-<<<<<<< HEAD
     RecipeMarketplace,
     Tree,
     TreeVisitor
-} from "../src";
-=======
-    RecipeRegistry,
-    Tree,
-    TreeVisitor
 } from "@openrewrite/rewrite";
->>>>>>> 7b709f59
 
 export async function activate(marketplace: RecipeMarketplace) {
     await marketplace.install(ModifyAllTrees, JavaScript);
