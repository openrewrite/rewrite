{
  "name": "@openrewrite/rewrite",
  "version": "0.0.0",
  "license": "Moderne Source Available License",
  "description": "OpenRewrite JavaScript.",
  "homepage": "https://github.com/openrewrite/rewrite",
  "main": "./dist/index.js",
  "types": "./dist/index.d.ts",
  "files": [
    "dist/**",
    "src/**"
  ],
  "exports": {
    ".": {
      "types": "./dist/index.d.ts",
      "default": "./dist/index.js"
    },
    "./text": {
      "types": "./dist/text/index.d.ts",
      "default": "./dist/text/index.js"
    },
    "./json": {
      "types": "./dist/json/index.d.ts",
      "default": "./dist/json/index.js"
    },
    "./java": {
      "types": "./dist/java/index.d.ts",
      "default": "./dist/java/index.js"
    },
    "./javascript": {
      "types": "./dist/javascript/index.d.ts",
      "default": "./dist/javascript/index.js"
    },
    "./rpc": {
      "types": "./dist/rpc/index.d.ts",
      "default": "./dist/rpc/index.js"
    },
    "./test": {
      "types": "./dist/test/index.d.ts",
      "default": "./dist/test/index.js"
    },
    "./yaml": {
      "types": "./dist/yaml/index.d.ts",
      "default": "./dist/yaml/index.js"
    }
  },
  "scripts": {
    "build": "rm -rf ./dist tsconfig.build.tsbuildinfo && tsc --build tsconfig.build.json",
    "postbuild": "chmod +x dist/rpc/server.js dist/cli/rewrite.js && npm link",
    "typecheck": "tsc --noEmit",
    "dev": "tsc --watch -p tsconfig.json",
    "test": "npm run typecheck && npm run build && NODE_OPTIONS='--max-old-space-size=4096' jest",
    "build:fixtures": "tsc --build fixtures/tsconfig.json",
    "ci:test": "NODE_OPTIONS='--max-old-space-size=4096' jest",
    "start": "npm run build && node ./dist/rpc/server.js"
  },
  "dependencies": {
    "@akashrajpurohit/snowflake-id": "^2.0.0",
    "@types/node": "^22.5.4",
    "commander": "^14.0.0",
    "diff": "^7.0.0",
    "immer": "^10.1.1",
    "jsonc-parser": "^3.3.1",
    "picomatch": "^4.0.3",
    "semver": "^7.7.3",
    "tmp-promise": "^3.0.3",
    "typescript": "^5.8.3",
    "vscode-jsonrpc": "^8.2.1",
    "yaml": "^2.6.1"
  },
  "devDependencies": {
    "@types/benchmark": "^2.1.5",
    "@types/diff": "^5.2.2",
    "@types/jest": "^29.5.13",
    "@types/picomatch": "^4.0.2",
<<<<<<< HEAD
    "@types/tmp": "^0.2.6",
=======
    "@types/semver": "^7.7.1",
>>>>>>> 9a25466b
    "benchmark": "^2.1.4",
    "jest": "^29.7.0",
    "jest-junit": "^16.0.0",
    "ts-jest": "^29.2.5",
    "ts-node": "^10.9.2"
  },
  "bin": {
    "rewrite": "./dist/cli/rewrite.js",
    "rewrite-rpc": "./dist/rpc/server.js"
  }
}<|MERGE_RESOLUTION|>--- conflicted
+++ resolved
@@ -73,11 +73,8 @@
     "@types/diff": "^5.2.2",
     "@types/jest": "^29.5.13",
     "@types/picomatch": "^4.0.2",
-<<<<<<< HEAD
     "@types/tmp": "^0.2.6",
-=======
     "@types/semver": "^7.7.1",
->>>>>>> 9a25466b
     "benchmark": "^2.1.4",
     "jest": "^29.7.0",
     "jest-junit": "^16.0.0",
