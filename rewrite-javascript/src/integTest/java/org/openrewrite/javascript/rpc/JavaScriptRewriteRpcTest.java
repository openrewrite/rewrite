--- conflicted
+++ resolved
@@ -330,69 +330,6 @@
         );
     }
 
-<<<<<<< HEAD
-=======
-    @Test
-    void profilerGeneratesAndProcessesOutput() throws IOException, InterruptedException {
-        JavaScriptRewriteRpc.setFactory(JavaScriptRewriteRpc.builder()
-          .workingDirectory(tempDir)  // Set working directory for profile output
-          .profiler(true)  // Enable profiling via --profile flag
-          .log(tempDir.resolve("rpc.log"))  // Add logging to debug
-          .verboseLogging()  // Enable verbose logging
-          .recipeInstallDir(tempDir)  // Required for the client to work
-        );
-
-        JavaScriptRewriteRpc profilerClient = JavaScriptRewriteRpc.getOrStart();
-
-        try {
-            // Generate some work for the profiler
-            @Language("javascript")
-            @SuppressWarnings("JSUnusedLocalSymbols")
-            String source = """
-              function fibonacci(n) {
-                  if (n <= 1) return n;
-                  return fibonacci(n - 1) + fibonacci(n - 2);
-              }
-              const result = fibonacci(20);
-              """;
-
-            SourceFile cu = JavaScriptParser.builder().build()
-              .parseInputs(List.of(Parser.Input.fromString(Path.of("test.js"), source)),
-                null, new InMemoryExecutionContext())
-              .findFirst().orElseThrow();
-
-            // Generate CPU usage
-            for (int i = 0; i < 100; i++) {
-                profilerClient.print(cu);
-            }
-
-            // Wait for the profiler to save (saves every 10 seconds)
-            Thread.sleep(11000);
-        } finally {
-            JavaScriptRewriteRpc.shutdownCurrent();
-
-            // Check that a trace file was created
-            Path tracePath = tempDir.resolve("chrome-trace.json");
-            assertThat(tracePath).exists();
-
-            // Verify the file is valid JSON and non-empty
-            String content = Files.readString(tracePath);
-            assertThat(content).isNotEmpty();
-            assertThat(content).startsWith("{");
-
-            // Verify it has trace events and metadata
-            assertThat(content).contains("\"traceEvents\"");
-            assertThat(content).contains("\"metadata\"");
-
-            // Verify it has memory counter events with correct format
-            assertThat(content).contains("\"UpdateCounters\"");
-            assertThat(content).contains("\"jsHeapSizeUsed\"");
-            assertThat(content).contains("\"ph\": \"I\"");  // Instant events (with space after colon)
-            assertThat(content).contains("\"s\": \"t\"");    // Required for instant events (with space after colon)
-        }
-    }
-
->>>>>>> 8ed41095
     private void installRecipes() {
         File exampleRecipes = new File("rewrite/dist-fixtures/example-recipe.js");
         assertThat(exampleRecipes).exists();
