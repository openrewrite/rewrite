/*
 * Copyright 2024 the original author or authors.
 * <p>
 * Licensed under the Moderne Source Available License (the "License");
 * you may not use this file except in compliance with the License.
 * You may obtain a copy of the License at
 * <p>
 * https://docs.moderne.io/licensing/moderne-source-available-license
 * <p>
 * Unless required by applicable law or agreed to in writing, software
 * distributed under the License is distributed on an "AS IS" BASIS,
 * WITHOUT WARRANTIES OR CONDITIONS OF ANY KIND, either express or implied.
 * See the License for the specific language governing permissions and
 * limitations under the License.
 */
package org.openrewrite.javascript.rpc;

import org.intellij.lang.annotations.Language;
import org.junit.jupiter.api.AfterEach;
import org.junit.jupiter.api.BeforeEach;
import org.junit.jupiter.api.Test;
import org.junit.jupiter.api.io.TempDir;
import org.junit.jupiter.params.ParameterizedTest;
import org.junit.jupiter.params.provider.ValueSource;
import org.openrewrite.*;
import org.openrewrite.java.JavaIsoVisitor;
import org.openrewrite.java.JavaVisitor;
import org.openrewrite.java.tree.J;
import org.openrewrite.javascript.JavaScriptIsoVisitor;
import org.openrewrite.javascript.JavaScriptParser;
import org.openrewrite.marker.Markup;
import org.openrewrite.rpc.request.Print;
import org.openrewrite.test.RecipeSpec;
import org.openrewrite.test.RewriteTest;

import java.io.File;
import java.io.IOException;
import java.nio.file.Files;
import java.nio.file.Path;
import java.nio.file.Paths;
import java.util.List;
import java.util.Map;

import static org.assertj.core.api.Assertions.assertThat;
import static org.openrewrite.java.Assertions.java;
import static org.openrewrite.javascript.Assertions.*;
import static org.openrewrite.json.Assertions.json;
import static org.openrewrite.test.RewriteTest.toRecipe;
import static org.openrewrite.test.SourceSpecs.text;

class JavaScriptRewriteRpcTest implements RewriteTest {
    @TempDir
    Path tempDir;

    @BeforeEach
    void before() {
        JavaScriptRewriteRpc.setFactory(JavaScriptRewriteRpc.builder()
          .recipeInstallDir(tempDir)
          .log(tempDir.resolve("rpc.log"))
          .verboseLogging()
        );
    }

    @AfterEach
    void after() throws IOException {
        JavaScriptRewriteRpc.shutdownCurrent();
        if (Files.exists(tempDir.resolve("rpc.log"))) {
            System.out.println(Files.readString(tempDir.resolve("rpc.log")));
        }
    }

    @Override
    public void defaults(RecipeSpec spec) {
        spec.validateRecipeSerialization(false);
    }

<<<<<<< HEAD
    @Test
    void printSubtree() {
        rewriteRun(
          typescript(
            "console.log('hello');",
            spec -> spec.beforeRecipe(cu -> new JavaScriptIsoVisitor<Integer>() {
                @Override
                public J.MethodInvocation visitMethodInvocation(J.MethodInvocation method, Integer p) {
                    //language=typescript
                    assertThat(client().print(method, getCursor().getParentOrThrow())).isEqualTo("console.log('hello')");
                    return method;
                }
            }.visit(cu, 0))
          )
        );
    }

=======
>>>>>>> d3671d9a
    @DocumentExample
    @Test
    void runRecipe() {
        installRecipes();
        rewriteRun(
          spec -> spec
            .recipe(client().prepareRecipe("org.openrewrite.example.npm.change-version",
              Map.of("version", "1.0.0"))),
          json(
            """
              {
                "name": "my-project",
                "version": "0.0.1"
              }
              """,
            """
              {
                "name": "my-project",
                "version": "1.0.0"
              }
              """,
            spec -> spec.path("package.json")
          )
        );
    }

    @Test
    void printSubtree() {
        rewriteRun(
          typescript(
            "console.log('hello');",
            spec -> spec.beforeRecipe(cu -> new JavaScriptIsoVisitor<Integer>() {
                @Override
                public J.MethodInvocation visitMethodInvocation(J.MethodInvocation method, Integer p) {
                    //language=typescript
                    assertThat(client.print(method, getCursor().getParentOrThrow())).isEqualTo("console.log('hello')");
                    return method;
                }
            }.visit(cu, 0))
          )
        );
    }

    @SuppressWarnings("JSUnusedLocalSymbols")
    @Test
    void runSearchRecipe() {
        installRecipes();
        rewriteRun(
          spec -> spec
            .recipe(client().prepareRecipe("org.openrewrite.example.javascript.find-identifier",
              Map.of("identifier", "hello"))),
          javascript(
            "const hello = 'world'",
            "const /*~~>*/hello = 'world'"
          )
        );
    }

    @ParameterizedTest
    @SuppressWarnings("JSUnusedLocalSymbols")
    @ValueSource(booleans = {true, false})
    void runSearchRecipeWithJavaRecipeActingAsPrecondition(boolean matchesPrecondition) {
        installRecipes();
        rewriteRun(
          spec -> spec
            .recipe(client().prepareRecipe("org.openrewrite.example.javascript.remote-find-identifier-with-path",
              Map.of("identifier", "hello", "requiredPath", "hello.js"))),
          matchesPrecondition ?
            javascript(
              "const hello = 'world'",
              "const /*~~>*/hello = 'world'",
              spec -> spec.path("hello.js")
            ) :
            javascript(
              "const hello = 'world'",
              spec -> spec.path("not-hello.js")
            )
        );
    }

    @Test
    void printJava() {
        assertThat(client().installRecipes(new File("rewrite/dist-fixtures/modify-all-trees.js")))
          .isEqualTo(1);
        Recipe modifyAll = client().prepareRecipe("org.openrewrite.java.test.modify-all-trees");

        @Language("java")
        String java = """
          class Test {
          }
          """;
        rewriteRun(
          spec -> spec.recipe(toRecipe(() -> new JavaVisitor<>() {
              @Override
              public J preVisit(J tree, ExecutionContext ctx) {
                  SourceFile t = (SourceFile) modifyAll.getVisitor().visitNonNull(tree, ctx);
                  assertThat(t.printAll()).isEqualTo(java.trim());
                  stopAfterPreVisit();
                  return tree;
              }
          })),
          java(
            java
          )
        );
    }

    @Test
    void installRecipesFromNpm() {
        assertThat(client().installRecipes("@openrewrite/recipes-npm")).isEqualTo(1);
        assertThat(client().getRecipes()).satisfiesExactly(
          d -> {
              assertThat(d.getDisplayName()).isEqualTo("Change version in `package.json`");
              assertThat(d.getOptions()).satisfiesExactly(
                o -> assertThat(o.isRequired()).isTrue()
              );
          }
        );
    }

    @Test
    void getRecipes() {
        installRecipes();
        assertThat(client().getRecipes()).isNotEmpty();
    }

    @Test
    void prepareRecipe() {
        installRecipes();
        Recipe recipe = client().prepareRecipe("org.openrewrite.example.npm.change-version",
          Map.of("version", "1.0.0"));
        assertThat(recipe.getDescriptor().getDisplayName()).isEqualTo("Change version in `package.json`");
    }

    @SuppressWarnings("JSUnusedLocalSymbols")
    @Test
    void parseAndPrintJavaScript() {
        // language=javascript
        String source = "const two = 1 + 1";

        SourceFile cu = JavaScriptParser.builder().build().parseInputs(List.of(Parser.Input.fromString(
          Path.of("test.js"), source)), null, new InMemoryExecutionContext()).findFirst().orElseThrow();

        new JavaIsoVisitor<Integer>() {
            @Override
            public J.Binary visitBinary(J.Binary binary, Integer p) {
                assertThat(binary.getOperator()).isEqualTo(J.Binary.Type.Addition);
                return binary;
            }
        }.visit(cu, 0);

        assertThat(client().print(cu)).isEqualTo(source);
    }

    @Test
    void printText() {
        rewriteRun(
          text(
            "Hello Jon!",
            spec -> spec.beforeRecipe(text ->
              assertThat(client().print(text)).isEqualTo("Hello Jon!"))
          )
        );
    }

    @Test
    void printFencedMarker() {
        rewriteRun(
          text(
            "Hello Jon!",
            spec -> spec.beforeRecipe(text -> {
                text = Markup.info(text, "INFO", null);
                String fence = "{{" + text.getMarkers().getMarkers().getFirst().getId() + "}}";
                assertThat(client().print(text, Print.MarkerPrinter.FENCED)).isEqualTo(fence + "Hello Jon!" + fence);
            })
          )
        );
    }

    @Test
    void printSanitizedMarker() {
        rewriteRun(
          text(
            "Hello Jon!",
            spec -> spec.beforeRecipe(text -> {
                text = Markup.info(text, "INFO", null);
                assertThat(client().print(text, Print.MarkerPrinter.SANITIZED)).isEqualTo("Hello Jon!");
            })
          )
        );
    }

    @Test
    void printDefaultMarker() {
        rewriteRun(
          text(
            "Hello Jon!",
            spec -> spec.beforeRecipe(text -> {
                text = Markup.info(text, "INFO", null);
                assertThat(client().print(text, Print.MarkerPrinter.DEFAULT)).isEqualTo("~~(INFO)~~>Hello Jon!");
            })
          )
        );
    }

    @Test
    void printJson() {
        @Language("json")
        String packageJson = """
          {
            "name": "my-project",
            "version": "0.0.1"
          }
          """;
        rewriteRun(
          json(packageJson, spec -> spec.beforeRecipe(json ->
            assertThat(client().print(json)).isEqualTo(packageJson.trim())))
        );
    }

    @SuppressWarnings({"TypeScriptCheckImport", "JSUnusedLocalSymbols"})
    @Test
    void javaTypeClassCodecsAcrossRpcBoundary(@TempDir Path projectDir) {
        installRecipes();
        rewriteRun(
          spec -> spec
            .recipe(client().prepareRecipe("org.openrewrite.example.javascript.mark-class-types", Map.of())),
          npm(
            projectDir,
            typescript(
              """
                import _ from 'lodash';
                const result = _.map([1, 2, 3], n => n * 2);
                """,
              """
                import /*~~(@types/lodash.LoDashStatic)~~>*/_ from 'lodash';
                const result = /*~~(@types/lodash.LoDashStatic)~~>*/_.map([1, 2, 3], n => n * 2);
                """
            ),
            packageJson(
              """
                {
                  "name": "test-project",
                  "version": "1.0.0",
                  "dependencies": {
                    "lodash": "^4.17.21"
                  },
                  "devDependencies": {
                    "@types/lodash": "^4.14.195"
                  }
                }
                """
            )
          )
        );
    }

    @Test
    void profilerGeneratesAndProcessesOutput() throws IOException, InterruptedException {
        JavaScriptRewriteRpc.setFactory(JavaScriptRewriteRpc.builder()
          .workingDirectory(tempDir)  // Set working directory for profile output
          .profiler(true)  // Enable profiling via --profile flag
          .log(tempDir.resolve("rpc.log"))  // Add logging to debug
          .verboseLogging()  // Enable verbose logging
          .recipeInstallDir(tempDir)  // Required for the client to work
        );

        JavaScriptRewriteRpc profilerClient = JavaScriptRewriteRpc.getOrStart();

        try {
            // Generate some work for the profiler
            @SuppressWarnings("JSUnusedLocalSymbols") @Language("javascript")
            String source = """
              function fibonacci(n) {
                  if (n <= 1) return n;
                  return fibonacci(n - 1) + fibonacci(n - 2);
              }
              const result = fibonacci(20);
              """;

            SourceFile cu = JavaScriptParser.builder().build()
              .parseInputs(List.of(Parser.Input.fromString(Path.of("test.js"), source)),
                null, new InMemoryExecutionContext())
              .findFirst().orElseThrow();

            // Generate CPU usage
            for (int i = 0; i < 100; i++) {
                profilerClient.print(cu);
            }

            // Wait for the profiler to save (saves every 10 seconds)
            Thread.sleep(11000);
        } finally {
            JavaScriptRewriteRpc.shutdownCurrent();

            // Check that a trace file was created
            Path tracePath = tempDir.resolve("profile.json");
            assertThat(tracePath).exists();

            // Verify the file is valid JSON and non-empty
            String content = Files.readString(tracePath);
            assertThat(content).isNotEmpty();
            assertThat(content).startsWith("{");

            // Verify it has trace events and metadata
            assertThat(content).contains("\"traceEvents\"");
            assertThat(content).contains("\"metadata\"");

            // Verify it has memory counter events with correct format
            assertThat(content).contains("\"UpdateCounters\"");
            assertThat(content).contains("\"jsHeapSizeUsed\"");
            assertThat(content).contains("\"ph\": \"I\"");  // Instant events (with space after colon)
            assertThat(content).contains("\"s\": \"t\"");    // Required for instant events (with space after colon)
        }
    }

    private void installRecipes() {
        File exampleRecipes = new File("rewrite/dist-fixtures/example-recipe.js");
        assertThat(exampleRecipes).exists();
        assertThat(client().installRecipes(exampleRecipes)).isGreaterThan(0);
    }

    private JavaScriptRewriteRpc client() {
        return JavaScriptRewriteRpc.getOrStart();
    }
}<|MERGE_RESOLUTION|>--- conflicted
+++ resolved
@@ -74,7 +74,6 @@
         spec.validateRecipeSerialization(false);
     }
 
-<<<<<<< HEAD
     @Test
     void printSubtree() {
         rewriteRun(
@@ -92,8 +91,6 @@
         );
     }
 
-=======
->>>>>>> d3671d9a
     @DocumentExample
     @Test
     void runRecipe() {
