/*
 * Copyright 2024 the original author or authors.
 * <p>
 * Licensed under the Moderne Source Available License (the "License");
 * you may not use this file except in compliance with the License.
 * You may obtain a copy of the License at
 * <p>
 * https://docs.moderne.io/licensing/moderne-source-available-license
 * <p>
 * Unless required by applicable law or agreed to in writing, software
 * distributed under the License is distributed on an "AS IS" BASIS,
 * WITHOUT WARRANTIES OR CONDITIONS OF ANY KIND, either express or implied.
 * See the License for the specific language governing permissions and
 * limitations under the License.
 */
package org.openrewrite.javascript.rpc;

import org.intellij.lang.annotations.Language;
import org.junit.jupiter.api.AfterEach;
import org.junit.jupiter.api.BeforeEach;
import org.junit.jupiter.api.Test;
import org.junit.jupiter.api.io.TempDir;
import org.junit.jupiter.params.ParameterizedTest;
import org.junit.jupiter.params.provider.ValueSource;
import org.openrewrite.*;
import org.openrewrite.java.JavaIsoVisitor;
import org.openrewrite.java.JavaVisitor;
import org.openrewrite.java.tree.J;
import org.openrewrite.javascript.JavaScriptIsoVisitor;
import org.openrewrite.javascript.JavaScriptParser;
<<<<<<< HEAD
=======
import org.openrewrite.javascript.marker.NodeResolutionResult;
import org.openrewrite.javascript.style.Autodetect;
>>>>>>> 7b709f59
import org.openrewrite.marker.Markup;
import org.openrewrite.rpc.request.Print;
import org.openrewrite.tree.ParseError;
import org.openrewrite.test.RecipeSpec;
import org.openrewrite.test.RewriteTest;

import java.io.File;
import java.io.IOException;
import java.nio.file.Files;
import java.nio.file.Path;
import java.util.List;
import java.util.Map;

import static org.assertj.core.api.Assertions.assertThat;
import static org.openrewrite.java.Assertions.java;
import static org.openrewrite.javascript.Assertions.*;
import static org.openrewrite.json.Assertions.json;
import static org.openrewrite.test.RewriteTest.toRecipe;
import static org.openrewrite.test.SourceSpecs.text;
import static org.openrewrite.yaml.Assertions.yaml;

class JavaScriptRewriteRpcTest implements RewriteTest {
    @TempDir
    Path tempDir;

    @BeforeEach
    void before() {
        JavaScriptRewriteRpc.setFactory(JavaScriptRewriteRpc.builder()
<<<<<<< HEAD
          .recipeInstallDir(tempDir)
          .metricsCsv(tempDir.resolve("rpc.csv"))
          .log(tempDir.resolve("rpc.log"))
          .traceRpcMessages()
//          .inspectBrk()
=======
            .recipeInstallDir(tempDir)
            .metricsCsv(tempDir.resolve("rpc.csv"))
            .log(tempDir.resolve("rpc.log"))
            .traceRpcMessages()
//          .inspectBrk(Path.of("rewrite"))
//          .timeout(Duration.ofHours(1))
>>>>>>> 7b709f59
        );
    }

    @AfterEach
    void after() throws IOException {
        JavaScriptRewriteRpc.shutdownCurrent();
        if (Files.exists(tempDir.resolve("rpc.csv"))) {
            System.out.println(Files.readString(tempDir.resolve("rpc.csv")));
        }
        if (Files.exists(tempDir.resolve("rpc.log"))) {
            System.out.println(Files.readString(tempDir.resolve("rpc.log")));
        }
    }

    @Override
    public void defaults(RecipeSpec spec) {
        spec.validateRecipeSerialization(false);
    }

    @DocumentExample
    @Test
    void runRecipe() {
        installRecipes();
        rewriteRun(
          spec -> spec
            .recipe(client().prepareRecipe("org.openrewrite.example.npm.change-version",
              Map.of("version", "1.0.0"))),
          json(
            """
              {
                "name": "my-project",
                "version": "0.0.1"
              }
              """,
            """
              {
                "name": "my-project",
                "version": "1.0.0"
              }
              """,
            spec -> spec.path("package.json")
          )
        );
    }

    @Test
    void printSubtree() {
        rewriteRun(
          typescript(
            "console.log('hello');",
            spec -> spec.beforeRecipe(cu -> new JavaScriptIsoVisitor<Integer>() {
                @Override
                public J.MethodInvocation visitMethodInvocation(J.MethodInvocation method, Integer p) {
                    //language=typescript
                    assertThat(client().print(method, getCursor().getParentOrThrow())).isEqualTo("console.log('hello')");
                    return method;
                }
            }.visit(cu, 0))
          )
        );
    }

    @SuppressWarnings("JSUnusedLocalSymbols")
    @Test
    void runSearchRecipe() {
        installRecipes();
        rewriteRun(
          spec -> spec
            .recipe(client().prepareRecipe("org.openrewrite.example.javascript.find-identifier",
              Map.of("identifier", "hello"))),
          javascript(
            "const hello = 'world'",
            "const /*~~>*/hello = 'world'"
          )
        );
    }

    @ParameterizedTest
    @SuppressWarnings("JSUnusedLocalSymbols")
    @ValueSource(booleans = {true, false})
    void runSearchRecipeWithJavaRecipeActingAsPrecondition(boolean matchesPrecondition) {
        installRecipes();
        rewriteRun(
          spec -> spec
            .recipe(client().prepareRecipe("org.openrewrite.example.javascript.remote-find-identifier-with-path",
              Map.of("identifier", "hello", "requiredPath", "hello.js"))),
          matchesPrecondition ?
            javascript(
              "const hello = 'world'",
              "const /*~~>*/hello = 'world'",
              spec -> spec.path("hello.js")
            ) :
            javascript(
              "const hello = 'world'",
              spec -> spec.path("not-hello.js")
            )
        );
    }

    @Test
    void printJava() {
        assertThat(client().installRecipes(new File("rewrite/dist-fixtures/modify-all-trees.js")))
          .isEqualTo(1);
        Recipe modifyAll = client().prepareRecipe("org.openrewrite.java.test.modify-all-trees");

        @Language("java")
        String java = """
          class Test {
          }
          """;
        rewriteRun(
          spec -> spec.recipe(toRecipe(() -> new JavaVisitor<>() {
              @Override
              public J preVisit(J tree, ExecutionContext ctx) {
                  SourceFile t = (SourceFile) modifyAll.getVisitor().visitNonNull(tree, ctx);
                  assertThat(t.printAll()).isEqualTo(java.trim());
                  stopAfterPreVisit();
                  return tree;
              }
          })),
          java(
            java
          )
        );
    }

    @Test
    void installRecipesFromNpm() {
        assertThat(client().installRecipes("@openrewrite/recipes-npm")).isEqualTo(1);
        assertThat(client().getMarketplace(new RecipeBundle("npm", "@openrewrite/recipes-npm", "", null)).getAllRecipes()).satisfiesExactly(
          d -> {
              assertThat(d.getDisplayName()).isEqualTo("Change version in `package.json`");
          }
        );
    }

    @Test
    void getRecipes() {
        installRecipes();
        assertThat(client().getMarketplace(new RecipeBundle("npm", "@openrewrite/recipes-npm", "", null))
          .getAllRecipes()).isNotEmpty();
    }

    @Test
    void prepareRecipe() {
        installRecipes();
        Recipe recipe = client().prepareRecipe("org.openrewrite.example.npm.change-version",
          Map.of("version", "1.0.0"));
        assertThat(recipe.getDescriptor().getDisplayName()).isEqualTo("Change version in `package.json`");
    }

    @SuppressWarnings("JSUnusedLocalSymbols")
    @Test
    void parseAndPrintJavaScript() {
        // language=javascript
        String source = "const two = 1 + 1";

        SourceFile cu = JavaScriptParser.builder().build().parseInputs(List.of(Parser.Input.fromString(
          Path.of("test.js"), source)), null, new InMemoryExecutionContext()).findFirst().orElseThrow();

        new JavaIsoVisitor<Integer>() {
            @Override
            public J.Binary visitBinary(J.Binary binary, Integer p) {
                assertThat(binary.getOperator()).isEqualTo(J.Binary.Type.Addition);
                return binary;
            }
        }.visit(cu, 0);

        assertThat(client().print(cu)).isEqualTo(source);
    }

    @Test
    void printText() {
        rewriteRun(
          text(
            "Hello Jon!",
            spec -> spec.beforeRecipe(text ->
              assertThat(client().print(text)).isEqualTo("Hello Jon!"))
          )
        );
    }

    @Test
    void printFencedMarker() {
        rewriteRun(
          text(
            "Hello Jon!",
            spec -> spec.beforeRecipe(text -> {
                text = Markup.info(text, "INFO", null);
                String fence = "{{" + text.getMarkers().getMarkers().getFirst().getId() + "}}";
                assertThat(client().print(text, Print.MarkerPrinter.FENCED)).isEqualTo(fence + "Hello Jon!" + fence);
            })
          )
        );
    }

    @Test
    void printSanitizedMarker() {
        rewriteRun(
          text(
            "Hello Jon!",
            spec -> spec.beforeRecipe(text -> {
                text = Markup.info(text, "INFO", null);
                assertThat(client().print(text, Print.MarkerPrinter.SANITIZED)).isEqualTo("Hello Jon!");
            })
          )
        );
    }

    @Test
    void printDefaultMarker() {
        rewriteRun(
          text(
            "Hello Jon!",
            spec -> spec.beforeRecipe(text -> {
                text = Markup.info(text, "INFO", null);
                assertThat(client().print(text, Print.MarkerPrinter.DEFAULT)).isEqualTo("~~(INFO)~~>Hello Jon!");
            })
          )
        );
    }

    @Test
    void printJson() {
        @Language("json")
        String packageJson = """
          {
            "name": "my-project",
            "version": "0.0.1"
          }
          """;
        rewriteRun(
          json(packageJson, spec -> spec.beforeRecipe(json ->
            assertThat(client().print(json)).isEqualTo(packageJson.trim())))
        );
    }

    @SuppressWarnings({"TypeScriptCheckImport", "JSUnusedLocalSymbols"})
    @Test
    void javaTypeAcrossRpcBoundary(@TempDir Path projectDir) {
        installRecipes();
        rewriteRun(
          spec -> spec
            .recipe(client().prepareRecipe("org.openrewrite.example.javascript.mark-class-types", Map.of())),
          npm(
            projectDir,
            typescript(
              """
                import _ from 'lodash';
                const result = _.map([1, 2, 3], n => n * 2);
                """,
              """
                import /*~~(_.LoDashStatic)~~>*/_ from 'lodash';
                const result = /*~~(_.LoDashStatic)~~>*/_.map([1, 2, 3], n => n * 2);
                """
            ),
            packageJson(
              """
                {
                  "name": "test-project",
                  "version": "1.0.0",
                  "dependencies": {
                    "lodash": "^4.17.21"
                  },
                  "devDependencies": {
                    "@types/lodash": "^4.14.195"
                  }
                }
                """
            )
          )
        );
    }

<<<<<<< HEAD
=======
    @Test
    void runScanningRecipeThatEdits() {
        // This test verifies that the accumulator from the scanning phase
        // is correctly passed to the editor phase over RPC.
        installRecipes();
        rewriteRun(
          spec -> spec
            .recipe(client().prepareRecipe("org.openrewrite.example.text.scanning-editor", Map.of()))
            .cycles(1)
            .expectedCyclesThatMakeChanges(1),
          text("file1", "file1 (count: 2)"),
          text("file2", "file2 (count: 2)")
        );
    }

    @Test
    void environmentVariableIsSetRemotely() {
        JavaScriptRewriteRpc.setFactory(JavaScriptRewriteRpc.builder()
          .recipeInstallDir(tempDir)
          .environment(Map.of("HTTPS_PROXY", "http://unused:3128"))
        );
        installRecipes();

        rewriteRun(spec -> spec
            .recipe(client().prepareRecipe("org.openrewrite.example.javascript.replace-assignment",
              Map.of("variable", "HTTPS_PROXY"))),
          javascript(
            "const v = 'value'",
            "const v = 'http://unused:3128'"
          )
        );
    }

    @Test
    void parseProject(@TempDir Path projectDir) throws IOException {
        Files.writeString(projectDir.resolve("package.json"), """
            {"name": "test-project", "version": "1.0.0"}
            """);
        Files.writeString(projectDir.resolve("index.js"), "const x = 1;");
        Files.writeString(projectDir.resolve("other.js"), "const y = 2;");

        List<SourceFile> sourceFiles = client()
            .parseProject(projectDir, new InMemoryExecutionContext())
            .toList();

        assertThat(sourceFiles).hasSize(3);

        List<String> paths = sourceFiles.stream()
            .map(sf -> sf.getSourcePath().toString())
            .toList();
        assertThat(paths).containsExactlyInAnyOrder("package.json", "index.js", "other.js");

        // Verify content is parseable and printable
        for (SourceFile sf : sourceFiles) {
            assertThat(sf).isNotInstanceOf(ParseError.class);
            assertThat(client().print(sf)).isNotEmpty();
        }

        // Verify that both JS files share the same Autodetect marker instance (deduplication)
        SourceFile indexJs = sourceFiles.stream()
            .filter(sf -> sf.getSourcePath().toString().equals("index.js"))
            .findFirst().orElseThrow();
        SourceFile otherJs = sourceFiles.stream()
            .filter(sf -> sf.getSourcePath().toString().equals("other.js"))
            .findFirst().orElseThrow();

        Autodetect indexAutodetect = indexJs.getMarkers().findFirst(Autodetect.class).orElseThrow();
        Autodetect otherAutodetect = otherJs.getMarkers().findFirst(Autodetect.class).orElseThrow();

        assertThat(indexAutodetect).isSameAs(otherAutodetect);
    }

    @Test
    void parseProjectWithExclusions(@TempDir Path projectDir) throws IOException {
        Files.writeString(projectDir.resolve("package.json"), """
            {"name": "test-project", "version": "1.0.0"}
            """);
        Files.writeString(projectDir.resolve("index.js"), "const x = 1;");
        Files.createDirectories(projectDir.resolve("vendor"));
        Files.writeString(projectDir.resolve("vendor/external.js"), "const y = 2;");

        List<SourceFile> sourceFiles = client()
            .parseProject(projectDir, List.of("**/vendor/**"), new InMemoryExecutionContext())
            .toList();

        assertThat(sourceFiles).hasSize(2);

        List<String> paths = sourceFiles.stream()
            .map(sf -> sf.getSourcePath().toString())
            .toList();
        assertThat(paths)
            .containsExactlyInAnyOrder("package.json", "index.js")
            .noneMatch(p -> p.contains("vendor"));
    }

>>>>>>> 7b709f59
    private void installRecipes() {
        File exampleRecipes = new File("rewrite/dist-fixtures/example-recipe.js");
        assertThat(exampleRecipes).exists();
        assertThat(client().installRecipes(exampleRecipes)).isGreaterThan(0);
    }

    private JavaScriptRewriteRpc client() {
        return JavaScriptRewriteRpc.getOrStart();
    }
}<|MERGE_RESOLUTION|>--- conflicted
+++ resolved
@@ -28,16 +28,13 @@
 import org.openrewrite.java.tree.J;
 import org.openrewrite.javascript.JavaScriptIsoVisitor;
 import org.openrewrite.javascript.JavaScriptParser;
-<<<<<<< HEAD
-=======
-import org.openrewrite.javascript.marker.NodeResolutionResult;
 import org.openrewrite.javascript.style.Autodetect;
->>>>>>> 7b709f59
 import org.openrewrite.marker.Markup;
+import org.openrewrite.marketplace.RecipeBundle;
 import org.openrewrite.rpc.request.Print;
-import org.openrewrite.tree.ParseError;
 import org.openrewrite.test.RecipeSpec;
 import org.openrewrite.test.RewriteTest;
+import org.openrewrite.tree.ParseError;
 
 import java.io.File;
 import java.io.IOException;
@@ -52,7 +49,6 @@
 import static org.openrewrite.json.Assertions.json;
 import static org.openrewrite.test.RewriteTest.toRecipe;
 import static org.openrewrite.test.SourceSpecs.text;
-import static org.openrewrite.yaml.Assertions.yaml;
 
 class JavaScriptRewriteRpcTest implements RewriteTest {
     @TempDir
@@ -61,20 +57,10 @@
     @BeforeEach
     void before() {
         JavaScriptRewriteRpc.setFactory(JavaScriptRewriteRpc.builder()
-<<<<<<< HEAD
           .recipeInstallDir(tempDir)
           .metricsCsv(tempDir.resolve("rpc.csv"))
           .log(tempDir.resolve("rpc.log"))
           .traceRpcMessages()
-//          .inspectBrk()
-=======
-            .recipeInstallDir(tempDir)
-            .metricsCsv(tempDir.resolve("rpc.csv"))
-            .log(tempDir.resolve("rpc.log"))
-            .traceRpcMessages()
-//          .inspectBrk(Path.of("rewrite"))
-//          .timeout(Duration.ofHours(1))
->>>>>>> 7b709f59
         );
     }
 
@@ -349,8 +335,6 @@
         );
     }
 
-<<<<<<< HEAD
-=======
     @Test
     void runScanningRecipeThatEdits() {
         // This test verifies that the accumulator from the scanning phase
@@ -387,20 +371,20 @@
     @Test
     void parseProject(@TempDir Path projectDir) throws IOException {
         Files.writeString(projectDir.resolve("package.json"), """
-            {"name": "test-project", "version": "1.0.0"}
-            """);
+          {"name": "test-project", "version": "1.0.0"}
+          """);
         Files.writeString(projectDir.resolve("index.js"), "const x = 1;");
         Files.writeString(projectDir.resolve("other.js"), "const y = 2;");
 
         List<SourceFile> sourceFiles = client()
-            .parseProject(projectDir, new InMemoryExecutionContext())
-            .toList();
+          .parseProject(projectDir, new InMemoryExecutionContext())
+          .toList();
 
         assertThat(sourceFiles).hasSize(3);
 
         List<String> paths = sourceFiles.stream()
-            .map(sf -> sf.getSourcePath().toString())
-            .toList();
+          .map(sf -> sf.getSourcePath().toString())
+          .toList();
         assertThat(paths).containsExactlyInAnyOrder("package.json", "index.js", "other.js");
 
         // Verify content is parseable and printable
@@ -411,11 +395,11 @@
 
         // Verify that both JS files share the same Autodetect marker instance (deduplication)
         SourceFile indexJs = sourceFiles.stream()
-            .filter(sf -> sf.getSourcePath().toString().equals("index.js"))
-            .findFirst().orElseThrow();
+          .filter(sf -> sf.getSourcePath().toString().equals("index.js"))
+          .findFirst().orElseThrow();
         SourceFile otherJs = sourceFiles.stream()
-            .filter(sf -> sf.getSourcePath().toString().equals("other.js"))
-            .findFirst().orElseThrow();
+          .filter(sf -> sf.getSourcePath().toString().equals("other.js"))
+          .findFirst().orElseThrow();
 
         Autodetect indexAutodetect = indexJs.getMarkers().findFirst(Autodetect.class).orElseThrow();
         Autodetect otherAutodetect = otherJs.getMarkers().findFirst(Autodetect.class).orElseThrow();
@@ -426,27 +410,26 @@
     @Test
     void parseProjectWithExclusions(@TempDir Path projectDir) throws IOException {
         Files.writeString(projectDir.resolve("package.json"), """
-            {"name": "test-project", "version": "1.0.0"}
-            """);
+          {"name": "test-project", "version": "1.0.0"}
+          """);
         Files.writeString(projectDir.resolve("index.js"), "const x = 1;");
         Files.createDirectories(projectDir.resolve("vendor"));
         Files.writeString(projectDir.resolve("vendor/external.js"), "const y = 2;");
 
         List<SourceFile> sourceFiles = client()
-            .parseProject(projectDir, List.of("**/vendor/**"), new InMemoryExecutionContext())
-            .toList();
+          .parseProject(projectDir, List.of("**/vendor/**"), new InMemoryExecutionContext())
+          .toList();
 
         assertThat(sourceFiles).hasSize(2);
 
         List<String> paths = sourceFiles.stream()
-            .map(sf -> sf.getSourcePath().toString())
-            .toList();
+          .map(sf -> sf.getSourcePath().toString())
+          .toList();
         assertThat(paths)
-            .containsExactlyInAnyOrder("package.json", "index.js")
-            .noneMatch(p -> p.contains("vendor"));
-    }
-
->>>>>>> 7b709f59
+          .containsExactlyInAnyOrder("package.json", "index.js")
+          .noneMatch(p -> p.contains("vendor"));
+    }
+
     private void installRecipes() {
         File exampleRecipes = new File("rewrite/dist-fixtures/example-recipe.js");
         assertThat(exampleRecipes).exists();
